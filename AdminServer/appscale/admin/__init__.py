--- conflicted
+++ resolved
@@ -257,44 +257,17 @@
 
     return version
 
-<<<<<<< HEAD
-  def project_exists(self, project_id):
-    """ Checks if a project exists.
-    
-    Args:
-      project_id: A string specifying a project ID.
-    Raises:
-      CustomHTTPError if unable to determine if project exists.
-    """
-    try:
-      return self.ua_client.does_app_exist(project_id)
-    except UAException:
-      message = 'Unable to check if project exists: {}'.format(project_id)
-      logger.exception(message)
-      raise CustomHTTPError(HTTPCodes.INTERNAL_ERROR, message=message)
-=======
   def version_exists(self, project_id, service_id, version_id):
     """ Checks if a version exists.
->>>>>>> d50e8649
 
     Args:
       project_id: A string specifying a project ID.
       service_id: A string specifying a service ID.
       version_id: A string specifying a version ID.
     """
-<<<<<<< HEAD
-    logger.info('Creating project: {}'.format(project_id))
-    try:
-      self.ua_client.commit_new_app(project_id, runtime)
-    except UAException:
-      message = 'Unable to ensure project exists: {}'.format(project_id)
-      logger.exception(message)
-      raise CustomHTTPError(HTTPCodes.INTERNAL_ERROR, message=message)
-=======
     version_node = '/appscale/projects/{}/services/{}/versions/{}'.format(
       project_id, service_id, version_id)
     return self.zk_client.exists(version_node) is not None
->>>>>>> d50e8649
 
   def put_version(self, project_id, service_id, new_version):
     """ Create or update version node.
@@ -346,19 +319,9 @@
     """
     version_key = VERSION_PATH_SEPARATOR.join(
       [project_id, service_id, version_id])
-    try:
-<<<<<<< HEAD
-      self.ua_client.enable_app(project_id)
-    except UAException:
-      message = 'Unable to enable project'
-      logger.exception(message)
-      raise CustomHTTPError(HTTPCodes.INTERNAL_ERROR, message=message)
-
-    try:
-      self.acc.update([project_id])
-=======
+
+    try:
       self.acc.update([version_key])
->>>>>>> d50e8649
     except AppControllerException as error:
       message = 'Error while updating version: {}'.format(error)
       raise CustomHTTPError(HTTPCodes.INTERNAL_ERROR, message=message)
@@ -435,13 +398,8 @@
     operation = CreateVersionOperation(project_id, service_id, version)
     operations[operation.id] = operation
 
-<<<<<<< HEAD
-    pre_wait = REDEPLOY_WAIT if project_exists else 0
-    logger.debug(
-=======
     pre_wait = REDEPLOY_WAIT if version_exists else 0
     logging.debug(
->>>>>>> d50e8649
       'Starting operation {} in {}s'.format(operation.id, pre_wait))
     IOLoop.current().call_later(pre_wait, wait_for_deploy, operation.id,
                                 self.acc)
@@ -585,16 +543,8 @@
 
     raise gen.Return(version)
 
-<<<<<<< HEAD
-    try:
-      self.ua_client.add_instance(project_id, options.login_ip, http_port,
-                                  https_port)
-    except UAException:
-      logger.warning('Failed to notify UAServer about updated ports')
-=======
   def get(self, project_id, service_id, version_id):
     """ Gets the specified version resource.
->>>>>>> d50e8649
 
     Args:
       project_id: A string specifying a project ID.

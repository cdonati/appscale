""" Resources related to starting AppServer instances. """
import logging
import os

import psutil
from tornado.options import options

from appscale.admin.constants import UNPACK_ROOT
from appscale.admin.instance_manager.constants import (
  PHP_CGI_LOCATION, PIDFILE_TEMPLATE, TRUSTED_APPS)
from appscale.admin.instance_manager.utils import find_web_inf
from appscale.common import appscale_info
from appscale.common.constants import (
  APPSCALE_HOME, DB_SERVER_PORT, JAVA_APPSERVER, JAVA8, JAVA8_RUNTIME_DIR,
  PYTHON27_RUNTIME_DIR, UA_SERVER_PORT, VERSION_PATH_SEPARATOR)
from appscale.common.deployment_config import ConfigInaccessible

logger = logging.getLogger(__name__)


class Instance(object):
  """ Represents an AppServer instance. """
  __slots__ = ['revision_key', 'port']
  def __init__(self, revision_key, port):
    self.revision_key = revision_key
    self.port = port

  @property
  def version_key(self):
    revision_parts = self.revision_key.split(VERSION_PATH_SEPARATOR)
    return VERSION_PATH_SEPARATOR.join(revision_parts[:3])

  @property
  def project_id(self):
    revision_parts = self.revision_key.split(VERSION_PATH_SEPARATOR)
    return revision_parts[0]

  @property
  def revision(self):
    return self.revision_key.split(VERSION_PATH_SEPARATOR)[-1]

  def __eq__(self, other):
    return self.revision_key == other.revision_key and self.port == other.port

  def __repr__(self):
    return '<Instance: {}:{}>'.format(self.revision_key, self.port)

  def __hash__(self):
    return hash((self.revision_key, self.port))


def create_java_app_env(deployment_config, runtime, project_id):
  """ Returns the environment variables Java application servers uses.

  Args:
    deployment_config: A DeploymentConfig object.
    runtime: A string specifying which runtime to use (java or java8).
    project_id: A string specifying the project ID.
  Returns:
    A dictionary containing the environment variables
  """
  if runtime == JAVA8:
    env_vars = {'APPLICATION_ID': project_id}
  else:
    env_vars = {'APPSCALE_HOME': APPSCALE_HOME}

  gcs_config = {'scheme': 'https', 'port': 443}
  try:
    gcs_config.update(deployment_config.get_config('gcs'))
  except ConfigInaccessible:
    logger.warning('Unable to fetch GCS configuration.')

  if 'host' in gcs_config:
    env_vars['GCS_HOST'] = '{scheme}://{host}:{port}'.format(**gcs_config)

  return env_vars


def create_java_start_cmd(app_name, port, load_balancer_host, max_heap,
                          pidfile, revision_key, api_server_port, runtime):
  """ Creates the start command to run the java application server.

  Args:
    app_name: The name of the application to run
    port: The local port the application server will bind to
    load_balancer_host: The host of the load balancer
    max_heap: An integer specifying the max heap size in MB.
    pidfile: A string specifying the pidfile location.
    revision_key: A string specifying the revision key.
    api_server_port: An integer specifying the port of the external API server.
    runtime: A string specifying which runtime to use (java or java8).
  Returns:
    A string of the start command.
  """
  if runtime == JAVA8:
    java_start_script = os.path.join(JAVA8_RUNTIME_DIR, 'bin',
                                     'dev_appserver.sh')
  else:
    java_start_script = os.path.join(
      JAVA_APPSERVER, 'appengine-java-sdk-repacked', 'bin',
      'dev_appserver.sh')

  revision_base = os.path.join(UNPACK_ROOT, revision_key)
  web_inf_directory = find_web_inf(revision_base)

  # The Java AppServer needs the NGINX_PORT flag set so that it will read the
  # local FS and see what port it's running on. The value doesn't matter.
  cmd = [
    java_start_script,
    "--port=" + str(port),
    #this jvm flag allows javax.email to connect to the smtp server
    "--jvm_flag=-Dsocket.permit_connect=true",
    '--jvm_flag=-Xmx{}m'.format(max_heap),
    '--jvm_flag=-Djava.security.egd=file:/dev/./urandom',
    '--jvm_flag=-Djdk.tls.client.protocols=TLSv1.1,TLSv1.2',
    "--disable_update_check",
    "--address=" + options.private_ip,
<<<<<<< HEAD
    "--pidfile={}".format(pidfile)
=======
    "--datastore_path=" + options.db_proxy,
    "--login_server=" + load_balancer_host,
    "--appscale_version=1",
    "--APP_NAME=" + app_name,
    "--NGINX_ADDRESS=" + load_balancer_host,
    "--TQ_PROXY=" + options.tq_proxy,
    "--xmpp_path=" + options.load_balancer_ip,
    "--pidfile={}".format(pidfile),
    "--external_api_port={}".format(api_server_port),
    "--api_using_python_stub=app_identity_service",
    os.path.dirname(web_inf_directory)
>>>>>>> 192f8615
  ]

  if runtime == JAVA8:
    api_server = os.path.join(PYTHON27_RUNTIME_DIR, 'api_server.py')
    cmd.append('--path_to_python_api_server={}'.format(api_server))

    api_server_flags = [
      '--datastore_path={}'.format(
        ':'.join([options.db_proxy, str(DB_SERVER_PORT)])),
      '--login_server={}'.format(load_balancer_host),
      '--nginx_host={}'.format(load_balancer_host),
      '--xmpp_path={}'.format(load_balancer_host),
      '--uaserver_path={}'.format(
        ':'.join([options.db_proxy, str(UA_SERVER_PORT)]))
    ]
    for flag in api_server_flags:
      cmd.append('--python_api_server_flag="{}"'.format(flag))

    apis_using_external_server = [
      'blobstore', 'channel', 'datastore_v3', 'memcache', 'search',
      'taskqueue', 'user', 'xmpp']
  else:
    cmd.extend(['--APP_NAME={}'.format(app_name),
                '--NGINX_ADDRESS={}'.format(load_balancer_host),
                '--datastore_path={}'.format(options.db_proxy),
                '--TQ_PROXY={}'.format(options.tq_proxy),
                '--login_server={}'.format(load_balancer_host),
                '--external_api_port={}'.format(api_server_port),
                '--appscale_version=1'])
    apis_using_external_server = ['app_identity_service']

  for api in apis_using_external_server:
    cmd.append('--api_using_python_stub={}'.format(api))

  cmd.append(os.path.dirname(web_inf_directory))

  return ' '.join(cmd)


def create_python_app_env(public_ip, app_name):
  """ Returns the environment variables the python application server uses.

  Args:
    public_ip: The public IP of the load balancer
    app_name: The name of the application to be run
  Returns:
    A dictionary containing the environment variables
  """
  env_vars = {}
  env_vars['MY_IP_ADDRESS'] = public_ip
  env_vars['APPNAME'] = app_name
  env_vars['GOMAXPROCS'] = appscale_info.get_num_cpus()
  env_vars['APPSCALE_HOME'] = APPSCALE_HOME
  env_vars['PYTHON_LIB'] = "{0}/AppServer/".format(APPSCALE_HOME)
  return env_vars


def create_python27_start_cmd(app_name, login_ip, port, pidfile, revision_key,
                              api_server_port):
  """ Creates the start command to run the python application server.

  Args:
    app_name: The name of the application to run
    login_ip: The public IP of this deployment
    port: The local port the application server will bind to
    pidfile: A string specifying the pidfile location.
    revision_key: A string specifying the revision key.
    api_server_port: An integer specifying the port of the external API server.
  Returns:
    A string of the start command.
  """
  source_directory = os.path.join(UNPACK_ROOT, revision_key, 'app')

  cmd = [
    "/usr/bin/python2", os.path.join(PYTHON27_RUNTIME_DIR, "dev_appserver.py"),
    "--application", app_name,
    "--port " + str(port),
    "--admin_port " + str(port + 10000),
    "--login_server " + login_ip,
    "--skip_sdk_update_check",
    "--nginx_host " + str(login_ip),
    "--require_indexes",
    "--enable_sendmail",
    "--xmpp_path " + options.load_balancer_ip,
    "--php_executable_path=" + str(PHP_CGI_LOCATION),
    "--uaserver_path " + options.db_proxy + ":" + str(UA_SERVER_PORT),
    "--datastore_path " + options.db_proxy + ":" + str(DB_SERVER_PORT),
    source_directory,
    "--host " + options.private_ip,
    "--admin_host " + options.private_ip,
    "--automatic_restart", "no",
    "--pidfile", pidfile,
    "--external_api_port", str(api_server_port)]

  if app_name in TRUSTED_APPS:
    cmd.append('--trusted')

  return ' '.join(cmd)


def get_login_server(instance):
  """ Returns the configured login server for a running instance.

  Args:
    instance: An Instance object.
  Returns:
    A string containing the instance's login server value or None.
  """
  pidfile_location = PIDFILE_TEMPLATE.format(revision=instance.revision_key,
                                             port=instance.port)
  try:
    with open(pidfile_location) as pidfile:
      pid_str = pidfile.read().strip()
  except IOError:
    return None

  try:
    pid = int(pid_str)
  except ValueError:
    logger.warning('Invalid pidfile for {}: {}'.format(instance, pid_str))
    return None

  try:
    args = psutil.Process(pid).cmdline()
  except psutil.NoSuchProcess:
    return None

  for index, arg in enumerate(args):
    if '--login_server=' in arg:
      return arg.rsplit('=', 1)[1]

    if arg == '--login_server':
      try:
        login_server = args[index + 1]
      except IndexError:
        return None

      return login_server

  return None<|MERGE_RESOLUTION|>--- conflicted
+++ resolved
@@ -115,9 +115,6 @@
     '--jvm_flag=-Djdk.tls.client.protocols=TLSv1.1,TLSv1.2',
     "--disable_update_check",
     "--address=" + options.private_ip,
-<<<<<<< HEAD
-    "--pidfile={}".format(pidfile)
-=======
     "--datastore_path=" + options.db_proxy,
     "--login_server=" + load_balancer_host,
     "--appscale_version=1",
@@ -129,7 +126,6 @@
     "--external_api_port={}".format(api_server_port),
     "--api_using_python_stub=app_identity_service",
     os.path.dirname(web_inf_directory)
->>>>>>> 192f8615
   ]
 
   if runtime == JAVA8:
@@ -141,7 +137,7 @@
         ':'.join([options.db_proxy, str(DB_SERVER_PORT)])),
       '--login_server={}'.format(load_balancer_host),
       '--nginx_host={}'.format(load_balancer_host),
-      '--xmpp_path={}'.format(load_balancer_host),
+      '--xmpp_path={}'.format(options.load_balancer_ip),
       '--uaserver_path={}'.format(
         ':'.join([options.db_proxy, str(UA_SERVER_PORT)]))
     ]

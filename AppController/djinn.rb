#!/usr/bin/ruby -w

# Imports within Ruby's standard libraries
require 'digest'
require 'logger'
require 'monitor'
require 'net/http'
require 'net/https'
require 'openssl'
require 'securerandom'
require 'set'
require 'socket'
require 'soap/rpc/driver'
require 'syslog'
require 'timeout'
require 'tmpdir'
require 'yaml'

# Imports for RubyGems
require 'rubygems'
require 'httparty'
require 'json'
require 'zookeeper'

# Imports for AppController libraries
$:.unshift File.join(File.dirname(__FILE__), 'lib')
require 'app_controller_client'
require 'blobstore'
require 'cron_helper'
require 'custom_exceptions'
require 'datastore_server'
require 'ejabberd'
require 'error_app'
require 'groomer_service'
require 'haproxy'
require 'helperfunctions'
require 'hermes_client'
require 'infrastructure_manager_client'
require 'monit_interface'
require 'nginx'
require 'search'
require 'taskqueue'
require 'terminate'
require 'user_app_client'
require 'zkinterface'
require 'zookeeper_helper'

# This ensure that exceptions in a thread are not ignored.
Thread.abort_on_exception=true

# By default don't trace remote commands execution.
NO_OUTPUT = false

# This lock makes it so that global variables related to apps are not updated
# concurrently, preventing race conditions.
APPS_LOCK = Monitor.new

# This lock is to ensure that only one thread is trying to start/stop
# applications.
AMS_LOCK = Mutex.new

# Prevents nodetool from being invoked concurrently.
NODETOOL_LOCK = Mutex.new

# This lock is to ensure that only one thread is trying to start/stop
# new nodes (it takes a long time to spawn a new VM).
SCALE_LOCK = Mutex.new

# The name of the user to be used with reserved applications.
APPSCALE_USER = 'appscale-user@local.appscale'.freeze

# The string that should be returned to the caller if they call a publicly
# exposed SOAP method but provide an incorrect secret.
BAD_SECRET_MSG = 'false: bad secret'.freeze

# The String that should be returned to callers if they attempt to add or remove
# AppServers from an HAProxy config file at a node where HAProxy is not running.
NO_HAPROXY_PRESENT = 'false: haproxy not running'.freeze

# The String that should be returned to callers if they attempt to add
# AppServers for an app that does not yet have nginx and haproxy set up.
NOT_READY = 'false: not ready yet'.freeze

# A response that indicates that the caller made an invalid request.
INVALID_REQUEST = 'false: invalid request'.freeze

# The maximum number of seconds that we should wait when deploying Google App
# Engine applications via the AppController.
APP_UPLOAD_TIMEOUT = 180

# TODO get rid of json version of zookeeper locations file
# The location on the local file system where we store information about
# where ZooKeeper servers are located, used to backup and restore
# AppController information.
ZK_LOCATIONS_JSON_FILE = '/etc/appscale/zookeeper_locations.json'.freeze

# The location on the local file system where we store information about
# where ZooKeeper servers are located.
ZK_LOCATIONS_FILE = '/etc/appscale/zookeeper_locations'.freeze

# The location of the logrotate scripts.
LOGROTATE_DIR = '/etc/logrotate.d'.freeze

# The name of the generic appscale centralized app logrotate script.
APPSCALE_APP_LOGROTATE = 'appscale-app-logrotate.conf'.freeze

# The location of the appscale-upload-app script from appscale-tools.
UPLOAD_APP_SCRIPT = `which appscale-upload-app`.chomp

# The location of the build cache.
APPSCALE_CACHE_DIR = '/var/cache/appscale'.freeze

# The domain that hosts packages for the build.
PACKAGE_MIRROR_DOMAIN = 's3.amazonaws.com'.freeze

# The location on the package mirror where the packages are stored.
PACKAGE_MIRROR_PATH = '/appscale-build'.freeze

# The highest load of the deployment we handle before trying to scale up.
MAX_LOAD_THRESHOLD = 0.9

# The desired load of the deployment to achieve after scaling up or down.
DESIRED_LOAD = 0.8

# The lowest load of the deployment to tolerate before trying to scale down.
MIN_LOAD_THRESHOLD = 0.7

# The exit code that indicates the data layout version is unexpected.
INVALID_VERSION_EXIT_CODE = 64

# Djinn (interchangeably known as 'the AppController') automatically
# configures and deploys all services for a single node. It relies on other
# Djinns or the AppScale Tools to tell it what services (roles) it should
# be hosting, and exposes these methods via a SOAP interface (as is provided
# in DjinnServer).
class Djinn
  # An Array of NodeInfo objects, each of which containing information about
  # a node in the currently running AppScale deployment.
  attr_accessor :nodes

  # A Hash containing all the parameters needed to configure any service
  # on any node. At a minimum, this is all the information from the AppScale
  # Tools, including information about database parameters and the roles
  # for all nodes.
  attr_accessor :options

  # An Array of Strings, each of which corresponding to the name of an App
  # Engine app that has been loaded on this node.
  attr_accessor :versions_loaded

  # A boolean that is used to let remote callers know when this AppController
  # is done initializing itself, but not necessarily done starting or
  # stopping roles.
  attr_accessor :done_initializing

  # A boolean that is used to let remote callers know when this AppController
  # is done starting all the services it is responsible for.
  attr_accessor :done_loading

  # The human-readable state that this AppController is in.
  attr_accessor :state

  # A boolean that is used to let remote callers start the shutdown process
  # on this AppController, which will cleanly shut down and terminate all
  # services on this node.
  attr_accessor :kill_sig_received

  # An Integer that indexes into @nodes, to return information about this node.
  attr_accessor :my_index

  # An Array that lists the CPU, disk, and memory usage of each machine in this
  # AppScale deployment. Used as a cache so that it does not need to be
  # generated in response to AppDashboard requests.
  # This Array can be fetched in JSON format by get_cluster_stats_json
  # server's method. Its structure is following
  # [
  #  {
  #    # System stats provided by infrustucture manager
  #    "cpu" => {
  #      "idle" => 81.3,
  #      "system" => 13.2,
  #      "user" => 5.5
  #    },
  #    "disk" => [
  #      # For each partition
  #      {
  #        "/" => {
  #          "total" => 30965743616,
  #          "free" => 15482871808,
  #          "used" => 15482871808
  #        }
  #      },
  #      ...
  #    ],
  #    "memory => {
  #      "total" => 12365412865,
  #      "available" => 6472179712,
  #      "used" => 8186245120
  #    },
  #    "swap" => {
  #      "total" => 2097147904,
  #      "free" => 1210527744,
  #      "used" => 886620160
  #    },
  #    "services" => {
  #      # For each Process monitored by monit
  #      "cassandra" => "Running",
  #      ...
  #    },
  #    "loadavg" => {
  #      "last_1_min" => 1.35,
  #      "last_5_min" => 0.67,
  #      "last_15_min" => 0.89,
  #      "runnable_entities" => 3,
  #      "scheduling_entities" => 687
  #    },
  #    # Node information provided by AppController itself
  #    "apps" => {
  #      # This hash is empty for non-shadow nodes
  #      "my_app" => {
  #        "language" => "python",
  #        "appservers" => 4,
  #        "pending_appservers" => 2,
  #        "http" => 8080,
  #        "https" => 4380,
  #        "reqs_enqueued" => 15,
  #        "total_reqs" => 6513
  #      },
  #      ...
  #    },
  #    "cloud" => False,
  #    "state" => "Done starting up AppScale, now in heartbeat mode",
  #    "db_location" => "192.168.33.10",
  #    "is_initialized" => True,
  #    "is_loaded" => True,
  #    "public_ip" => "192.168.33.10",
  #    "private_ip" => "10.10.105.18",
  #    "roles" => ["shadow", "zookeeper", "datastore", "taskqueue"],
  #  },
  #  ...
  # ]
  attr_accessor :cluster_stats

  # A Hash that contains information about each Google App Engine application
  # running in this deployment. It includes information about the nginx and
  # haproxy ports the app uses, as well as the language the app is written
  # in.
  attr_accessor :app_info_map

  # A lock that should be used whenever we modify internal state that can be
  # modified by more than one thread at a time.
  attr_accessor :state_change_lock

  # A Hash that maps the names of Google App Engine apps running in this
  # AppScale deployment to the total number of requests that haproxy has
  # processed.
  attr_accessor :total_req_seen

  # A Hash that maps the names of Google App Engine apps running in this
  # AppScale deployment to the current number of requests that haproxy has
  # queued.
  attr_accessor :current_req_rate

  # A Hash that maps the names of Google App Engine apps running in this
  # AppScale deployment to the last time we sampled the total number of
  # requests that haproxy has processed. When combined with
  # total_req_seen, we can infer the average number of requests per second
  # that come in for each App Engine application.
  attr_accessor :last_sampling_time

  # A Time that corresponds to the last time this machine added or removed
  # nodes in this AppScale deployment. Adding or removing nodes can happen
  # in response to autoscaling requests, or (eventually) to recover from
  # faults.
  attr_accessor :last_scaling_time

  # A Hash that maps reservation IDs generated when uploading App Engine
  # apps via the AppDashboard to the status of the uploaded app (e.g.,
  # started uploading, failed because of a bad app.yaml).
  attr_accessor :app_upload_reservations

  # The port that the AppController runs on by default
  SERVER_PORT = 17443

  # The port that SSH connections are hosted over, by default.
  SSH_PORT = 22

  # A boolean that should be used when we are waiting for a specific port
  # to open, and only if that port needs SSL to talk over it.
  USE_SSL = true

  # A boolean that indicates whether or not we should turn the firewall on,
  # and continuously keep it on. Should definitely be on for releases, and
  # on whenever possible.
  FIREWALL_IS_ON = true

  # The location on the local filesystem where AppScale-related configuration
  # files are written to.
  APPSCALE_CONFIG_DIR = '/etc/appscale'.freeze

  # The tools uses this location to find deployments info. TODO: to remove
  # this dependency.
  APPSCALE_TOOLS_CONFIG_DIR = '/root/.appscale'.freeze

  # The location on the local filesystem where the AppController writes
  # the location of all the nodes which are taskqueue nodes.
  TASKQUEUE_FILE = "#{APPSCALE_CONFIG_DIR}/taskqueue_nodes".freeze

  APPSCALE_HOME = ENV['APPSCALE_HOME']

  # The location on the local filesystem where we save data that should be
  # persisted across AppScale deployments. Currently this is Cassandra data,
  # ZooKeeper data, and Google App Engine apps that users upload.
  PERSISTENT_MOUNT_POINT = '/opt/appscale'.freeze

  # The location where we can find the Python 2.7 executable, included because
  # it is not the default version of Python installed on AppScale VMs.
  PYTHON27 = '/usr/bin/python2'.freeze

  # The message that we display to the user if they call a SOAP-accessible
  # function with a malformed input (e.g., of the wrong class or format).
  BAD_INPUT_MSG = JSON.dump({ 'success' => false, 'message' => 'bad input' })

  # The message that we display to the user if they want to scale up services
  # in an Xen/KVM deployment but don't have enough open nodes to do so.
  NOT_ENOUGH_OPEN_NODES = JSON.dump({ 'success' => false,
    'message' => 'not enough open nodes' })

  # This is the duty cycle for the main loop(s).
  DUTY_CYCLE = 10

  # How many minutes to print the stats in the logs.
  PRINT_STATS_MINUTES = 30

  # This is the time to wait before aborting after a crash. We use this
  # time to give a chance to the tools to collect the crashlog.
  WAIT_TO_CRASH = 30

  # This is a 'small' sleep that we generally use when waiting for
  # services to be up.
  SMALL_WAIT = 5

  # How often we should attempt to scale up. It's measured as a multiplier
  # of DUTY_CYCLE.
  SCALEUP_THRESHOLD = 5

  # How often we should attempt to decrease the number of AppServers on a
  # given node. It's measured as a multiplier of DUTY_CYCLE.
  SCALEDOWN_THRESHOLD = 15

  # When scaling down instances we need to use a much longer time in order
  # to reap the benefit of an already running instance.  This is a
  # multiplication factor we use with the above threshold.
  SCALE_TIME_MULTIPLIER = 6

  # This is the generic retries to do.
  RETRIES = 5

  # We won't allow any AppServer to have 1 minute average load
  # (normalized on the number of CPUs) to be bigger than this constant.
  MAX_LOAD_AVG = 2.0

  # We need to leave some extra RAM available for the system to operate
  # safely.
  SAFE_MEM = 50

  # Conversion divisor to MB for RAM statistics given in Bytes.
  MEGABYTE_DIVISOR = 1024 * 1024

  # A regular expression that can be used to match any character that is not
  # acceptable to use in a hostname:port string, used to filter out unacceptable
  # characters from user input.
  NOT_FQDN_REGEX = /[^\w\d\.:\/_-]/

  # A regular expression that can be used to match any character that is not
  # acceptable to use in a hostname:port string, while also allowing the +
  # character to be used. This is used to filter out unacceptable characters
  # from user input where the plus sign is acceptable.
  NOT_FQDN_OR_PLUS_REGEX = /[^\w\d\.\+:\/_-]/

  # A regular expression that can be used to match any character that is not
  # acceptable to use in a e-mail address, used to filter out unacceptable
  # characters from user input.
  NOT_EMAIL_REGEX = /[^\w\d_@-]/

  # An Integer that determines how many log messages we should send at a time
  # to the AppDashboard, for later viewing.
  LOGS_PER_BATCH = 25

  # An Array of Strings, where each String is an appid that corresponds to an
  # application that cannot be relocated within AppScale, because system
  # services assume that they run at a specific location.
  RESERVED_APPS = [AppDashboard::APP_NAME].freeze

  # A Fixnum that indicates what the first port is that can be used for hosting
  # Google App Engine apps.
  STARTING_APPSERVER_PORT = 20_000

  # A String that is returned to callers of get_app_upload_status that provide
  # an invalid reservation ID.
  ID_NOT_FOUND = 'Reservation ID not found.'.freeze

  # This String is used to inform the tools that the AppController is not
  # quite ready to receive requests.
  NOT_UP_YET = 'not-up-yet'.freeze

  # A String that is returned to callers of set_property that provide an invalid
  # instance variable name to set.
  KEY_NOT_FOUND = 'Invalid property name, or property value.'.freeze

  # A String indicating when we are looking for a Zookeeper connection to
  # become available.
  NO_ZOOKEEPER_CONNECTION = 'No Zookeeper available: in isolated mode'.freeze

  # Where to put logs.
  LOG_FILE = '/var/log/appscale/controller-17443.log'.freeze

  # Default memory to allocate to each AppServer.
  DEFAULT_MEMORY = 400

  # The default service for a project.
  DEFAULT_SERVICE = 'default'.freeze

  # The default version for a service.
  DEFAULT_VERSION = 'v1'.freeze

  # The character used to separate portions of a complete version string.
  # (e.g. guestbook_default_v1)
  VERSION_PATH_SEPARATOR = '_'.freeze

  # The port that the AdminServer listens on.
  ADMIN_SERVER_PORT = 17442

  # List of parameters allowed in the set_parameter (and in AppScalefile
  # at this time). If a default value is specified, it will be used if the
  # parameter is unspecified. The last value (a boolean) indicates if the
  # parameter's value is of a sensitive nature and shouldn't be printed in
  # the logs.
  PARAMETER_CLASS = 0
  PARAMETER_DEFAULT = 1
  PARAMETER_SHOW = 2
  PARAMETERS_AND_CLASS = {
    'aws_subnet_id' => [String, nil, true],
    'aws_vpc_id' => [String, nil, true],
    'azure_subscription_id' => [String, nil, false],
    'azure_app_id' => [String, nil, false],
    'azure_app_secret_key' => [String, nil, false],
    'azure_tenant_id' => [String, nil, false],
    'azure_resource_group' => [String, nil, false],
    'azure_storage_account' => [String, nil, false],
    'azure_group_tag' => [String, nil, false],
    'autoscale' => [TrueClass, 'True', true],
    'client_secrets' => [String, nil, false],
    'controller_logs_to_dashboard' => [TrueClass, 'False', false],
    'default_max_appserver_memory' => [Fixnum, "#{DEFAULT_MEMORY}", true],
    'default_min_appservers' => [Fixnum, '2', true],
    'default_max_appservers' => [Fixnum, '999999', true],
    'disks' => [String, nil, true],
    'ec2_access_key' => [String, nil, false],
    'ec2_secret_key' => [String, nil, false],
    'ec2_url' => [String, nil, false],
    'EC2_ACCESS_KEY' => [String, nil, false],
    'EC2_SECRET_KEY' => [String, nil, false],
    'EC2_URL' => [String, nil, false],
    'flower_password' => [String, nil, false],
    'group' => [String, nil, true],
    'keyname' => [String, nil, false],
    'infrastructure' => [String, nil, true],
    'instance_type' => [String, nil, true],
    'lb_connect_timeout' => [Fixnum, '120000', true],
    'login' => [String, nil, true],
    'machine' => [String, nil, true],
    'max_machines' => [Fixnum, '0', true],
    'min_machines' => [Fixnum, '1', true],
    'region' => [String, nil, true],
    'replication' => [Fixnum, '1', true],
    'project' => [String, nil, false],
    'table' => [String, 'cassandra', false],
    'use_spot_instances' => [TrueClass, nil, false],
    'user_commands' => [String, nil, true],
    'verbose' => [TrueClass, 'False', true],
    'zone' => [String, nil, true]
  }.freeze

  # Template used for rsyslog configuration files.
  RSYSLOG_TEMPLATE_LOCATION = "#{APPSCALE_HOME}/common/appscale/common/" \
                              "templates/rsyslog-app.conf"

  # Instance variables that we need to restore from the head node.
  DEPLOYMENT_STATE = [
    "@app_info_map",
    "@versions_loaded",
    "@nodes",
    "@options",
    "@last_decision"
  ].freeze

  # The amount of memory in MB for each instance class.
  INSTANCE_CLASSES = {
    F1: 128,
    F2: 256,
    F4: 512,
    F4_1G: 1024,
    B1: 128,
    B2: 256,
    B4: 512,
    B4_1G: 1024,
    B8: 1024,
  }.freeze

  # Creates a new Djinn, which holds all the information needed to configure
  # and deploy all the services on this node.
  def initialize
    # The password, or secret phrase, that is required for callers to access
    # methods exposed via SOAP.
    @@secret = HelperFunctions.get_secret

    @@log = Logger.new(STDOUT)
    @@log.level = Logger::INFO

    @my_index = nil
    @my_public_ip = nil
    @my_private_ip = nil
    @kill_sig_received = false
    @done_initializing = false
    @done_terminating = false
    @waiting_messages = []
    @waiting_messages.extend(MonitorMixin)
    @message_ready = @waiting_messages.new_cond
    @done_loading = false
    @state = 'AppController just started'
    @cluster_stats = []
    @state_change_lock = Monitor.new

    @initialized_versions = {}
    @total_req_seen = {}
    @current_req_rate = {}
    @average_req_rate = {}
    @curr_sessions_list = []
    @last_sampling_time = {}
    @last_scaling_time = Time.now.to_i
    @app_upload_reservations = {}

    # This variable is used to keep track of the list of zookeeper servers
    # we have in this deployment.
    @zookeeper_data = []

    # This variable is used to keep track of the location files we write
    # when layout changes.
    @locations_content = ''

    # This variable keeps track of the state we read/write to zookeeper,
    # to avoid actions if nothing changed.
    @appcontroller_state = ''

    # The following variables are restored from the headnode ie they are
    # part of the common state of the running deployment.
    @app_info_map = {}
    @versions_loaded = []
    @nodes = []
    @options = {}
    @last_decision = {}

    # Make sure monit is started.
    MonitInterface.start_monit
  end

  # A SOAP-exposed method that callers can use to determine if this node
  # has received information from another node and is starting up.
  def is_done_initializing(secret)
    return @done_initializing if valid_secret?(secret)
    BAD_SECRET_MSG
  end

  # A SOAP-exposed method that callers can use to get information about what
  # roles each node in the AppScale deployment are running.
  def get_role_info(secret)
    return BAD_SECRET_MSG unless valid_secret?(secret)

    all_nodes = []
    @state_change_lock.synchronize {
      @nodes.each { |node| all_nodes << node.to_hash }
    }
    JSON.dump(all_nodes)
  end

  # A SOAP-exposed method that callers can use to get information about what
  # versions are running on this machine, as well as what ports they are bound
  # to, and what ports run nginx and haproxy in front of them.
  #
  # Args:
  #   secret: A String that authenticates callers.
  # Returns:
  #   BAD_SECRET_MSG if the caller could not be authenticated. If the caller
  #   can be authenticated, a JSON-dumped Hash containing information about
  #   versions on this machine is returned.
  def get_app_info_map(secret)
    return BAD_SECRET_MSG unless valid_secret?(secret)
    JSON.dump(@app_info_map)
  end

  # A SOAP-exposed method that callers can use to tell this AppController that
  # a version hosted in this cloud needs to have its nginx reverse proxy
  # serving HTTP and HTTPS traffic on different ports.
  #
  # Args:
  #   version_key: A String that names the version that should be relocated.
  #   http_port: A String or Fixnum that names the port that should be used to
  #     serve HTTP traffic for this app.
  #   https_port: A String or Fixnum that names the port that should be used to
  #     serve HTTPS traffic for this app.
  #   secret: A String that authenticates callers.
  # Returns:
  #   "OK" if the relocation occurred successfully, and a String containing the
  #   reason why the relocation failed in all other cases.
  def relocate_version(version_key, http_port, https_port, secret)
    return BAD_SECRET_MSG unless valid_secret?(secret)
    Djinn.log_debug("Received relocate_version for #{version_key} for " \
                    "http port #{http_port} and https port #{https_port}.")

    unless my_node.is_shadow?
      # We need to send the call to the shadow.
      Djinn.log_debug("Sending relocate_version for #{version_key} " \
        "to #{get_shadow}.")
      acc = AppControllerClient.new(get_shadow.private_ip, @@secret)
      begin
        return acc.relocate_version(version_key, http_port, https_port)
      rescue FailedNodeException => e
        Djinn.log_warn("Failed to forward relocate_version " \
          "call to #{get_shadow} (#{e.to_s}).")
        return NOT_READY
      end
    end

    project_id, service_id, version_id = version_key.split(
      VERSION_PATH_SEPARATOR)

    # Forward relocate as a patch request to the AdminServer.
    version = {:appscaleExtensions => {:httpPort => http_port.to_i,
                                       :httpsPort => https_port.to_i}}
    endpoint = ['v1', 'apps', project_id, 'services', service_id,
                'versions', version_id].join('/')
    fields_updated = %w(appscaleExtensions.httpPort
                        appscaleExtensions.httpsPort)
    uri = URI("http://#{my_node.private_ip}:#{ADMIN_SERVER_PORT}/#{endpoint}")
    uri.query = URI.encode_www_form({:updateMask => fields_updated.join(',')})
    headers = {'Content-Type' => 'application/json',
               'AppScale-Secret' => @@secret}
    request = Net::HTTP::Patch.new([uri.path, uri.query].join('?'), headers)
    request.body = JSON.dump(version)
    response = Net::HTTP.start(uri.hostname, uri.port) do |http|
      http.request(request)
    end
    return "false: #{response.body}" if response.code != '200'

    begin
      CronHelper.update_cron(@options['login'], project_id)
    rescue VersionNotFound => error
      return "false: #{error.message}"
    end

    'OK'
  end

  # A SOAP-exposed method that tells the AppController to terminate all services
  # in this AppScale deployment.
  #
  # Args:
  #   stop_deployment: A boolean to indicate if the whole deployment
  #                    should be stopped.
  #   secret         : A String used to authenticate callers.
  # Returns:
  #   A String indicating that the termination has started, or the reason why it
  #   failed.
  def kill(stop_deployment, secret)
    begin
      return BAD_SECRET_MSG unless valid_secret?(secret)
    rescue Errno::ENOENT
      # On appscale down, terminate may delete our secret key before we
      # can check it here.
      Djinn.log_debug('kill(): didn\'t find secret file. Continuing.')
    end
    @kill_sig_received = true

    Djinn.log_info('Received a stop request.')

    if my_node.is_shadow? && stop_deployment
      threads = []
      Djinn.log_info('Stopping all other nodes.')
      ips = []
      @state_change_lock.synchronize {
        @nodes.each { |node| ips << node.private_ip }
      }
      ips.each { |ip|
        next if ip == my_node.private_ip
        acc = AppControllerClient.new(ip, @@secret)
        threads << Threads.new {
          begin
            acc.kill(stop_deployment)
            Djinn.log_info("kill: sent kill command to node at #{ip}.")
          rescue FailedNodeException => e
            Djinn.log_warn("kill: exception talking to #{ip}: #{e.to_s}.")
          end
        }
      }
      Djinn.log_info('Waiting for other nodes to acknoledge stop ... ')
      threads.each { |t| t.join }
    end

    Djinn.log_info('---- Stopping AppController ----')

    'OK'
  end

  # This method validates that the layout received is correct (both
  # syntactically and logically).
  #
  # Args:
  #   layout: this is a JSON structure containing the nodes
  #     informations (IPs, roles, instance ID etc...). These are the nodes
  #     specified in the AppScalefile at startup time.
  #   keyname: the key of this deployment, needed to initialize
  #     NodeInfo.
  #
  # Returns:
  #   A NodeInfo array suitale to be used in @nodes.
  #
  # Exception:
  #   AppScaleException: returns a message if the layout is not valid.
  def check_layout(layout, keyname)
    if layout.class != String
      msg = "Error: layout wasn't a String, but was a " + layout.class.to_s
      Djinn.log_error(msg)
      raise AppScaleException.new(msg)
    end
    begin
      locations = JSON.load(layout)
    rescue JSON::ParserError
      msg = 'Error: got exception parsing JSON structure layout.'
      Djinn.log_error(msg)
      raise AppScaleException.new(msg)
    end
    if locations.class != Array
      msg = 'Error: layout is not an Array.'
      Djinn.log_error(msg)
      raise AppScaleException.new(msg)
    end
    all_roles = []
    locations.each { |node|
      if node.class != Hash
        msg = 'Error: node structure is not a Hash.'
        Djinn.log_error(msg)
        raise AppScaleException.new(msg)
      end
      if !node['public_ip'] || !node['private_ip'] || !node['roles'] ||
        !node['instance_id']
        msg = "Error: node layout is missing information #{node}."
        Djinn.log_error(msg)
        raise AppScaleException.new(msg)
      elsif node['public_ip'].empty? || node['private_ip'].empty? ||
         node['roles'].empty? || node['instance_id'].empty?
        msg = "Error: node layout is missing information #{node}."
        Djinn.log_error(msg)
        raise AppScaleException.new(msg)
      end
      if node['roles'].class == String
        all_roles << node['roles']
      elsif node['roles'].class == Array
        all_roles += node['roles']
      else
        msg = "Error: node roles is not String or Array for #{node}."
        Djinn.log_error(msg)
        raise AppScaleException.new(msg)
      end
    }

    # Now we can check if we have the needed roles to start the
    # deployment.
    all_roles.uniq!
    ['compute', 'shadow', 'load_balancer', 'zookeeper', 'memcache',
     'db_master', 'taskqueue_master'].each { |role|
      unless all_roles.include?(role)
        msg = "Error: layout is missing role #{role}."
        Djinn.log_error(msg)
        raise AppScaleException.new(msg)
      end
    }

    # Transform the hash into NodeInfo and return it.
    nodes = Djinn.convert_location_array_to_class(locations, keyname)
    return nodes
  end

  # This method validate and set (if valid) the proper @options value.
  #
  # Args:
  #   options: a Hash containing the property and the value to set it to.
  #
  # Returns:
  #   A sanitized Hash of valid properties.
  def check_options(options)
    newoptions = {}
    if options.class != Hash
      Djinn.log_warn("check_options received a non-hash parameter.")
      return newoptions
    end

    options.each { |name, val|
      unless name.class == String
        Djinn.log_warn("Received an invalid property name of class #{name.class}.")
        next
      end
      key = name.gsub(NOT_EMAIL_REGEX, '')

      # Let's check if the property is a known one.
      unless PARAMETERS_AND_CLASS.has_key?(key)
        begin
          Djinn.log_warn("Removing unknown parameter '" + key.to_s + "'.")
        rescue
          Djinn.log_warn("Removing unknown parameter.")
        end
        next
      end

      # Check that the value that came in is a String or as final class of
      # the parameter. There is no boolean, so TrueClass and FalseClass
      # needs to be check both. If not, remove the parameter since we
      # won't be able to translate it.
      unless (val.class == String || val.class ==
              PARAMETERS_AND_CLASS[key][PARAMETER_CLASS] ||
              (PARAMETERS_AND_CLASS[key][PARAMETER_CLASS] == TrueClass &&
              val.class == FalseClass))
        if PARAMETERS_AND_CLASS[key][PARAMETER_SHOW]
          begin
            msg = "Removing parameter '" + key + "' with unknown value '" +\
              val.to_s + "'."
          rescue
            msg = "Removing parameter '" + key + "' with unknown value."
          end
        else
          msg = "Removing parameter '" + key + "' with unknown value."
        end
        Djinn.log_warn(msg)
        next
      end

      if PARAMETERS_AND_CLASS[key][PARAMETER_SHOW]
        msg = "Converting/checking '" + key + "' with value '" + val + "'."
      else
        msg = "Converting/checking '" + key + "."
      end
      Djinn.log_info(msg)

      # Let's check if we can convert them now to the proper class.
      if PARAMETERS_AND_CLASS[key][PARAMETER_CLASS] == Fixnum
        begin
          Integer(val)
        rescue
          if PARAMETERS_AND_CLASS[key][PARAMETER_SHOW]
            msg = "Warning: parameter '" + key + "' is not an integer (" +\
              val.to_s + "). Removing it."
          else
            msg = "Warning: parameter '" + key + "' is not an integer. Removing it."
          end
          Djinn.log_warn(msg)
          next
        end
      end

      # Booleans and Integer (basically non-String) seem to create issues
      # at the SOAP level (possibly because they are in a structure) with
      # message similar to "failed to serialize detail object". We convert
      # them here to String.
      if PARAMETERS_AND_CLASS[key][PARAMETER_CLASS] == TrueClass ||
         PARAMETERS_AND_CLASS[key][PARAMETER_CLASS] == Fixnum
        begin
          newval = val.to_s
        rescue
          msg = "Warning: cannot convert '" + key + "' to string. Removing it."
          Djinn.log_warn(msg)
          next
        end
      end

      # Strings may need to be sanitized.
      if PARAMETERS_AND_CLASS[key][PARAMETER_CLASS] == String
        # Some options shouldn't be sanitize.
        if key == 'user_commands' or key == 'azure_app_secret_key'
          newval = val
        # Keys have a relaxed sanitization process.
        elsif key.include? "_key" or key.include? "EC2_SECRET_KEY"
          newval = val.gsub(NOT_FQDN_OR_PLUS_REGEX, '')
        else
          newval = val.gsub(NOT_FQDN_REGEX, '')
        end
      end

      newoptions[key] = newval
      newval = "*****" unless PARAMETERS_AND_CLASS[key][2]
      Djinn.log_debug("Accepted option #{key}:#{newval}.")
    }

    return newoptions
  end

  def enforce_options
    # Set the proper log level.
    new_level = Logger::INFO
    new_level = Logger::DEBUG if @options['verbose'].downcase == "true"
    @@log.level = new_level if @@log.level != new_level
  end

  # This is the method needed to get the current layout and options for
  # this deployment. The first AppController to receive this call is the
  # shadow node. It will then forward these information to all other
  # nodes.
  #
  # Args:
  #   layout: this is a JSON structure containing the node
  #     information (IPs, roles, instance ID etc...). These are the nodes
  #     specified in the AppScalefile at startup time.
  #   options: this is a Hash containing all the options and credentials
  #     (for autoscaling) pertinent to this deployment.
  def set_parameters(layout, options, secret)
    return BAD_SECRET_MSG unless valid_secret?(secret)

    # options is a JSON string that will be loaded into a Hash.
    if options.class != String
      msg = "Error: options wasn't a String, but was a " +
            options.class.to_s
      Djinn.log_error(msg)
      return msg
    end
    begin
      opts = JSON.load(options)
    rescue JSON::ParserError
      msg = "Error: got exception parsing JSON options."
      Djinn.log_error(msg)
      return msg
    end
    if opts.nil? || opts.empty?
      Djinn.log_info("Empty options: using defaults.")
    elsif opts.class != Hash
      msg = "Error: options is not a Hash."
      Djinn.log_error(msg)
      return msg
    else
      @state_change_lock.synchronize { @options = check_options(opts) }
    end

    # Let's validate we have the needed options defined.
    ['keyname', 'login', 'table'].each { |key|
      unless @options[key]
        msg = "Error: cannot find #{key} in options!"
        Djinn.log_error(msg)
        return msg
      end
    }

    begin
      @state_change_lock.synchronize {
        @nodes = check_layout(layout, @options['keyname'])
      }
    rescue AppScaleException => e
      Djinn.log_error(e.message)
      return e.message
    end

    # Now let's make sure the parameters that needs to have values are
    # indeed defines, otherwise set the defaults.
    PARAMETERS_AND_CLASS.each { |key, _|
      @state_change_lock.synchronize {
        # The parameter 'key' is defined, no need to do anything.
        next if @options[key]

        if PARAMETERS_AND_CLASS[key][1]
           # The parameter has a default, and it's not defined. Adding
           # default value.
           @options[key] = PARAMETERS_AND_CLASS[key][1]
        end
      }
    }
    enforce_options

    # From here on we do more logical checks on the values we received.
    # The first one is to check that max and min are set appropriately.
    # Max and min needs to be at least the number of started nodes, it
    # needs to be positive. Max needs to be no smaller than min.
    @state_change_lock.synchronize {
      if Integer(@options['max_machines']) < @nodes.length
        Djinn.log_warn("max_machines is less than the number of nodes!")
        @options['max_machines'] = @nodes.length.to_s
      end
      if Integer(@options['min_machines']) < @nodes.length
        Djinn.log_warn("min_machines is less than the number of nodes!")
        @options['min_machines'] = @nodes.length.to_s
      end
      if Integer(@options['max_machines']) < Integer(@options['min_machines'])
        Djinn.log_warn("min_machines is bigger than max_machines!")
        @options['max_machines'] = @options['min_machines']
      end
    }

    # We need to make sure this node is listed in the started nodes.
    find_me_in_locations
    return "Error: Couldn't find me in the node map" if @my_index.nil?

    @state_change_lock.synchronize {
      ENV['EC2_URL'] = @options['ec2_url']
      if @options['ec2_access_key'].nil?
        @options['ec2_access_key'] = @options['EC2_ACCESS_KEY']
        @options['ec2_secret_key'] = @options['EC2_SECRET_KEY']
        @options['ec2_url'] = @options['EC2_URL']
      end
    }

    'OK'
  end

  # Upload a Google App Engine application into this AppScale deployment.
  #
  # Args:
  #   archived_file: A String, with the path to the compressed file containing
  #     the app.
  #   file_suffix: A String indicating what suffix the file should have.
  #   secret: A String with the shared key for authentication.
  # Returns:
  #   A JSON-dumped Hash with fields indicating if the upload process began
  #   successfully, and a reservation ID that can be used with
  #   get_app_upload_status to see if the app has successfully uploaded or not.
  def upload_app(archived_file, file_suffix, secret)
    return BAD_SECRET_MSG unless valid_secret?(secret)

    unless my_node.is_shadow?
      Djinn.log_debug("Sending upload_app call to shadow.")
      acc = AppControllerClient.new(get_shadow.private_ip, @@secret)
      begin
        remote_file = [archived_file, file_suffix].join('.')
        HelperFunctions.scp_file(archived_file, remote_file,
                                 get_shadow.private_ip, get_shadow.ssh_key)
        return acc.upload_app(remote_file, file_suffix)
      rescue FailedNodeException => e
        Djinn.log_warn("Failed to forward upload_app call to shadow " \
                       "(#{get_shadow}): #{e.to_s}.")
        return NOT_READY
      end
    end

    reservation_id = HelperFunctions.get_random_alphanumeric
    @app_upload_reservations[reservation_id] = {'status' => 'starting'}

    Djinn.log_debug("Received a request to upload app at #{archived_file}" \
      ", with suffix #{file_suffix}")

    Thread.new {
      # If the dashboard is on the same node as the shadow, the archive needs
      # to be copied to a location that includes the suffix.
      unless archived_file.match(/#{file_suffix}$/)
        new_location = [archived_file, file_suffix].join('.')
        Djinn.log_debug("Copying #{archived_file} to #{new_location}")
        FileUtils.copy(archived_file, new_location)
        archived_file = new_location
      end

      Djinn.log_debug("Uploading file at location #{archived_file}")
      keyname = @options['keyname']
      command = "#{UPLOAD_APP_SCRIPT} --file '#{archived_file}' " \
        "--keyname #{keyname} 2>&1"
      output = Djinn.log_run(command)
      if output.include?("Your app can be reached at the following URL")
        result = "true"
      else
        result = output.dump
      end

      @app_upload_reservations[reservation_id]['status'] = result
      File.delete(archived_file)
    }

    return JSON.dump({
      'reservation_id' => reservation_id,
      'status' => 'starting'
    })
  end

  # Checks the status of the App Engine app uploading with the given reservation
  # ID.
  #
  # Args:
  #   reservation_id: A String that corresponds to the reservation ID given when
  #     the app upload process began.
  #   secret: A String with the shared key for authentication.
  # Returns:
  #   A String that indicates what the state is of the uploaded application. If
  #   the given reservation ID was not found, ID_NOT_FOUND is returned. If the
  #   caller attempts to authenticate with an invalid secret, BAD_SECRET_MSG is
  #   returned.
  def get_app_upload_status(reservation_id, secret)
    return BAD_SECRET_MSG unless valid_secret?(secret)

    unless my_node.is_shadow?
      Djinn.log_debug("Sending get_upload_status call to shadow.")
      acc = AppControllerClient.new(get_shadow.private_ip, @@secret)
      begin
        return acc.get_app_upload_status(reservation_id)
      rescue FailedNodeException => e
        Djinn.log_warn("Failed to forward get_app_upload_status call " \
                       "to #{get_shadow}: #{e.to_s}.")
        return NOT_READY
      end
    end

    if @app_upload_reservations.has_key?(reservation_id) &&
       @app_upload_reservations[reservation_id]['status']
      return @app_upload_reservations[reservation_id]['status']
    else
      return ID_NOT_FOUND
    end
  end

  # Gets the statistics of all the nodes in the AppScale deployment.
  #
  # Args:
  #   secret: A string with the shared key for authentication.
  # Returns:
  #   A JSON string with the statistics of the nodes.
  def get_cluster_stats_json(secret)
    return BAD_SECRET_MSG unless valid_secret?(secret)

    unless my_node.is_shadow?
      Djinn.log_debug("Sending get_cluster_stats_json call to shadow.")
      acc = AppControllerClient.new(get_shadow.private_ip, @@secret)
      begin
        return acc.get_cluster_stats_json
      rescue FailedNodeException => e
        Djinn.log_warn("Failed to forward get_cluster_stats_json call " \
                       "to #{get_shadow}: #{e.to_s}.")
        return NOT_READY
      end
    end

    @state_change_lock.synchronize { return JSON.dump(@cluster_stats) }
  end

  # Updates our locally cached information about the CPU, memory, and disk
  # usage of each machine in this AppScale deployment.
  def update_node_info_cache
    threads = []
    new_stats = []
    ips = []

    @state_change_lock.synchronize {
      @nodes.each { |node| ips << node.private_ip }
    }
    ips.each { |ip|
      threads << Thread.new {
        Thread.current[:new_stat] = nil
        begin
          if ip == my_node.private_ip
            ret = get_node_stats_json(@@secret)
          else
            acc = AppControllerClient.new(ip, @@secret)
            ret = acc.get_node_stats_json
          end
          Thread.current[:new_stat] = JSON.load(ret)
        rescue JSON::ParserError
            Djinn.log_warn("Failed to parse stats JSON from #{ip}: #{ret}")
        rescue FailedNodeException => e
          Djinn.log_warn("Failed to get stats from #{ip}: #{e.to_s}.")
        end
      }
    }

    threads.each { |t|
      t.join
      new_stats << t[:new_stat] unless t[:new_stat].nil?
    }

    @state_change_lock.synchronize { @cluster_stats = new_stats }
    Djinn.log_debug("Updated cluster stats.")
  end

  # Gets the database information of the AppScale deployment.
  #
  # Args:
  #   secret: A string with the shared key for authentication.
  # Returns:
  #   A JSON string with the database information.
  def get_database_information(secret)
    return BAD_SECRET_MSG unless valid_secret?(secret)

    tree = { :table => @options['table'], :replication => @options['replication'],
      :keyname => @options['keyname'] }
    return JSON.dump(tree)
  end

  # Runs the Groomer service that the Datastore provides, which cleans up
  # deleted entries and generates statistics about the entities stored for each
  # application.
  #
  # Args:
  #   secret: A String with the shared key for authentication.
  # Returns:
  #   'OK' if the groomer was invoked, and BAD_SECRET_MSG if the user failed to
  #   authenticate correctly.
  def run_groomer(secret)
    return BAD_SECRET_MSG unless valid_secret?(secret)

    Thread.new {
      run_groomer_command = `which appscale-groomer`.chomp
      if my_node.is_db_master?
        Djinn.log_run(run_groomer_command)
      else
        db_master = get_db_master
        HelperFunctions.run_remote_command(db_master.private_ip,
          run_groomer_command, db_master.ssh_key, NO_OUTPUT)
      end
    }

    return 'OK'
  end

  # Queries the AppController for a list of instance variables whose names match
  # the given regular expression, as well as the values associated with each
  # match.
  #
  # Args:
  #   property_regex: A String that will be used as the regular expression,
  #     determining which instance variables should be returned.
  #   secret: A String with the shared key for authentication.
  #
  # Returns:
  #   A JSON-dumped Hash mapping each instance variable matching the given regex
  #   to the value it is bound to.
  def get_property(property_regex, secret)
    return BAD_SECRET_MSG unless valid_secret?(secret)

    unless my_node.is_shadow?
      # We need to send the call to the shadow.
      Djinn.log_debug("Sending get_property for #{property_regex} to #{get_shadow}.")
      acc = AppControllerClient.new(get_shadow.private_ip, @@secret)
      begin
        return acc.get_property(property_regex)
      rescue FailedNodeException => e
        Djinn.log_warn("Failed to forward get_property call to " \
                       "#{get_shadow}: #{e.to_s}.")
        return NOT_READY
      end
    end

    Djinn.log_info("Received request to get properties matching #{property_regex}.")
    properties = {}
    PARAMETERS_AND_CLASS.each { |key, val|
      begin
        if key =~ /\A#{property_regex}\Z/
          unless val[2]
            properties[key] = "*****"
            next
          end
          if @options[key].nil?
            properties[key] = val[1]
          else
            properties[key] = @options[key]
          end
        end
      rescue RegexpError
        Djinn.log_warn("get_property: got invalid regex (#{property_regex}).")
      end
    }

    Djinn.log_debug("Caller asked for instance variables matching regex " \
      "#{property_regex}, returning response #{properties.inspect}")
    return JSON.dump(properties)
  end

  # Sets the named instance variable to the given value.
  #
  # Args:
  #   property_name: A String naming the instance variable that should be set.
  #   property_value: A String or Fixnum that provides the value for the given
  #     property name.
  #   secret: A String with the shared key for authentication.
  #
  # Returns:
  #   A String containing:
  #     - 'OK' if the value was successfully set.
  #     - KEY_NOT_FOUND if there is no instance variable with the given name.
  #     - NOT_READY if this node is not shadow, and cannot talk to shadow.
  #     - BAD_SECRET_MSG if the caller could not be authenticated.
  def set_property(property_name, property_value, secret)
    return BAD_SECRET_MSG unless valid_secret?(secret)
    if property_name.class != String or property_value.class != String
      Djinn.log_warn("set_property: received non String parameters.")
      return KEY_NOT_FOUND
    end

    unless my_node.is_shadow?
      # We need to send the call to the shadow.
      Djinn.log_debug("Sending set_property for #{property_name} to #{get_shadow}.")
      acc = AppControllerClient.new(get_shadow.private_ip, @@secret)
      begin
        return acc.set_property(property_name, property_value)
      rescue FailedNodeException => e
        Djinn.log_warn("Failed to forward set_property call to " \
                       "#{get_shadow}: #{e.to_s}.")
        return NOT_READY
      end
    end

    Djinn.log_info("Received request to change #{property_name} to #{property_value}.")
    opts = {}
    opts[property_name] = property_value
    newopts = check_options(opts)

    # If we don't have any option to set, property was invalid.
    if newopts.length == 0
      Djinn.log_info("Failed to set property '#{property_name}'.")
      return KEY_NOT_FOUND
    end

    # Let's keep an old copy of the options: we'll need them to check if
    # something changed and we need to act.
    old_options = @options.clone
    newopts.each { |key, val|
      # We give some extra information to the user about some properties.
      if key == 'keyname'
        Djinn.log_warn('Changing keyname can break your deployment!')
      elsif key == 'default_max_appserver_memory'
        Djinn.log_warn('default_max_appserver_memory will be enforced on new AppServers only.')
        ZKInterface.set_runtime_params({:default_max_appserver_memory => Integer(val)})
      elsif key == 'min_machines'
        unless is_cloud?
          Djinn.log_warn('min_machines is not used in non-cloud infrastructures.')
        end
        if Integer(val) < Integer(@options['min_machines'])
          Djinn.log_warn('Invalid input: cannot lower min_machines!')
          return 'min_machines cannot be less than the nodes defined in ips_layout'
        end
      elsif key == 'max_machines'
        unless is_cloud?
          Djinn.log_warn('max_machines is not used in non-cloud infrastructures.')
        end
        if Integer(val) < Integer(@options['min_machines'])
          Djinn.log_warn('Invalid input: max_machines is smaller than min_machines!')
          return 'max_machines is smaller than min_machines.'
        end
      elsif key == 'default_min_appservers'
        if Integer(val) < 0 || Integer(val) > Integer(@options['default_max_appservers'])
          Djinn.log_warn('Invalid input: default_min_appservers needs to be ' \
                         'non-negative and smaller or equal to default_max_appservers.')
          return 'invalid input for default_min_appservers'
        end
      elsif key == 'default_max_appservers'
        if Integer(val) <= 0 || Integer(val) < Integer(@options['default_min_appservers'])
          Djinn.log_warn('Invalid input: default_max_appservers needs to be ' \
                         'positive and bigger or equal to default_min_appservers.')
          return 'invalid input for default_max_appservers'
        end
      elsif key == 'flower_password'
        TaskQueue.stop_flower
        TaskQueue.start_flower(@options['flower_password'])
      elsif key == 'replication'
        Djinn.log_warn('replication cannot be changed at runtime.')
        next
      elsif key == 'lb_connect_timeout'
        unless Integer(val) > 0
          Djinn.log_warn('Cannot set a negative timeout.')
          next
        end
      end

      @options[key] = val
<<<<<<< HEAD
=======

      if key == 'login'
        Djinn.log_debug('[set_property] Regenerating cron for applications ' \
          'since login changed')
        versions_loaded_now = []
        APPS_LOCK.synchronize { versions_loaded_now = @versions_loaded.clone }
        Djinn.log_info("[set_property] Regenerating cron for #{versions_loaded_now}")
        versions_loaded_now.each { |version_key|
          project_id = version_key.split(VERSION_PATH_SEPARATOR).first
          update_cron(project_id, @@secret)
        }
      end

      if key.include? 'stats_log'
        if key.include? 'nodes'
          ZKInterface.update_hermes_nodes_profiling_conf(
            @options['write_nodes_stats_log'].downcase == 'true',
            @options['nodes_stats_log_interval'].to_i
          )
        elsif key.include? 'processes'
          ZKInterface.update_hermes_processes_profiling_conf(
            @options['write_processes_stats_log'].downcase == 'true',
            @options['processes_stats_log_interval'].to_i,
            @options['write_detailed_processes_stats_log'].downcase == 'true'
          )
        elsif key.include? 'proxies'
          ZKInterface.update_hermes_proxies_profiling_conf(
            @options['write_proxies_stats_log'].downcase == 'true',
            @options['proxies_stats_log_interval'].to_i,
            @options['write_detailed_proxies_stats_log'].downcase == 'true'
          )
        end
      end
>>>>>>> a46a312f
      Djinn.log_info("Successfully set #{key} to #{val}.")
    }
    # Act upon changes.
    enforce_options unless old_options == @options

    return 'OK'
  end

  # Updates a project's cron jobs.
  def update_cron(project_id, secret)
    return BAD_SECRET_MSG unless valid_secret?(secret)

    unless my_node.is_shadow?
      Djinn.log_debug(
        "Sending update_cron call for #{project_id} to shadow.")
      acc = AppControllerClient.new(get_shadow.private_ip, @@secret)
      begin
        return acc.update_cron(project_id)
      rescue FailedNodeException => e
        Djinn.log_warn("Failed to forward update_cron call to shadow " \
                       "(#{get_shadow}): #{e.to_s}.")
        return NOT_READY
      end
    end

    begin
      CronHelper.update_cron(@options['login'], project_id)
    rescue VersionNotFound => error
      return "false: #{error.message}"
    end

    return 'OK'
  end

  # Checks ZooKeeper to see if the deployment ID exists.
  # Returns:
  #   A boolean indicating whether the deployment ID has been set or not.
  def deployment_id_exists(secret)
    return BAD_SECRET_MSG unless valid_secret?(secret)

    return ZKInterface.exists?(DEPLOYMENT_ID_PATH)
  end

  # Retrieves the deployment ID from ZooKeeper.
  # Returns:
  #   A string that contains the deployment ID.
  def get_deployment_id(secret)
    return BAD_SECRET_MSG unless valid_secret?(secret)

    begin
      return ZKInterface.get(DEPLOYMENT_ID_PATH)
    rescue FailedZooKeeperOperationException => e
      Djinn.log_warn("(get_deployment_id) failed talking to zookeeper " \
        "with #{e.message}.")
      return
    end
  end

  # Sets deployment ID in ZooKeeper.
  # Args:
  #   id: A string that contains the deployment ID.
  def set_deployment_id(secret, id)
    return BAD_SECRET_MSG unless valid_secret?(secret)

    begin
      ZKInterface.set(DEPLOYMENT_ID_PATH, id, false)
    rescue FailedZooKeeperOperationException => e
      Djinn.log_warn("(set_deployment_id) failed talking to zookeeper " \
        "with #{e.message}.")
    end
    return
  end

  # Enables or disables datastore writes on this node.
  # Args:
  #   read_only: A string that indicates whether to turn read-only mode on or
  #     off.
  def set_node_read_only(read_only, secret)
    return BAD_SECRET_MSG unless valid_secret?(secret)
    return INVALID_REQUEST unless %w(true false).include?(read_only)

    if read_only == 'true'
      GroomerService.stop
    else
      GroomerService.start
    end

    return 'OK'
  end

  # Enables or disables datastore writes on this deployment.
  # Args:
  #   read_only: A string that indicates whether to turn read-only mode on or
  #     off.
  def set_read_only(read_only, secret)
    return BAD_SECRET_MSG unless valid_secret?(secret)
    return INVALID_REQUEST unless %w(true false).include?(read_only)

    ZKInterface.get_datastore_servers.each { |machine_ip, port|
      http = Net::HTTP.new(machine_ip, port)
      request = Net::HTTP::Post.new('/read-only')
      request.body = { 'readOnly' => read_only == 'true' }.to_json
      http.request(request)
    }

    ips = []
    @state_change_lock.synchronize {
      @nodes.each { | node |
        ips << node.private_ip if node.is_db_master? || node.is_db_slave?
      }
    }
    ips.each { |ip|
      acc = AppControllerClient.new(ip, @@secret)
      begin
        response = acc.set_node_read_only(read_only)
      rescue FailedNodeException => e
        Djinn.log_warn("Failed to set read_only on #{ip}: #{e.to_s}.")
        return INVALID_REQUEST
      end
      unless response == 'OK'
        Djinn.log_warn("set_read_only: #{ip} responded with #{response}.")
        return response
      end
    }

    return 'OK'
  end

  # Checks if the primary database node is ready. For Cassandra, this is needed
  # because the seed node needs to start before the other nodes.
  # Args:
  #   secret: A string that authenticates the caller.
  # Returns:
  #   A string indicating whether or not the primary database node is ready.
  def primary_db_is_up(secret)
    return BAD_SECRET_MSG unless valid_secret?(secret)

    primary_ip = get_db_master.private_ip
    unless my_node.is_db_master?
      Djinn.log_debug("Asking #{primary_ip} if database is ready.")
      acc = AppControllerClient.new(get_db_master.private_ip, @@secret)
      begin
        return acc.primary_db_is_up
      rescue FailedNodeException => e
        Djinn.log_warn("Unable to ask #{primary_ip} if database is ready: #{e.to_s}.")
        return NOT_READY
      end
    end

    lock_obtained = NODETOOL_LOCK.try_lock
    begin
      return NOT_READY unless lock_obtained
      ready = nodes_ready.include?(primary_ip)
      return "#{ready}"
    ensure
      NODETOOL_LOCK.unlock if lock_obtained
    end
  end

  # Resets a user's password.
  #
  # Args:
  #   username: The email address for the user whose password will be changed.
  #   password: The SHA1-hashed password that will be set as the user's password.
  def reset_password(username, password, secret)
    return BAD_SECRET_MSG unless valid_secret?(secret)

    begin
      uac = UserAppClient.new(my_node.private_ip, @@secret)
      return uac.change_password(username, password)
    rescue FailedNodeException
      Djinn.log_warn("Failed to talk to the UserAppServer while resetting " \
        "the user's password.")
    end
  end

  # Queries the UserAppServer to see if the given user exists.
  #
  # Args:
  #   username: The email address registered as username for the user's application.
  def does_user_exist(username, secret)
    return BAD_SECRET_MSG unless valid_secret?(secret)

    begin
      uac = UserAppClient.new(my_node.private_ip, @@secret)
      return uac.does_user_exist?(username)
    rescue FailedNodeException
      Djinn.log_warn("Failed to talk to the UserAppServer to check if the " \
        "the user #{username} exists.")
    end
  end

  # Creates a new user account, with the given username and hashed password.
  #
  # Args:
  #   username: An email address that should be set as the new username.
  #   password: A sha1-hashed password that is bound to the given username.
  #   account_type: A str that indicates if this account can be logged into
  #     by XMPP users.
  def create_user(username, password, account_type, secret)
    return BAD_SECRET_MSG unless valid_secret?(secret)

    begin
      uac = UserAppClient.new(my_node.private_ip, @@secret)
      return uac.commit_new_user(username, password, account_type)
    rescue FailedNodeException
      Djinn.log_warn("Failed to talk to the UserAppServer while committing " \
        "the user #{username}.")
    end
  end

  # Grants the given user the ability to perform any administrative action.
  #
  # Args:
  #   username: The e-mail address that should be given administrative authorizations.
  def set_admin_role(username, is_cloud_admin, capabilities, secret)
    return BAD_SECRET_MSG unless valid_secret?(secret)

    begin
      uac = UserAppClient.new(my_node.private_ip, @@secret)
      return uac.set_admin_role(username, is_cloud_admin, capabilities)
    rescue FailedNodeException
      Djinn.log_warn("Failed to talk to the UserAppServer while setting admin role " \
        "for the user #{username}.")
    end
  end

  def get_all_public_ips(secret)
    return BAD_SECRET_MSG unless valid_secret?(secret)

    public_ips = []
    @state_change_lock.synchronize {
      @nodes.each { |node| public_ips << node.public_ip }
    }
    JSON.dump(public_ips)
  end

  def get_all_private_ips(secret)
    return BAD_SECRET_MSG unless valid_secret?(secret)

    private_ips = []
    @state_change_lock.synchronize {
      @nodes.each { |node| private_ips << node.private_ip }
    }
    JSON.dump(private_ips)
  end

  def check_api_services
    # LoadBalancers needs to setup the routing for the datastore before
    # proceeding.
    while my_node.is_load_balancer? && !update_db_haproxy
      Djinn.log_info('Waiting for Datastore assignements ...')
      sleep(SMALL_WAIT)
    end

    # Wait till the Datastore is functional.
    loop do
      break if HelperFunctions.is_port_open?(get_load_balancer.private_ip,
                                             DatastoreServer::PROXY_PORT)
      Djinn.log_debug('Waiting for Datastore to be active...')
      sleep(SMALL_WAIT)
    end
    Djinn.log_info('Datastore service is active.')

    # At this point all nodes are fully functional, so the Shadow will do
    # another assignments of the datastore processes to ensure we got the
    # accurate CPU count.
    assign_datastore_processes if my_node.is_shadow?
  end

  def job_start(secret)
    return BAD_SECRET_MSG unless valid_secret?(secret)

    Djinn.log_info("==== Starting AppController (pid: #{Process.pid}) ====")

    # We reload our old IPs (if we find them) so we can check later if
    # they changed and act accordingly.
    begin
      @my_private_ip = HelperFunctions.read_file("#{APPSCALE_CONFIG_DIR}/my_private_ip")
      @my_public_ip = HelperFunctions.read_file("#{APPSCALE_CONFIG_DIR}/my_public_ip")
    rescue Errno::ENOENT
      Djinn.log_info("Couldn't find my old my_public_ip or my_private_ip.")
      @my_private_ip = nil
      @my_public_ip = nil
    end

    # If deprecated ZK_LOCATIONS_JSON_FILE is used,
    # convert it to regular ZK_LOCATIONS_FILE
    if not File.exists?(ZK_LOCATIONS_FILE) and File.exists?(ZK_LOCATIONS_JSON_FILE)
      # Read deprecated json file with zookeeper nodes.
      zookeeper_data = HelperFunctions.read_json_file(ZK_LOCATIONS_JSON_FILE)
      HelperFunctions.write_file(ZK_LOCATIONS_FILE, zookeeper_data['locations'].join("\n"))
    end

    # If we have the ZK_LOCATIONS_FILE, the deployment has already been
    # configured and started. We need to check if we are a zookeeper host
    # and start it if needed.
    if File.exists?(ZK_LOCATIONS_FILE)
      # We need to check our saved IPs with the list of zookeeper nodes
      # (IPs can change in cloud environments).
      if @my_private_ip.nil?
        @state = "Cannot find my old private IP address."
        HelperFunctions.log_and_crash(@state, WAIT_TO_CRASH)
      end

      # Restore the initial list of zookeeper nodes.
      zookeeper_data = []
      File.foreach(ZK_LOCATIONS_FILE) { |line|
        zookeeper_data << line.strip() unless line.strip().empty?
      }
      @zookeeper_data = zookeeper_data
      if @zookeeper_data.include?(@my_private_ip) && !is_zookeeper_running?
        # We are a zookeeper host and we need to start it.
        begin
          start_zookeeper(false)
        rescue FailedZooKeeperOperationException
          @state = "Couldn't start Zookeeper."
          HelperFunctions.log_and_crash(@state, WAIT_TO_CRASH)
        end
      end
      pick_zookeeper(@zookeeper_data)
    end

    # We need to wait for the 'state', that is the deployment layouts and
    # the options for this deployment. It's either a save state from a
    # previous start, or it comes from the tools. If the tools communicate
    # the deployment's data, then we are the headnode.
    unless restore_appcontroller_state
      wait_for_data
      erase_old_data
    end
    parse_options

    # Load datastore helper.
    # TODO: this should be the class or module.
    table = @options['table']
    # require db_file
    begin
      require "#{table}_helper"
    rescue => e
      backtrace = e.backtrace.join("\n")
      HelperFunctions.log_and_crash("Unable to find #{table} helper." \
        " Please verify datastore type: #{e}\n#{backtrace}")
    end

    # We reset the kill signal received since we are starting now.
    @kill_sig_received = false

    # If we have uncommitted changes, we rebuild/reinstall the
    # corresponding packages to ensure we are using the latest code.
    build_uncommitted_changes

    # From here on we have the basic local state that allows to operate.
    # In particular we know our roles, and the deployment layout. Let's
    # start attaching any permanent disk we may have associated with us.
    start_infrastructure_manager
    mount_persistent_storage

    find_me_in_locations
    write_database_info
    update_firewall

    # Let's account for the autoscaled nodes differently since we don't
    # have to wait for them (they could have been downscaled).
    skip_nodes = get_autoscaled_nodes
    nodes_to_wait = []
    @state_change_lock.synchronize { nodes_to_wait = @nodes - skip_nodes }

    # If we are the headnode, we may need to start/setup all other nodes.
    # Better do it early on, since it may take some time for the other
    # nodes to start up.
    if my_node.is_shadow?
      configure_ejabberd_cert
      Djinn.log_info("Preparing other nodes for this deployment.")
      @state_change_lock.synchronize {
        initialize_nodes_in_parallel(nodes_to_wait, skip_nodes)
      }
    end

    # Initialize the current server and starts all the API and essential
    # services. The functions are idempotent ie won't restart already
    # running services and can be ran multiple time with no side effect.
    initialize_server
    start_stop_api_services

    # Now that we are done loading, we can set the monit job to check the
    # AppController. At this point we are resilient to failure (ie the AC
    # will restart if needed).
    set_appcontroller_monit
    @done_loading = true

    pick_zookeeper(@zookeeper_data)
    write_our_node_info

    # We wait only for non autoscaled nodes.
    wait_for_nodes_to_finish_loading(nodes_to_wait)

    # Check that services are up before proceeding into the duty cycle.
    check_api_services

    # Make sure we have the first state saved in zookeeper.
    backup_appcontroller_state if my_node.is_shadow?

    # This variable is used to keep track of the last time we printed some
    # statistics to the log.
    last_print = Time.now.to_i

    # We use a thread to check the status of the cluster to ensure we
    # don't block waiting for the status.
    if my_node.is_shadow?
      update_stats_thread = Thread.new { update_node_info_cache }
    end

    until @kill_sig_received do
      # Mark the beginning of the duty cycle.
      start_work_time = Time.now.to_i

      # We want to ensure monit stays up all the time, since we rely on
      # it for services and AppServers.
      unless MonitInterface.start_monit
        Djinn.log_warn('Monit was not running: restarted it.')
      end

      write_database_info
      update_port_files
      update_firewall
      write_zookeeper_locations

      # This call will block if we cannot reach a zookeeper node, but will
      # be very fast if we have an available connection. The function sets
      # the state in case we are looking for a zookeeper server.
      pick_zookeeper(@zookeeper_data)

      # We save the current @options and roles to check if
      # restore_appcontroller_state modifies them.
      old_options = @options.clone
      old_roles = my_node.roles
      my_versions_loaded = []
      APPS_LOCK.synchronize {
        my_versions_loaded = @versions_loaded.clone if my_node.is_load_balancer?
      }

      # The appcontroller state is a misnomer, since it contains the state
      # of the deployment that each node needs to reload. For example it
      # contains the current listing of AppServers and Nodes.
      unless restore_appcontroller_state
        # Master is responsible to populate the state for the other nodes
        # consumption, and since we know we could talk to zookeeper,
        # master needs to go ahead and write the state.
        unless my_node.is_shadow?
          @state = "Couldn't reach the deployment state: now in isolated mode"
          Djinn.log_warn("Cannot talk to zookeeper: in isolated mode.")
          next
        end
      end

      # We act here if options or roles for this node changed.
      check_role_change(old_options, old_roles)

      # The master node needs first to update the stats of the nodes, and
      # backup the deployment state for all other nodes to read.
      if my_node.is_shadow?
        write_tools_config
        if update_stats_thread.alive?
          Djinn.log_debug('Update thread still running: skipping updates.')
        else
          update_stats_thread = Thread.new { update_node_info_cache }
        end
        backup_appcontroller_state
      end

      # Load balancers (and shadow) needs to setup new applications.
      if my_node.is_load_balancer? || my_node.is_shadow?
        versions_loaded_now = []
        APPS_LOCK.synchronize { versions_loaded_now = @versions_loaded.clone }

        # Starts apps that are not running yet but they should.
        versions_to_load = versions_loaded_now - my_versions_loaded
        if my_node.is_shadow?
          begin
            versions_to_load = ZKInterface.get_versions - versions_loaded_now
          rescue FailedZooKeeperOperationException
            versions_to_load = []
          end
        end
        versions_to_load.each { |version_key|
          APPS_LOCK.synchronize {
            setup_app_dir(version_key, true)
            setup_appengine_version(version_key)
          }
        }

        # In addition only shadow kick off the autoscaler and manages
        # running instances.
        if my_node.is_shadow?
          missing_nodes = 0
          @state_change_lock.synchronize {
            missing_nodes = Integer(@options['min_machines']) - @nodes.length
          }
          APPS_LOCK.synchronize {
            scale_deployment
            scale_up_instances(missing_nodes) if missing_nodes > 0
          }
        end

        # Nodes need to clean up after removed applications.
        APPS_LOCK.synchronize { check_stopped_apps }
      end
      if my_node.is_load_balancer?
        # Load balancers need to regenerate nginx/haproxy configuration if needed.
        update_db_haproxy
        APPS_LOCK.synchronize { regenerate_routing_config }
      end
      @state = "Done starting up AppScale, now in heartbeat mode"

      # Print stats in the log recurrently; works as a heartbeat mechanism.
      if last_print < (Time.now.to_i - 60 * PRINT_STATS_MINUTES)
        if my_node.is_shadow? && @options['autoscale'].downcase != "true"
          Djinn.log_info("--- This deployment has autoscale disabled.")
        end
        stats = nil
        ret = get_node_stats_json(secret)
        if ret == BAD_SECRET_MSG
          Djinn.log_warn("Bad secret while getting local stats!")
        elsif ret == INVALID_REQUEST
          Djinn.log_warn("Failed to retrieve local stats!")
        else
          begin
            stats = JSON.parse(ret)
          rescue JSON::ParserError
            Djinn.log_warn("Failed to parse local stats JSON.")
          end
        end
        unless stats.nil?
          Djinn.log_info("--- Node at #{stats['public_ip']} has " \
            "#{stats['memory']['available']/MEGABYTE_DIVISOR}MB memory available " \
            "and knows about these apps #{stats['apps']}.")
          Djinn.log_debug("--- Node stats: #{JSON.pretty_generate(stats)}")
        end
        last_print = Time.now.to_i
      end

      # Let's make sure we don't drift the duty cycle too much.
      duty_cycle_duration = Time.now.to_i - start_work_time
      if duty_cycle_duration < DUTY_CYCLE
        Kernel.sleep(DUTY_CYCLE - duty_cycle_duration)
      end
    end
  end

  def is_appscale_terminated(secret)
    begin
      bad_secret = JSON.dump({'status'=>BAD_SECRET_MSG})
      return bad_secret unless valid_secret?(secret)
    rescue Errno::ENOENT
      # On appscale down, terminate may delete our secret key before we
      # can check it here.
      Djinn.log_debug("run_terminate(): didn't find secret file. Continuing.")
    end
    return @done_terminating
  end

  def run_terminate(clean, secret)
    return BAD_SECRET_MSG unless valid_secret?(secret)
    if my_node.is_shadow?
      begin
        bad_secret = JSON.dump({'status'=>BAD_SECRET_MSG})
        return bad_secret unless valid_secret?(secret)
      rescue Errno::ENOENT
        # On appscale down, terminate may delete our secret key before we
        # can check it here.
        Djinn.log_debug("run_terminate(): didn't find secret file. Continuing.")
      end
      Djinn.log_info("Received a stop request.")
      Djinn.log_info("Stopping all other nodes.")
      Thread.new {
        terminate_appscale_in_parallel(clean){|node| send_client_message(node)}
        @done_terminating = true
      }
      # Return a "request id" for future use in sending and receiving messages.
      return SecureRandom.hex
    end
  end

  def terminate_appscale(node_to_terminate, clean)
    ip = node_to_terminate.private_ip
    Djinn.log_info("Running terminate.rb on the node at IP address #{ip}")
    ssh_key = node_to_terminate.ssh_key

    # Add ' clean' as parameter to terminate.rb if clean is true
    extra_command = clean.downcase == 'true' ? ' clean' : ''

    # Run terminate.rb on node
    begin
      Timeout.timeout(WAIT_TO_CRASH) {
        HelperFunctions.sleep_until_port_is_open(ip, SSH_PORT)
      }
    rescue Timeout::Error => e
      # Return ip, status, and output of terminated node
      return {'ip'=>ip, 'status'=> false,
              'output'=>"Waiting for port #{SSH_PORT} returned #{e.message}"}
    end
    output = HelperFunctions.run_remote_command(ip,
        "ruby /root/appscale/AppController/terminate.rb#{extra_command}",
        ssh_key, true)

    # terminate.rb will print "OK" if it ran successfully
    status = output.chomp!("OK").nil? ? false : true

    # Get the output of 'ps x' from node
    output += HelperFunctions.run_remote_command(ip, 'ps x', ssh_key, true)
    Djinn.log_debug("#{ip} terminated:#{status}\noutput:#{output}")

    # Return ip, status, and output of terminated node
    return {'ip'=>ip, 'status'=> status, 'output'=>output}
  end

  def terminate_appscale_in_parallel(clean)
    # Let's stop all other nodes.
    threads = []
    @state_change_lock.synchronize {
      @nodes.each { |node|
        if node.private_ip != my_node.private_ip
          threads << Thread.new {
            Thread.current[:output] = terminate_appscale(node, clean)
          }
        end
      }
    }

    threads.each do |t|
      t.join
      yield t[:output]
    end

    'OK'
  end

  # Adds message to queue so it can be received by client.
  def send_client_message(message)
    @waiting_messages.synchronize {
      @waiting_messages.push(message)
      Djinn.log_debug(@waiting_messages)
      @message_ready.signal
    }
  end

  # Method ran by client to access the messages in @waiting_messages. Client
  # must send a timeout so that the server will not clear the messages.
  def receive_server_message(timeout, secret)
    was_queue_emptied = false
    begin
      Timeout.timeout(timeout.to_i) {
        begin
          bad_secret = JSON.dump({'status'=>BAD_SECRET_MSG})
          return bad_secret unless valid_secret?(secret)
        rescue Errno::ENOENT
          # On appscale down, terminate may delete our secret key before we
          # can check it here.
          Djinn.log_debug("run_terminate(): didn't find secret file. Continuing.")
        end
        # Client will process "Error" and try again unless appscale is
        # terminated
        if @done_terminating and @waiting_messages.empty?
          return "Error: Done Terminating and No Messages"
        end
        @waiting_messages.synchronize {
          @message_ready.wait_while {@waiting_messages.empty?}
          message = JSON.dump(@waiting_messages)
          @waiting_messages.clear
          was_queue_emptied = true
          return message
        }
      }
    # Client will process "Error" and try again unless appscale is terminated
    rescue Timeout::Error
      Djinn.log_debug("Timed out trying to receive server message. Queue empty:
                     #{was_queue_emptied}")
      return "Error: Server Timed Out"
    end
  end

  # Starts the InfrastructureManager service on this machine, which exposes
  # a SOAP interface by which we can dynamically add and remove nodes in this
  # AppScale deployment.
  def start_infrastructure_manager
    script = `which appscale-infrastructure`.chomp
    service_port = 17444
    start_cmd = "#{script} -p #{service_port}"
    start_cmd << ' --autoscaler' if my_node.is_shadow?
    start_cmd << ' --verbose' if @options['verbose'].downcase == 'true'

    MonitInterface.start(:iaas_manager, start_cmd)
    Djinn.log_info("Started InfrastructureManager successfully!")
  end

  def stop_infrastructure_manager
    Djinn.log_info("Stopping InfrastructureManager")
    MonitInterface.stop(:iaas_manager)
  end

  def get_online_users_list(secret)
    return BAD_SECRET_MSG unless valid_secret?(secret)

    online_users = []

    lb_node = get_load_balancer
    ip = lb_node.public_ip
    key = lb_node.ssh_key
    raw_list = `ssh -i #{key} -o StrictHostkeyChecking=no root@#{ip} 'ejabberdctl connected-users'`
    raw_list.split("\n").each { |userdata|
      online_users << userdata.split("/")[0]
    }

    return online_users
  end

  # This function removes this node from the list of possible sources for
  # a revision's source archive.
  #
  # Args:
  #   revision_key: The revision key.
  #   location: Full path for the tarball of the application.
  #   secret: The deployment current secret.
  # Returns:
  #   A Boolean indicating the success of the operation.
  def stop_hosting_revision(revision_key, location, secret)
    return BAD_SECRET_MSG unless valid_secret?(secret)

    Djinn.log_warn("#{location} still exists") unless File.exists?(location)

    begin
      ZKInterface.remove_revision_entry(revision_key, my_node.private_ip)
      return true
    rescue FailedZooKeeperOperationException => except
      # We just warn here and don't retry, since the shadow may have
      # already cleaned up the hosters.
      Djinn.log_warn("stop_hosting_revision: got exception talking to " \
        "zookeeper: #{except.message}.")
    end

    return false
  end

  # Finds an 'open' node and assigns the specified roles.
  #
  # Args:
  #   roles: An Array with the list of roles to assume.
  #
  # Returns:
  #   A Boolean indicating if an open node was found and the roles
  #   assigned.
  def assign_roles_to_open_node(roles)
    @state_change_lock.synchronize {
      @nodes.each { |node|
        if node.is_open?
          Djinn.log_debug("New roles #{roles} will be assumed by open node #{node}.")
          node.roles = roles
          return true
        end
      }
    }
    return false
  end

  # This SOAP-exposed method dynamically scales up a currently running
  # AppScale deployment. For virtualized clusters, this assumes the
  # user has given us a list of IP addresses where AppScale has been
  # installed to, and for cloud deployments, we assume that the user
  # wants to use the same credentials as for their current deployment.
  #
  # Args:
  #   ips_hash: A Hash that maps roles (e.g., compute, database) to the
  #     IP address (in virtualized deployments) or unique identifier (in
  #     cloud deployments) that should run that role.
  #   secret: A String password that is used to authenticate the request
  #     to add nodes to the deployment.
  # Returns:
  #   BAD_SECRET_MSG: If the secret given does not match the secret for
  #     this AppScale deployment.
  #   BAD_INPUT_MSG: If ips_hash was not a Hash.
  #   OK: otherwise.
  def start_roles_on_nodes(ips_hash, secret)
    return BAD_SECRET_MSG unless valid_secret?(secret)

    begin
      ips_hash = JSON.load(ips_hash)
    rescue JSON::ParserError
      Djinn.log_warn("ips_hash must be valid JSON")
      return BAD_INPUT_MSG
    end

    if ips_hash.class != Hash
      Djinn.log_warn("Was expecting ips_hash to be a Hash, not " \
        "a #{ips_hash.class}.")
      return BAD_INPUT_MSG
    end
    Djinn.log_debug("Received a request to start additional roles on " \
      "these machines: #{ips_hash}.")

    # ips_hash maps roles to IPs, but the internal format here maps
    # IPs to roles, so convert to the right format
    new_nodes_roles = {}
    node_roles = []
    ips_hash.each { |role, ip_or_ips|
      if ip_or_ips.class == String
        ips = [ip_or_ips]  # just one IP
      elsif ip_or_ips.class == Array
        ips = ip_or_ips  # a list of IPs
      else
        Djinn.log_warn("Was expecting an IP or list of IPs, got" \
          " a #{ip_or_ips.class}.")
        return BAD_INPUT_MSG
      end

      ips.each { |ip_or_node|
        begin
          # Convert (or check) if we have an IP address or we have a node
          # we need to start, then we add this role to the node.
          ip = HelperFunctions.convert_fqdn_to_ip(ip_or_node)
        rescue AppScaleException
          # We assume here that we need to create the VM (that is the user
          # specified node-#).
          new_nodes_roles[ip_or_node] = [] unless new_nodes_roles[ip_or_node]
          new_nodes_roles[ip_or_node] << role
          next
        end

        # Save the roles we want for this specific IP.
        found = false
        node_roles.each { |node|
          if node['private_ip'] == ip
            node.roles << role
            found = true
            break
          end
        }
        unless found
          node_roles << {
            "public_ip" => ip,
            "private_ip" => ip,
            "roles" => role,
            "disk" => nil
          }
        end
      }
    }
    Djinn.log_debug("Need to assign the following roles: #{new_nodes_roles}.")

    # Use the existing 'open' nodes first and delete them from the list of
    # roles still to fulfill.
    open_nodes = 0
    new_nodes_roles.each { |_, roles|
      open_nodes += 1 if assign_roles_to_open_node(roles)
    }
    open_nodes.downto(1) { new_nodes_roles.shift }

    # We spawn new nodes if we need to (and can do so) here.
    new_nodes_info = []
    if new_nodes_roles.length > 0
      unless is_cloud?
        Djinn.log_warn("Still need #{new_nodes_roles.length} more " \
          "nodes, but we aren't in a cloud environment, so we can't " \
          "aquire more nodes - failing the caller's request.")
        return NOT_ENOUGH_OPEN_NODES
      end

      # Ensure we have the default type to use for the autoscaled nodes.
      if @options['instance_type'].nil?
        Djinn.log_warn('instance_type is undefined, hence no ' \
                       'spawning of instance is possible.')
        return NOT_ENOUGH_OPEN_NODES
      end

      Djinn.log_info("Need to spawn #{new_nodes_roles.length} VMs.")

      # We create here the needed nodes, with open role and no disk.
      disks = Array.new(new_nodes_roles.length, nil)
      imc = InfrastructureManagerClient.new(@@secret)
      begin
        new_nodes_info = imc.run_instances(new_nodes_roles.length, @options,
           new_nodes_roles.values, disks)
      rescue FailedNodeException, AppScaleException => exception
        Djinn.log_error("Couldn't spawn #{new_nodes_roles.length} VMs " \
          "because: #{exception.message}")
        return exception.message
      end
    end
    Djinn.log_debug("We used #{open_nodes} open nodes.")
    Djinn.log_debug("We spawned VMs for these roles #{new_nodes_info}.")
    Djinn.log_debug("We used the following existing nodes #{node_roles}.")

    # If we have an already running node with the same IP, we change its
    # roles list.
    new_nodes_info += node_roles unless node_roles.empty?
    @state_change_lock.synchronize {
      @nodes.each { |node|
        delete_index = nil
        new_nodes_info.each_with_index { |new_node, index|
          if new_node['private_ip'] == node.private_ip
            Djinn.log_info("Node at #{node.private_ip} changed role to #{new_node['roles']}.")
            node.roles = new_node['roles']
            delete_index = index
            break
          end
        }
        new_nodes_info.delete_at(delete_index) if delete_index
      }
    }
    add_nodes(new_nodes_info) unless new_nodes_info.empty?

    'OK'
  end

  # Given an Array of Strings containing information about machines with
  # AppScale installed on them, copies over deployment-specific files
  # and starts the AppController on them. Each AppController is then
  # instructed to start a specific set of roles, and join the existing
  # AppScale deployment.
  # Args:
  #   node_info: An Array of Strings, where each String has information
  #     about a node to add to the current AppScale deployment (e.g.,
  #     IP addresses, roles to run).
  def add_nodes(node_info)
    keyname = @options['keyname']
    new_nodes = Djinn.convert_location_array_to_class(node_info, keyname)

    # Since an external thread can modify @nodes, let's put a lock around
    # it to prevent race conditions.
    @state_change_lock.synchronize {
      @nodes.concat(new_nodes)
      @nodes.uniq!
    }
    Djinn.log_debug("Changed nodes to #{@nodes}")

    update_firewall
    initialize_nodes_in_parallel(new_nodes, [])
    update_hosts_info
  end

  # Cleans out temporary files that may have been written by a previous
  # AppScale deployment.
  def erase_old_data
    Djinn.log_run("rm -f ~/.appscale_cookies")

    # Delete (possibly old) mapping of IP <-> HostKey.
    if File.exist?(File.expand_path('~/.ssh/known_hosts'))
      @state_change_lock.synchronize {
        @nodes.each { |node|
          Djinn.log_run("ssh-keygen -R #{node.private_ip}")
          Djinn.log_run("ssh-keygen -R #{node.public_ip}")
        }
      }
    end

    Nginx.clear_sites_enabled()
  end

  def wait_for_nodes_to_finish_loading(nodes)
    Djinn.log_info('Waiting for nodes to finish loading.')

    nodes.each { |node|
      if ZKInterface.is_node_done_loading?(node.private_ip)
        Djinn.log_info("Node at #{node.private_ip} has finished loading.")
        next
      else
        Djinn.log_info("Node at #{node.private_ip} has not yet finished " \
          "loading - will wait for it to finish.")
        Kernel.sleep(SMALL_WAIT)
        redo
      end
    }

    Djinn.log_info('Nodes have finished loading.')
    return
  end

  # This method logs a message that is useful to know when debugging AppScale,
  # but is too extraneous to know when AppScale normally runs.
  #
  # Args:
  #   message: A String containing the message to be logged.
  def self.log_debug(message)
    @@log.debug(message)
  end

  # This method logs a message that is useful to know when AppScale normally
  # runs.
  #
  # Args:
  #   message: A String containing the message to be logged.
  def self.log_info(message)
    @@log.info(message)
  end

  # This method logs a message that is useful to know when the AppController
  # experiences an unexpected event.
  #
  # Args:
  #   message: A String containing the message to be logged.
  def self.log_warn(message)
    @@log.warn(message)
  end

  # This method logs a message that corresponds to an erroneous, but
  # recoverable, event.
  #
  # Args:
  #   message: A String containing the message to be logged.
  def self.log_error(message)
    @@log.error(message)
  end

  # This method logs a message that immediately precedes the death of this
  # AppController.
  #
  # Args:
  #   message: A String containing the message to be logged.
  def self.log_fatal(message)
    @@log.fatal(message)
  end

  # Use syslogd to log a message to the combined application log.
  #
  # Args:
  #   app_id: A String containing the app ID.
  #   message: A String containing the message to log.
  def self.log_app_error(app_id, message)
    Syslog.open("app___#{app_id}", Syslog::LOG_PID, Syslog::LOG_USER) { |s|
      s.err message
    }
  end

  # Logs and runs the given command, which is assumed to be trusted and thus
  # needs no filtering on our part. Obviously this should not be executed by
  # anything that the user could inject input into. Returns the output of
  # the command that was executed.
  def self.log_run(command)
    Djinn.log_debug("Running #{command}")
    output = `#{command}`
    if $?.exitstatus != 0
      Djinn.log_debug("Command #{command} failed with #{$?.exitstatus}" \
          " and output: #{output}.")
    end
    return output
  end

  # This method converts an Array of Strings (where each String contains all the
  # information about a single node) to an Array of NodeInfo objects, which
  # provide convenience methods that make them easier to operate on than just
  # raw String objects.
  def self.convert_location_array_to_class(nodes, keyname)
    array_of_nodes = []
    nodes.each { |node|
      converted = NodeInfo.new(node, keyname)
      array_of_nodes << converted
    }

    return array_of_nodes
  end

  # This method is the opposite of the previous method, and is needed when an
  # AppController wishes to pass node information to other AppControllers via
  # SOAP (as SOAP accepts Arrays and Strings but not NodeInfo objects).
  def self.convert_location_class_to_json(layout)
    if layout.class != Array
      @state = "Locations is not an Array, but a #{layout.class}."
      HelperFunctions.log_and_crash(@state, WAIT_TO_CRASH)
    end

    layout_array = []
    layout.each { |location|
      layout_array << location.to_hash
    }
    JSON.dump(layout_array)
  end

  def get_shadow
    @state_change_lock.synchronize {
      @nodes.each { |node| return node if node.is_shadow?  }
    }

    @state = "No shadow nodes found."
    HelperFunctions.log_and_crash(@state, WAIT_TO_CRASH)
  end

  def get_db_master
    @state_change_lock.synchronize {
      @nodes.each { |node| return node if node.is_db_master?  }
    }

    @state = "No DB master nodes found."
    HelperFunctions.log_and_crash(@state, WAIT_TO_CRASH)
  end

  def get_all_compute_nodes
    ae_nodes = []
    @state_change_lock.synchronize {
      @nodes.each { |node| ae_nodes << node.private_ip if node.is_compute?  }
    }
    return ae_nodes
  end

  # Gets a list of autoscaled nodes by going through the nodes array
  # and splitting the array from index greater than the
  # minimum images specified.
  def get_autoscaled_nodes
    autoscaled_nodes = []
    min_machines = Integer(@options['min_machines'])
    @state_change_lock.synchronize {
      autoscaled_nodes = @nodes.drop(min_machines)
    }
  end

  def get_load_balancer
    @state_change_lock.synchronize {
      @nodes.each { |node|
        return node if node.is_load_balancer?
      }
    }

    @state = "No load balancer nodes found."
    HelperFunctions.log_and_crash(@state, WAIT_TO_CRASH)
  end

  def valid_secret?(secret)
    @@secret = HelperFunctions.get_secret
    if secret != @@secret
      failed_match_msg = "Incoming secret [#{secret}] failed to match " + \
        " known secret [#{@@secret}]"
      Djinn.log_error(failed_match_msg)
    end
    return secret == @@secret
  end

  # Collects all AppScale-generated logs from all machines, and places them in
  # a tarball in the AppDashboard running on this machine. This enables users
  # to download it for debugging purposes.
  #
  # Args:
  #   secret: A String password that is used to authenticate SOAP callers.
  def gather_logs(secret)
    return BAD_SECRET_MSG unless valid_secret?(secret)

    uuid = HelperFunctions.get_random_alphanumeric
    Djinn.log_info("Generated uuid #{uuid} for request to gather logs.")

    Thread.new {
      # Begin by copying logs on all machines to this machine.
      local_log_dir = "#{Dir.tmpdir}/#{uuid}"
      remote_log_dir = "/var/log/appscale"
      FileUtils.mkdir_p(local_log_dir)
      @state_change_lock.synchronize {
        @nodes.each { |node|
          this_nodes_logs = "#{local_log_dir}/#{node.private_ip}"
          FileUtils.mkdir_p(this_nodes_logs)
          Djinn.log_run("scp -r -i #{node.ssh_key} -o StrictHostkeyChecking=no " \
            "2>&1 root@#{node.private_ip}:#{remote_log_dir} #{this_nodes_logs}")
        }
      }

      # Next, tar.gz it up in the dashboard app so that users can download it.
      version_key = [AppDashboard::APP_NAME, DEFAULT_SERVICE,
                     DEFAULT_VERSION].join(VERSION_PATH_SEPARATOR)
      assets_dir = "#{HelperFunctions::VERSION_ASSETS_DIR}/#{version_key}"
      dashboard_log_location = "#{assets_dir}/static/download-logs/#{uuid}.tar.gz"
      Djinn.log_info("Done gathering logs - placing logs at " +
        dashboard_log_location)
      Djinn.log_run("tar -czf #{dashboard_log_location} #{local_log_dir}")
      FileUtils.rm_rf(local_log_dir)
    }

    return uuid
  end

  # Updates the list of blob_server in haproxy.
  def update_blob_servers
    servers = []
    get_all_compute_nodes.each { |ip|
      servers << {'ip' => ip, 'port' => BlobServer::SERVER_PORT}
    }
    HAProxy.create_app_config(servers, my_node.private_ip,
      BlobServer::HAPROXY_PORT, BlobServer::NAME)
  end

  # Instruct HAProxy to begin routing traffic to the BlobServers.
  #
  # Args:
  #   secret: A String that is used to authenticate the caller.
  #
  # Returns:
  #   "OK" if the addition was successful. In case of failures, the following
  #   Strings may be returned:
  #   - BAD_SECRET_MSG: If the caller cannot be authenticated.
  #   - NO_HAPROXY_PRESENT: If this node does not run HAProxy.
  def add_routing_for_blob_server(secret)
    return BAD_SECRET_MSG unless valid_secret?(secret)
    return NO_HAPROXY_PRESENT unless my_node.is_load_balancer?

    Djinn.log_debug('Adding BlobServer routing.')
    update_blob_servers
  end

  # Creates an Nginx/HAProxy configuration file for the Users/Apps soap server.
  def configure_uaserver
    all_db_private_ips = []
    @state_change_lock.synchronize {
      @nodes.each { | node |
        if node.is_db_master? or node.is_db_slave?
          all_db_private_ips.push(node.private_ip)
        end
      }
    }
    HAProxy.create_ua_server_config(all_db_private_ips,
      my_node.private_ip, UserAppClient::HAPROXY_SERVER_PORT)
    Nginx.add_service_location(
      'appscale-uaserver', my_node.private_ip,
      UserAppClient::HAPROXY_SERVER_PORT, UserAppClient::SSL_SERVER_PORT)
  end

  def update_db_haproxy
    begin
      servers = ZKInterface.get_datastore_servers.map { |machine_ip, port|
        {'ip' => machine_ip, 'port' => port}
      }
    rescue FailedZooKeeperOperationException
      Djinn.log_warn('Unable to fetch list of datastore servers')
      return false
    end

    HAProxy.create_app_config(servers, '*', DatastoreServer::PROXY_PORT,
                              DatastoreServer::NAME)
    return true
  end

  # Creates HAProxy configuration for TaskQueue.
  def configure_tq_routing
    all_tq_ips = []
    @state_change_lock.synchronize {
      @nodes.each { | node |
        if node.is_taskqueue_master? || node.is_taskqueue_slave?
          all_tq_ips.push(node.private_ip)
        end
      }
    }
    HAProxy.create_tq_server_config(
      all_tq_ips, my_node.private_ip, TaskQueue::HAPROXY_PORT)

    # TaskQueue REST API routing.
    # We don't need Nginx for backend TaskQueue servers, only for REST support.
    rest_prefix = '~ /taskqueue/v1beta2/projects/.*'
    Nginx.add_service_location(
      'appscale-taskqueue', my_node.private_ip, TaskQueue::HAPROXY_PORT,
      TaskQueue::TASKQUEUE_SERVER_SSL_PORT, rest_prefix)
  end

  def remove_tq_endpoints
    HAProxy.remove_tq_endpoints
  end

  # TODO: this is a temporary fix. The dependency on the tools should be
  # removed.
  def write_tools_config
    ["#{@options['keyname']}.secret",
     "locations-#{@options['keyname']}.json"].each { |config|
      # Read the current config file for the deployment
      begin
        current = File.read("#{APPSCALE_CONFIG_DIR}/#{config}")
      rescue Errno::ENOENT
        Djinn.log_warn("Didn't find #{APPSCALE_CONFIG_DIR}/#{config}.")
        next
      end

      # Compare it with what the tools have and override if needed.
      config_file = "#{APPSCALE_TOOLS_CONFIG_DIR}/#{config}"
      begin
        tools_current = File.read(config_file)
      rescue Errno::ENOENT
        tools_current = ''
      end
      if tools_current != current
        FileUtils.mkdir_p(APPSCALE_TOOLS_CONFIG_DIR)
        File.open(config_file, 'w') { |dest_file| dest_file.write(current) }
        Djinn.log_info("Updated tools config #{config_file}.")
      end
    }
  end

  def write_database_info
    table = @options['table']
    replication = @options['replication']
    keyname = @options['keyname']

    tree = { :table => table, :replication => replication, :keyname => keyname }
    db_info_path = "#{APPSCALE_CONFIG_DIR}/database_info.yaml"
    File.open(db_info_path, "w") { |file| YAML.dump(tree, file) }
  end

  def update_port_files
    begin
      configured_versions = ZKInterface.get_versions
    rescue FailedZooKeeperOperationException
      Djinn.log_warn(
        'Failed to get configured versions when updating port files')
      return
    end

    configured_versions.each { |version_key|
      project_id, service_id, version_id = version_key.split(
        VERSION_PATH_SEPARATOR)
      begin
        version_details = ZKInterface.get_version_details(
          project_id, service_id, version_id)
      rescue VersionNotFound
        next
      end

      http_port = version_details['appscaleExtensions']['httpPort']
      port_file = "#{APPSCALE_CONFIG_DIR}/port-#{version_key}.txt"

      begin
        current_port = File.read(port_file).to_i
        update_port = current_port != http_port
      rescue Errno::ENOENT
        update_port = true
      end

      if update_port
        File.open(port_file, 'w') { |file| file.write("#{http_port}") }
      end
    }
  end

  def update_firewall
    Djinn.log_debug("Resetting firewall.")

    # We force the write of locations, to ensure we have an up-to-date
    # list of nodes in the firewall.
    write_locations
    if FIREWALL_IS_ON
      Djinn.log_run("bash #{APPSCALE_HOME}/firewall.conf")
    end
  end

  def backup_appcontroller_state
    local_state = {}
    APPS_LOCK.synchronize {
      local_state = {'@@secret' => @@secret }
      DEPLOYMENT_STATE.each { |var|
        value = nil
        if var == "@nodes"
          @state_change_lock.synchronize {
            value = Djinn.convert_location_class_to_json(@nodes)
          }
        else
          value = instance_variable_get(var)
        end
        local_state[var] = value
      }
    }
    @state_change_lock.synchronize {
      if @appcontroller_state == local_state.to_s
        Djinn.log_debug("backup_appcontroller_state: no changes.")
        return
      end
    }

    begin
      ZKInterface.write_appcontroller_state(local_state)
    rescue FailedZooKeeperOperationException => e
      Djinn.log_warn("Couldn't talk to zookeeper whle backing up " \
        "appcontroller state with #{e.message}.")
    end
    @state_change_lock.synchronize { @appcontroller_state = local_state.to_s }
    Djinn.log_debug("backup_appcontroller_state: updated state.")
  end

  # Takes actions if options or roles changed.
  #
  # Args:
  #   old_options: this is a clone of @options. We will compare it with
  #     the current value.
  #   old_roles: this is a list of roles. It will be compared against the
  #     current list of roles for this node.
  def check_role_change(old_options, old_roles)
    if old_roles != my_node.roles
      Djinn.log_info("Roles for this node are now: #{my_node.roles}.")
      start_stop_api_services
    end

    # Finally some @options may have changed.
    enforce_options unless old_options == @options
  end

  # Restores the state of each of the instance variables that the AppController
  # holds by pulling it from ZooKeeper (previously populated by the Shadow
  # node, who always has the most up-to-date version of this data).
  #
  # Returns:
  #   A boolean indicating if the state is restored or current with the master.
  def restore_appcontroller_state
    json_state = ''

    unless File.exists?(ZK_LOCATIONS_FILE)
      Djinn.log_info("#{ZK_LOCATIONS_FILE} doesn't exist: not restoring data.")
      return false
    end

    loop {
      begin
        json_state = ZKInterface.get_appcontroller_state
      rescue => e
        Djinn.log_debug("Saw exception #{e.message} reading appcontroller state.")
        json_state = ''
        Kernel.sleep(SMALL_WAIT)
      end
      break unless json_state.empty?
      Djinn.log_warn("Unable to get state from zookeeper: trying again.")
      pick_zookeeper(@zookeeper_data)
    }
    if @appcontroller_state == json_state.to_s
      Djinn.log_debug("Reload state: no changes.")
      return true
    end

    Djinn.log_debug("Reload state : #{json_state}.")
    @appcontroller_state = json_state.to_s

    APPS_LOCK.synchronize {
      @@secret = json_state['@@secret']
      keyname = json_state['@options']['keyname']

      # Puts json_state.
      json_state.each { |k, v|
        next if k == "@@secret"
        v = Djinn.convert_location_array_to_class(JSON.load(v), keyname) if k == "@nodes"
        @state_change_lock.synchronize {
          instance_variable_set(k, v) if DEPLOYMENT_STATE.include?(k)
        }
      }

      # Check to see if our IP address has changed. If so, we need to update all
      # of our internal state to use the new public and private IP anywhere the
      # old ones were present.
      unless HelperFunctions.get_all_local_ips.include?(@my_private_ip)
        Djinn.log_info("IP changed old private:#{@my_private_ip} public:#{@my_public_ip}.")
        @state_change_lock.synchronize { update_state_with_new_local_ip }
        Djinn.log_info("IP changed new private:#{@my_private_ip} public:#{@my_public_ip}.")
      end
      Djinn.log_debug("app_info_map after restore is #{@app_info_map}.")
    }

    # Now that we've restored our state, update the pointer that indicates
    # which node in @nodes is ours
    find_me_in_locations

    # Usually we don't expect the master node to see a change in the state
    # (since it is the one which saves it), so we leave a note here.
    if my_node.is_shadow?
      Djinn.log_warn("Detected a change in the master state #{json_state}.")
    end

    return true
  end

  # Updates all instance variables stored within the AppController with the new
  # public and private IP addreses of this machine.
  #
  # The issue here is that an AppController may back up state when running, but
  # when it is restored, its IP address changes (e.g., when taking AppScale down
  # then starting it up on new machines in a cloud deploy). This method searches
  # through internal AppController state to update any place where the old
  # public and private IP addresses were used, replacing them with the new one.
  def update_state_with_new_local_ip
    # First, find out this machine's private IP address. If multiple eth devices
    # are present, use the same one we used last time.
    all_local_ips = HelperFunctions.get_all_local_ips
    if all_local_ips.length < 1
      Djinn.log_and_crash("Couldn't detect any IP address on this machine!")
    end
    new_private_ip = all_local_ips[0]

    # Next, find out this machine's public IP address. In a cloud deployment, we
    # have to rely on the metadata server, while in a cluster deployment, it's
    # the same as the private IP.
    if ["ec2", "euca", "gce"].include?(@options['infrastructure'])
      new_public_ip = HelperFunctions.get_public_ip_from_metadata_service
    else
      new_public_ip = new_private_ip
    end

    # Finally, replace anywhere that the old public or private IP addresses were
    # used with the new one.
    old_public_ip = @my_public_ip
    old_private_ip = @my_private_ip

    @state_change_lock.synchronize {
      @nodes.each { |node|
        if node.public_ip == old_public_ip
          node.public_ip = new_public_ip
        end

        if node.private_ip == old_private_ip
          node.private_ip = new_private_ip
        end
      }
    }

    @app_info_map.each { |_, app_info|
      next if app_info['appservers'].nil?

      changed = false
      new_app_info = []
      app_info['appservers'].each { |location|
        host, port = location.split(":")
        if host == old_private_ip
          host = new_private_ip
          changed = true
        end
        new_app_info << "#{host}:#{port}"

        app_info['appservers'] = new_app_info if changed
      }
    }

    @cluster_stats = []

    @my_public_ip = new_public_ip
    @my_private_ip = new_private_ip
  end

  # Writes any custom configuration data in /etc/appscale to ZooKeeper.
  def set_custom_config
    cassandra_config = {'num_tokens' => 256}
    begin
      contents = File.read("#{APPSCALE_CONFIG_DIR}/cassandra")
      cassandra_config = JSON.parse(contents)
    rescue Errno::ENOENT
      Djinn.log_debug('No custom cassandra configuration found.')
    rescue JSON::ParserError
      Djinn.log_error('Invalid JSON in custom cassandra configuration.')
    end
    ZKInterface.ensure_path('/appscale/config')
    ZKInterface.set('/appscale/config/cassandra', JSON.dump(cassandra_config),
                    false)
    Djinn.log_info('Set custom cassandra configuration.')

    if @options.key?('default_max_appserver_memory')
      ZKInterface.set_runtime_params(
        {:default_max_appserver_memory => Integer(@options['default_max_appserver_memory'])})
    end
  end

  # Updates the file that says where all the ZooKeeper nodes are
  # located so that this node has the most up-to-date info if it needs to
  # restore the data down the line.
  def write_zookeeper_locations
    zookeeper_data = []

    @state_change_lock.synchronize {
      @nodes.each { |node|
        if node.is_zookeeper?
          unless zookeeper_data.include? node.private_ip
            zookeeper_data << node.private_ip
          end
        end
      }
    }

    # Let's see if it changed since last time we got the list.
    zookeeper_data.sort!
    if zookeeper_data != @zookeeper_data
      # Save the latest list of zookeeper nodes: needed to restart the
      # deployment.
      HelperFunctions.write_file(ZK_LOCATIONS_FILE, zookeeper_data.join("\n"))
      @zookeeper_data = zookeeper_data
      Djinn.log_debug("write_zookeeper_locations: updated list of zookeeper servers")
    end
  end

  # This function makes sure we have a zookeeper connection active to one
  # of the ZK servers.
  def pick_zookeeper(zk_list)
    if zk_list.length < 1
      HelperFunctions.log_and_crash("Don't have valid zookeeper servers.")
    end
    loop {
      break if ZKInterface.is_connected?

      @state = NO_ZOOKEEPER_CONNECTION

      ip = zk_list.sample
      Djinn.log_info("Trying to use zookeeper server at #{ip}.")
      ZKInterface.init_to_ip(@my_private_ip, ip.to_s)
    }
    Djinn.log_debug("Found zookeeper server.")
  end

  # Backs up information about what this node is doing (roles, apps it is
  # running) to ZooKeeper, for later recovery or updates by other nodes.
  def write_our_node_info
    # Since more than one AppController could write its data at the same
    # time, get a lock before we write to it.
    begin
      ZKInterface.lock_and_run {
        ZKInterface.write_node_information(my_node, @done_loading)
      }
    rescue => e
      Djinn.log_info("(write_our_node_info) saw exception #{e.message}")
    end

    return
  end

  # Returns information about the AppServer processes hosting App Engine apps on
  # this machine.
  def get_instance_info(secret)
    return BAD_SECRET_MSG unless valid_secret?(secret)
    APPS_LOCK.synchronize {
      instance_info = []
      @app_info_map.each_pair { |version_key, app_info|
        next if app_info['appservers'].nil?
        project_id, service_id, version_id = version_key.split(
          VERSION_PATH_SEPARATOR)
        begin
          version_details = ZKInterface.get_version_details(
            project_id, service_id, version_id)
        rescue VersionNotFound
          next
        end

        app_info['appservers'].each { |location|
          host, port = location.split(":")
          next if Integer(port) < 0
          instance_info << {
            'versionKey' => version_key,
            'host' => host,
            'port' => Integer(port),
            'language' => version_details['runtime']
          }
        }
      }

      return JSON.dump(instance_info)
    }
  end

  # Removes information associated with the given IP address from our local
  # cache (@nodes) as well as the remote node storage mechanism (in
  # ZooKeeper).
  def remove_node_from_local_and_zookeeper(ip)
    # First, remove our local copy
    index_to_remove = nil
    @state_change_lock.synchronize {
      @nodes.each_index { |i|
        next unless @nodes[i].private_ip == ip
        index_to_remove = i
        break
      }
      @nodes.delete_at(index_to_remove) if index_to_remove
    }

    # Then remove the remote copy
    begin
      ZKInterface.remove_node_information(ip)
    rescue FailedZooKeeperOperationException => e
      Djinn.log_warn("(remove_node_from_local_and_zookeeper) issues " \
        "talking to zookeeper with #{e.message}.")
    end
  end

  def wait_for_data
    loop {
      break if got_all_data
      if @kill_sig_received
        Djinn.log_fatal('Received kill signal, aborting startup')
        HelperFunctions.log_and_crash('Received kill signal, aborting startup.')
      else
        Djinn.log_info('Waiting for data from the load balancer or cmdline tools.')
        Kernel.sleep(SMALL_WAIT)
      end
    }

  end

  def parse_options
    keypath = @options['keyname'] + ".key"
    Djinn.log_debug("Keypath is #{keypath}, keyname is #{@options['keyname']}")
    my_key_dir = "#{APPSCALE_CONFIG_DIR}/keys/#{my_node.cloud}"
    my_key_loc = "#{my_key_dir}/#{keypath}"
    Djinn.log_debug("Creating directory #{my_key_dir} for my ssh key #{my_key_loc}")
    FileUtils.mkdir_p(my_key_dir)
    Djinn.log_run("chmod 600 #{APPSCALE_CONFIG_DIR}/ssh.key")
    Djinn.log_run("cp -p #{APPSCALE_CONFIG_DIR}/ssh.key #{my_key_loc}")

    # AWS and Euca need some evironmental variables.
    if ["ec2", "euca"].include?(@options['infrastructure'])
      ENV['EC2_ACCESS_KEY'] = @options['ec2_access_key']
      ENV['EC2_SECRET_KEY'] = @options['ec2_secret_key']
      ENV['EC2_URL'] = @options['ec2_url']
    end

    # Set the proper log level.
    enforce_options
  end

  def got_all_data
    Djinn.log_debug("[got_all_data]: checking nodes.")
    return false if @nodes == []
    Djinn.log_debug("[got_all_data]: checking options.")
    return false if @options == {}
    Djinn.log_debug("[got_all_data]: done.")
    return true
  end

  # Searches through @nodes to try to find out which node is ours. Strictly
  # speaking, we assume that our node is identifiable by private IP, but
  # we also check our public IPs (for AWS and GCE) in case the user got it
  # wrong.
  def find_me_in_locations
    @my_index = nil
    all_local_ips = HelperFunctions.get_all_local_ips
    if all_local_ips.length > 1
      Djinn.log_warn("This node has multiple private IPs: " \
        "#{all_local_ips.join(', ')}")
    end

    @state_change_lock.synchronize {
      @nodes.each_with_index { |node, index|
        all_local_ips.each { |ip|
          if ip == node.private_ip
            @my_index = index
            @my_public_ip = node.public_ip
            @my_private_ip = node.private_ip
            Djinn.log_info("Local IP recorded and used is #{ip}.")
            return
          end
        }
      }
    }

    # We haven't found our ip in the nodes layout: let's try to give
    # better debugging info to the user.
    public_ip = HelperFunctions.get_public_ip_from_metadata_service
    @state_change_lock.synchronize {
      @nodes.each { |node|
        if node.private_ip == public_ip
          HelperFunctions.log_and_crash("Found my public ip (#{public_ip}) " \
            "but not my private ip in @nodes. Please correct it. @nodes=#{@nodes}")
        end
        if node.public_ip == public_ip
          HelperFunctions.log_and_crash("Found my public ip (#{public_ip}) " \
            "in @nodes but my private ip is not matching! @nodes=#{@nodes}.")
        end
      }
    }

    HelperFunctions.log_and_crash("Can't find my node in @nodes: #{@nodes}. " \
      "My local IPs are: #{all_local_ips.join(', ')}")
  end

  # Starts all of the services that this node has been assigned to run.
  # Also starts all services that all nodes run in an AppScale deployment.
  def start_stop_api_services
    @state = "Starting API Services."
    Djinn.log_info("#{@state}")

    threads = []
    threads << Thread.new {
      if my_node.is_zookeeper?
        unless is_zookeeper_running?
          @state_change_lock.synchronize {
            configure_zookeeper(@nodes, @my_index)
          }
          begin
            start_zookeeper(false)
          rescue FailedZooKeeperOperationException
            @state = "Couldn't start Zookeeper."
            HelperFunctions.log_and_crash(@state, WAIT_TO_CRASH)
          end
          Djinn.log_info("Done configuring zookeeper.")
        end
      else
        # Zookeeper shouldn't be running here.
        stop_zookeeper
      end
    }

    if my_node.is_shadow?
      pick_zookeeper(@zookeeper_data)
      set_custom_config
      start_log_server
    else
      stop_log_server
    end

    if my_node.is_db_master? or my_node.is_db_slave?
      db_master = nil
      @state_change_lock.synchronize {
        @nodes.each { |node|
          db_master = node.private_ip if node.roles.include?('db_master')
        }
      }
      setup_db_config_files(db_master)

      threads << Thread.new {
        Djinn.log_info("Starting database services.")
        db_nodes = nil
        @state_change_lock.synchronize {
          db_nodes = @nodes.count{|node| node.is_db_master? or node.is_db_slave?}
        }
        needed_nodes = needed_for_quorum(db_nodes,
                                         Integer(@options['replication']))

        # If this machine is running other services, decrease Cassandra's max
        # heap size.
        heap_reduction = 0
        heap_reduction += 0.25 if my_node.is_compute?
        if my_node.is_taskqueue_master? || my_node.is_taskqueue_slave?
          heap_reduction += 0.15
        end
        heap_reduction = heap_reduction.round(2)

        if my_node.is_db_master?
          start_db_master(false, needed_nodes, db_nodes, heap_reduction)
          prime_database
        else
          start_db_slave(false, needed_nodes, db_nodes, heap_reduction)
        end
      }
    else
      stop_db_master
      stop_db_slave
    end

    # We now wait for the essential services to go up.
    Djinn.log_info('Waiting for DB services ... ')
    threads.each { |t| t.join }

    Djinn.log_info('Ensuring necessary database tables are present')
    sleep(SMALL_WAIT) until system("#{PRIME_SCRIPT} --check > /dev/null 2>&1")

    Djinn.log_info('Ensuring data layout version is correct')
    layout_script = `which appscale-data-layout`.chomp
    retries = 10
    loop {
      output = `#{layout_script} --db-type cassandra 2>&1`
      if $?.exitstatus == 0
        break
      elsif $?.exitstatus == INVALID_VERSION_EXIT_CODE
        HelperFunctions.log_and_crash(
          'Unexpected data layout version. Please run "appscale upgrade".')
      elsif retries.zero?
        HelperFunctions.log_and_crash(
          'Exceeded retries while trying to check data layout.')
      else
        Djinn.log_warn("Error while checking data layout:\n#{output}")
        sleep(SMALL_WAIT)
      end
      retries -= 1
    }

    if my_node.is_db_master? or my_node.is_db_slave?
      @state = "Starting UAServer"
      # Start the UserAppServer and wait till it's ready.
      start_soap_server
      Djinn.log_info("Done starting database services.")
    else
      stop_soap_server
    end

    # All nodes wait for the UserAppServer now. The call here is just to
    # ensure the UserAppServer is talking to the persistent state.
    HelperFunctions.sleep_until_port_is_open(@my_private_ip,
      UserAppClient::SSL_SERVER_PORT, USE_SSL)
    uac = UserAppClient.new(@my_private_ip, @@secret)
    begin
      uac.does_user_exist?("not-there")
    rescue FailedNodeException
      Djinn.log_debug("UserAppServer not ready yet: retrying.")
      retry
    end
    @done_initializing = true
    Djinn.log_info("UserAppServer is ready.")

    # The services below depends directly or indirectly on the UAServer to
    # be operational. So we start them after we test the UAServer.
    threads = []
    if my_node.is_db_master? or my_node.is_db_slave? or my_node.is_zookeeper?
      threads << Thread.new {
        if my_node.is_db_master? or my_node.is_db_slave?
          start_groomer_service
          verbose = @options['verbose'].downcase == 'true'
          GroomerService.start_transaction_groomer(verbose)
        end
      }
    else
      threads << Thread.new {
        stop_groomer_service
        GroomerService.stop_transaction_groomer
      }
    end

    start_admin_server

    if my_node.is_memcache?
      threads << Thread.new { start_memcache }
    else
      threads << Thread.new { stop_memcache }
    end

    if my_node.is_load_balancer?
      threads << Thread.new {
        start_ejabberd
        configure_tq_routing
      }
    else
      threads << Thread.new {
        remove_tq_endpoints
        stop_ejabberd
      }
    end

    # The headnode needs to ensure we have the appscale user, and it needs
    # to prepare the dashboard to be started.
    if my_node.is_shadow?
      threads << Thread.new {
        create_appscale_user
        prep_app_dashboard
      }
    end

    if my_node.is_compute?
      threads << Thread.new {
        start_app_manager_server
        start_blobstore_server
      }
    else
      threads << Thread.new {
        stop_app_manager_server
        stop_blobstore_server
      }
    end

    if my_node.is_search?
      threads << Thread.new { start_search_role }
    else
      threads << Thread.new { stop_search_role }
    end

    if my_node.is_taskqueue_master?
      threads << Thread.new { start_taskqueue_master }
    elsif my_node.is_taskqueue_slave?
      threads << Thread.new { start_taskqueue_slave }
    else
      threads << Thread.new { stop_taskqueue }
    end

    # App Engine apps rely on the above services to be started, so
    # join all our threads here
    Djinn.log_info('Waiting for relevant services to finish starting up,')
    threads.each { |t| t.join }
    Djinn.log_info('API services have started on this node.')

    # Start Hermes with integrated stats service
    start_hermes

    # Leader node starts additional services.
    if my_node.is_shadow?
      @state = 'Assigning Datastore processes'
      assign_datastore_processes
      TaskQueue.start_flower(@options['flower_password'])
    else
      TaskQueue.stop_flower
    end
  end

  # Creates database tables in the underlying datastore to hold information
  # about the users that interact with AppScale clouds, and about the
  # applications that AppScale hosts (including data that the apps themselves
  # read and write).
  #
  # Raises:
  #   SystemExit: If the database could not be primed for use with AppScale,
  #     after ten retries.
  def prime_database
    table = @options['table']
    prime_script = `which appscale-prime-#{table}`.chomp
    replication = Integer(@options['replication'])
    retries = 10
    Djinn.log_info('Ensuring necessary tables have been created')
    loop {
      prime_cmd = "#{prime_script} --replication #{replication} >> " \
        '/var/log/appscale/prime_db.log 2>&1'
      return if system(prime_cmd)
      retries -= 1
      Djinn.log_warn("Failed to prime database. #{retries} retries left.")

      # If this has failed 10 times in a row, it's probably a
      # "Column ID mismatch" error that seems to be caused by creating tables
      # as the cluster is settling. Running a repair may fix the issue.
      if retries == 1
        @state = 'Running a Cassandra repair.'
        Djinn.log_warn(@state)
        system("#{NODETOOL} repair")
      end

      break if retries.zero?
      Kernel.sleep(SMALL_WAIT)
    }

    @state = "Failed to prime #{table}."
    HelperFunctions.log_and_crash(@state, WAIT_TO_CRASH)
  end

  def start_blobstore_server
    # Each node uses the active load balancer to access the Datastore.
    BlobServer.start(get_load_balancer.private_ip, DatastoreServer::PROXY_PORT)
    return true
  end

  def start_search_role
    verbose = @options['verbose'].downcase == "true"
    Search.start_master(false, verbose)
  end

  def stop_search_role
    Search.stop
  end

  def start_taskqueue_master
    verbose = @options['verbose'].downcase == "true"
    TaskQueue.start_master(false, verbose)
    return true
  end


  def stop_taskqueue
    TaskQueue.stop
  end

  def start_taskqueue_slave
    # All slaves connect to the master to start
    master_ip = nil
    @state_change_lock.synchronize {
      @nodes.each { |node|
        master_ip = node.private_ip if node.is_taskqueue_master?
      }
    }

    verbose = @options['verbose'].downcase == "true"
    TaskQueue.start_slave(master_ip, false, verbose)
    return true
  end

  # Starts the application manager which is a SOAP service in charge of
  # starting and stopping applications.
  def start_app_manager_server
    @state = "Starting up AppManager"
    app_manager_script = `which appscale-instance-manager`.chomp
    start_cmd = "#{PYTHON27} #{app_manager_script}"
    MonitInterface.start(:appmanagerserver, start_cmd)
  end

  # Starts the Hermes service on this node.
  def start_hermes
    @state = "Starting Hermes"
    Djinn.log_info("Starting Hermes service.")
    start_cmd = "/opt/appscale_hermes/bin/appscale-hermes"
    start_cmd << ' --verbose' if @options['verbose'].downcase == 'true'
    MonitInterface.start(:hermes, start_cmd)
    if my_node.is_shadow?
      nginx_port = 17441
      service_port = 4378
      Nginx.add_service_location(
        'appscale-administration', my_node.private_ip,
        service_port, nginx_port, '/stats/cluster/')
    end
    Djinn.log_info("Done starting Hermes service.")
  end

  # Starts the groomer service on this node. The groomer cleans the datastore of deleted
  # items and removes old logs.
  def start_groomer_service
    @state = "Starting Groomer Service"
    Djinn.log_info("Starting groomer service.")
    GroomerService.start
    Djinn.log_info("Done starting groomer service.")
  end

  def start_soap_server
    db_master_ip = nil
    @state_change_lock.synchronize {
      @nodes.each { |node|
        db_master_ip = node.private_ip if node.is_db_master?
      }
    }
    HelperFunctions.log_and_crash("db master ip was nil") if db_master_ip.nil?

    db_local_ip = my_node.private_ip

    table = @options['table']

    env_vars = {}

    env_vars['APPSCALE_HOME'] = APPSCALE_HOME
    env_vars['MASTER_IP'] = db_master_ip
    env_vars['LOCAL_DB_IP'] = db_local_ip

    if table == "simpledb"
      env_vars['SIMPLEDB_ACCESS_KEY'] = @options['SIMPLEDB_ACCESS_KEY']
      env_vars['SIMPLEDB_SECRET_KEY'] = @options['SIMPLEDB_SECRET_KEY']
    end

    soap_script = `which appscale-uaserver`.chomp
    start_cmd = "#{soap_script} -t #{table}"
    MonitInterface.start(:uaserver, start_cmd, nil, env_vars)
  end

  def assign_datastore_processes
    # Shadow is the only node to call this method, and is called upon
    # startup.
    return unless my_node.is_shadow?

    Djinn.log_info("Assigning datastore processes.")
    verbose = @options['verbose'].downcase == 'true'
    db_nodes = []
    @state_change_lock.synchronize {
      @nodes.each { |node|
        db_nodes << node if node.is_db_master? || node.is_db_slave?
      }
    }

    # Assign the proper number of Datastore processes on each database
    # machine.
    db_nodes.each { |node|
      assignments = {}
      begin
        cpu_count = HermesClient.get_cpu_count(node.private_ip, @@secret)
        server_count = cpu_count * DatastoreServer::MULTIPLIER
      rescue FailedNodeException
        server_count = DatastoreServer::DEFAULT_NUM_SERVERS
      end

      assignments['datastore'] = {'count' => server_count,
                                  'verbose' => verbose}
      ZKInterface.set_machine_assignments(node.private_ip, assignments)
      Djinn.log_debug("Node #{node.private_ip} got #{assignments}.")
    }
  end

  # Starts the Log Server service on this machine
  def start_log_server
    log_server_pid = '/var/run/appscale/log_service.pid'
    log_server_file = '/var/log/appscale/log_service.log'
    twistd = `which twistd`.chomp
    env = `which env`.chomp
    bash = `which bash`.chomp

    env_vars = {
      'APPSCALE_HOME' => APPSCALE_HOME,
      'PYTHONPATH' => "#{APPSCALE_HOME}/LogService/"
    }
    start_cmd = [env, env_vars.map{ |k, v| "#{k}=#{v}" }.join(' '),
                 twistd,
                 '--pidfile', log_server_pid,
                 '--logfile', log_server_file,
                 'appscale-logserver'].join(' ')
    stop_cmd = "#{bash} -c 'kill $(cat #{log_server_pid})'"

    MonitInterface.start_daemon(:log_service, start_cmd, stop_cmd,
                                log_server_pid)
    Djinn.log_info("Started Log Server successfully!")
  end

  def stop_log_server
    Djinn.log_info("Stopping Log Server")
    MonitInterface.stop(:log_service)
  end

  # Stops the blobstore server.
  def stop_blobstore_server
    BlobServer.stop
  end

  # Stops the User/Apps soap server.
  def stop_soap_server
    MonitInterface.stop(:uaserver)
  end

  # Stops the AppManager service
  def stop_app_manager_server
    MonitInterface.stop(:appmanagerserver)
  end

  # Stops the groomer service.
  def stop_groomer_service
    Djinn.log_info("Stopping groomer service.")
    GroomerService.stop
    Djinn.log_info("Done stopping groomer service.")
  end

  def is_cloud?
    return ['ec2', 'euca', 'gce', 'azure'].include?(@options['infrastructure'])
  end

  def build_appcontroller_client
    Djinn.log_info('Building uncommitted appcontroller client changes')
    unless system('pip install --upgrade --no-deps ' \
                  "#{APPSCALE_HOME}/AppControllerClient > /dev/null 2>&1")
      Djinn.log_error('Unable to build appcontroller client (install failed).')
      return
    end
    unless system('pip install ' \
                  "#{APPSCALE_HOME}/AppControllerClient > /dev/null 2>&1")
      Djinn.log_error('Unable to build appcontroller client (install dependencies failed).')
      return
    end
    Djinn.log_info('Finished building appcontroller client.')
  end

  def build_taskqueue
    Djinn.log_info('Building uncommitted taskqueue changes')
    extras = TaskQueue::OPTIONAL_FEATURES.join(',')
    unless system('pip install --upgrade --no-deps ' \
                  "#{APPSCALE_HOME}/AppTaskQueue[#{extras}] > /dev/null 2>&1")
      Djinn.log_error('Unable to build taskqueue (install failed).')
      return
    end
    unless system('pip install ' \
                  "#{APPSCALE_HOME}/AppTaskQueue[#{extras}] > /dev/null 2>&1")
      Djinn.log_error('Unable to build taskqueue (install dependencies failed).')
      return
    end
    Djinn.log_info('Finished building taskqueue.')
  end

  def build_datastore
    Djinn.log_info('Building uncommitted datastore changes')
    unless system('pip install --upgrade --no-deps ' \
                  "#{APPSCALE_HOME}/AppDB > /dev/null 2>&1")
      Djinn.log_error('Unable to build datastore (install failed).')
      return
    end
    unless system("pip install #{APPSCALE_HOME}/AppDB > /dev/null 2>&1")
      Djinn.log_error('Unable to build datastore (install dependencies failed).')
      return
    end
    Djinn.log_info('Finished building datastore.')
  end

  def build_common
    Djinn.log_info('Building uncommitted common changes')
    unless system('pip install --upgrade --no-deps ' \
                  "#{APPSCALE_HOME}/common > /dev/null 2>&1")
      Djinn.log_error('Unable to build common (install failed).')
      return
    end
    unless system("pip install #{APPSCALE_HOME}/common > /dev/null 2>&1")
      Djinn.log_error('Unable to build common (install dependencies failed).')
      return
    end
    Djinn.log_info('Finished building common.')
  end

  def build_admin_server
    Djinn.log_info('Building uncommitted AdminServer changes')
    unless system('pip install --upgrade --no-deps ' \
                  "#{APPSCALE_HOME}/AdminServer > /dev/null 2>&1")
      Djinn.log_error('Unable to build AdminServer (install failed).')
      return
    end
    unless system("pip install #{APPSCALE_HOME}/AdminServer > /dev/null 2>&1")
      Djinn.log_error('Unable to build AdminServer (install dependencies failed).')
      return
    end
    Djinn.log_info('Finished building AdminServer.')
  end

  def build_infrastructure_manager
    Djinn.log_info('Building uncommitted InfrastructureManager changes')
    unless system('pip install --upgrade --no-deps ' +
                  "#{APPSCALE_HOME}/InfrastructureManager > /dev/null 2>&1")
      Djinn.log_error('Unable to build InfrastructureManager (install failed).')
      return
    end
    unless system("pip install #{APPSCALE_HOME}/InfrastructureManager > /dev/null 2>&1")
      Djinn.log_error('Unable to build InfrastructureManager (install dependencies failed).')
      return
    end
    Djinn.log_info('Finished building InfrastructureManager.')
  end

  def build_java_appserver
    Djinn.log_info('Building uncommitted Java AppServer changes')

    # Cache package if it doesn't exist.
    java_sdk_archive = 'appengine-java-sdk-1.8.4.zip'
    local_archive = "#{APPSCALE_CACHE_DIR}/#{java_sdk_archive}"
    unless File.file?(local_archive)
      Net::HTTP.start(PACKAGE_MIRROR_DOMAIN) do |http|
        resp = http.get("#{PACKAGE_MIRROR_PATH}/#{java_sdk_archive}")
        open(local_archive, 'wb') do |file|
          file.write(resp.body)
        end
      end
    end

    java_server = "#{APPSCALE_HOME}/AppServer_Java"
    unzip = "unzip -o #{local_archive} -d #{java_server} > /dev/null 2>&1"
    install = "ant -f #{java_server}/build.xml install > /dev/null 2>&1"
    clean = "ant -f #{java_server}/build.xml clean-build > /dev/null 2>&1"
    if system(unzip) && system(install) && system(clean)
      Djinn.log_info('Finished building Java AppServer')
    else
      Djinn.log_error('Unable to build Java AppServer')
    end
  end

  def build_hermes
    Djinn.log_info('Building uncommitted Hermes changes')
    unless system('/opt/appscale_hermes/bin/pip install --upgrade --no-deps ' +
                  "#{APPSCALE_HOME}/Hermes > /dev/null 2>&1")
      Djinn.log_error('Unable to build Hermes (install failed).')
      return
    end
    unless system('/opt/appscale_hermes/bin/pip install ' +
                  "#{APPSCALE_HOME}/Hermes > /dev/null 2>&1")
      Djinn.log_error('Unable to build Hermes (install dependencies failed).')
      return
    end
    Djinn.log_info('Finished building Hermes.')
  end

  def build_api_server
    Djinn.log_info('Building uncommitted APIServer changes')
    src = File.join(APPSCALE_HOME, 'APIServer')
    proto_dest = File.join(src, 'appscale', 'api_server')
    unless system("protoc --proto_path=#{src} --python_out=#{proto_dest} " \
                  "#{src}/*.proto")
      Djinn.log_error('Unable to compile APIServer proto files')
      return
    end

    api_server_venv = File.join('/', 'opt', 'appscale_api_server')
    upgrade_package = "source #{api_server_venv}/bin/activate && " \
      "pip install --upgrade --no-deps #{src} > /dev/null 2>&1"
    unless system("bash -c '#{upgrade_package}'")
      Djinn.log_error('Unable to build APIServer (install failed).')
      return
    end
    upgrade_deps = "source #{api_server_venv}/bin/activate && " \
      "pip install #{src} > /dev/null 2>&1"
    unless system("bash -c '#{upgrade_deps}'")
      Djinn.log_error(
        'Unable to build APIServer (install dependencies failed).')
      return
    end
    Djinn.log_info('Finished building APIServer.')
  end

  # Run a build on modified directories so that changes will take effect.
  def build_uncommitted_changes
    status = `git -C #{APPSCALE_HOME} status`
    build_appcontroller_client if status.include?('AppControllerClient')
    build_admin_server if status.include?('AdminServer')
    build_taskqueue if status.include?('AppTaskQueue')
    build_datastore if status.include?('AppDB')
    build_common if status.include?('common')
    build_infrastructure_manager if status.include?('InfrastructureManager')
    build_java_appserver if status.include?('AppServer_Java')
    build_hermes if status.include?('Hermes')
    build_api_server if status.include?('APIServer')
  end

  def configure_ejabberd_cert
    # Update APPSCALE_CONFIG_DIR/ejabberd.pem with private key and cert from
    # deployment.
    cert_loc = "#{APPSCALE_CONFIG_DIR}/certs/mycert.pem"
    key_loc = "#{APPSCALE_CONFIG_DIR}/certs/mykey.pem"
    File.open("#{APPSCALE_CONFIG_DIR}/ejabberd.pem", 'w') do |ejabberd_cert|
      File.open("#{cert_loc}", 'r') do |cert|
        ejabberd_cert.write(cert.read)
      end
      File.open("#{key_loc}", 'r') do |key|
        ejabberd_cert.write(key.read)
      end
    end
  end

  def initialize_nodes_in_parallel(must_have, nice_have)
    threads = []
    must_have.each { |slave|
      next if slave.private_ip == my_node.private_ip
      threads << Thread.new {
        initialize_node(slave)
      }
    }

    # If we cannot reconnect with autoscaled nodes, we will have to clean
    # up the state.
    nice_have.each { |slave|
      next if slave.private_ip == my_node.private_ip
      Thread.new {
        Djinn.log_info("Trying to initialize scaled node #{slave}.")
        begin
          Timeout.timeout(SCALEDOWN_THRESHOLD * DUTY_CYCLE * SMALL_WAIT) {
            initialize_node(slave)
          }
        rescue Timeout::Error
          Djinn.log_warn("Couldn't initialize #{slave} in time.")
          terminate_node_from_deployment(slave)
        end
      }
    }

    threads.each { |t| t.join }
    Djinn.log_info("Done initializing must have nodes.")
  end

  def initialize_node(node)
    copy_encryption_keys(node)
    validate_image(node)
    rsync_files(node)
    run_user_commands(node)
    start_appcontroller(node)
  end

  def validate_image(node)
    ip = node.private_ip
    key = node.ssh_key
    HelperFunctions.ensure_image_is_appscale(ip, key)
    HelperFunctions.ensure_version_is_supported(ip, key)
    HelperFunctions.ensure_db_is_supported(ip, @options['table'], key)
  end

  def copy_encryption_keys(dest_node)
    ip = dest_node.private_ip
    Djinn.log_info("Copying SSH keys to node at IP address #{ip}")
    ssh_key = dest_node.ssh_key
    HelperFunctions.sleep_until_port_is_open(ip, SSH_PORT)

    # Ensure we don't have an old host key for this host.
    if File.exist?(File.expand_path("~/.ssh/known_hosts"))
      Djinn.log_run("ssh-keygen -R #{ip}")
      Djinn.log_run("ssh-keygen -R #{dest_node.public_ip}")
    end

    if is_cloud?
      if @options['infrastructure'] == 'gce'
        # Since GCE v1beta15, SSH keys don't immediately get injected to newly
        # spawned VMs. It takes around 30 seconds, so sleep a bit longer to be
        # sure.
        Djinn.log_debug("Waiting for SSH keys to get injected to #{ip}.")
        Kernel.sleep(60)
      end
      enable_root_login(ip, ssh_key)
    end

    Kernel.sleep(SMALL_WAIT)

    secret_key_loc = "#{APPSCALE_CONFIG_DIR}/secret.key"
    cert_loc = "#{APPSCALE_CONFIG_DIR}/certs/mycert.pem"
    key_loc = "#{APPSCALE_CONFIG_DIR}/certs/mykey.pem"
    ejabberd_cert_loc = "#{APPSCALE_CONFIG_DIR}/ejabberd.pem"

    HelperFunctions.scp_file(secret_key_loc, secret_key_loc, ip, ssh_key)
    HelperFunctions.scp_file(cert_loc, cert_loc, ip, ssh_key)
    HelperFunctions.scp_file(key_loc, key_loc, ip, ssh_key)
    HelperFunctions.scp_file(ejabberd_cert_loc, ejabberd_cert_loc, ip, ssh_key)

    cloud_keys_dir = File.expand_path("#{APPSCALE_CONFIG_DIR}/keys/cloud1")
    make_dir = "mkdir -p #{cloud_keys_dir}"

    HelperFunctions.run_remote_command(ip, make_dir, ssh_key, NO_OUTPUT)
    HelperFunctions.scp_file(ssh_key, "#{APPSCALE_CONFIG_DIR}/ssh.key", ip, ssh_key)

    # Finally, on GCE, we need to copy over the user's credentials, in case
    # nodes need to attach persistent disks.
    return if @options['infrastructure'] != "gce"

    client_secrets = "#{APPSCALE_CONFIG_DIR}/client_secrets.json"
    gce_oauth = "#{APPSCALE_CONFIG_DIR}/oauth2.dat"

    if File.exists?(client_secrets)
      HelperFunctions.scp_file(client_secrets, client_secrets, ip, ssh_key)
    end

    if File.exists?(gce_oauth)
      HelperFunctions.scp_file(gce_oauth, gce_oauth, ip, ssh_key)
    end
  end

  # Logs into the named host and alters its ssh configuration to enable the
  # root user to directly log in.
  def enable_root_login(ip, ssh_key)
    options = '-o StrictHostkeyChecking=no -o NumberOfPasswordPrompts=0'

    # Determine which user to login as.
    output = `ssh -i #{ssh_key} #{options} 2>&1 root@#{ip} true`
    match = /Please login as the user "(.+)" rather than the user "root"/.match(output)
    if match.nil?
      if @options['infrastructure'] == 'azure'
        user_name = 'azureuser'
      else
        user_name = 'ubuntu'
      end
      Djinn.log_warn(
        "Unable to find out what user to login as. Using #{user_name}")
    else
      user_name = match[1]
    end

    backup_keys = 'sudo cp -p /root/.ssh/authorized_keys ' \
        '/root/.ssh/authorized_keys.old'
    Djinn.log_run("ssh -i #{ssh_key} #{options} 2>&1 #{user_name}@#{ip} " \
                      "'#{backup_keys}'")

    merge_keys = 'sudo sed -n ' \
        '"/Please login/d; w/root/.ssh/authorized_keys" ' \
        "~#{user_name}/.ssh/authorized_keys /root/.ssh/authorized_keys.old"
    Djinn.log_run("ssh -i #{ssh_key} #{options} 2>&1 #{user_name}@#{ip} " \
                      "'#{merge_keys}'")
  end

  def rsync_files(dest_node)
    # Get the keys and address of the destination node.
    ssh_key = dest_node.ssh_key
    ip = dest_node.private_ip
    options = "-e 'ssh -i #{ssh_key}' -a --filter '- *.pyc'"

    to_copy = %w(
      AdminServer
      APIServer
      AppController
      AppControllerClient
      AppDashboard
      AppDB
      AppServer
      AppServer_Java
      AppTaskQueue
      common
      Hermes
      InfrastructureManager
      LogService
      scripts
      SearchService
      XMPPReceiver
    ).map { |path| File.join(APPSCALE_HOME, path) }
    to_copy.each { |dir|
      if system("rsync #{options} #{dir}/* root@#{ip}:#{dir}") != true
        Djinn.log_warn("Rsync of #{dir} to #{ip} failed!")
      end
    }

    if dest_node.is_compute?
      locations_json = "#{APPSCALE_CONFIG_DIR}/locations-#{@options['keyname']}.json"
      loop {
        break if File.exists?(locations_json)
        Djinn.log_warn('Locations JSON file does not exist on head node' \
                       " yet, #{dest_node.private_ip} is waiting ")
        Kernel.sleep(SMALL_WAIT)
      }
      Djinn.log_info("Copying locations.json to #{dest_node.private_ip}")
      HelperFunctions.shell("rsync #{options} #{locations_json} root@#{ip}:#{locations_json}")
    end
  end

  # Writes locations (IP addresses) for the various nodes fulfilling
  # specific roles, in the local filesystems. These files will be updated
  # as the deployment adds or removes nodes.
  def write_locations
    all_ips = []
    load_balancer_ips = []
    login_ip = @options['login']
    master_ips = []
    memcache_ips = []
    search_ips = []
    slave_ips = []
    taskqueue_ips = []
    my_public = my_node.public_ip
    my_private = my_node.private_ip

    # Populate the appropriate list.
    num_of_nodes = 0
    @state_change_lock.synchronize {
      num_of_nodes = @nodes.length.to_s
      @nodes.each { |node|
        all_ips << node.private_ip
        load_balancer_ips << node.private_ip if node.is_load_balancer?
        master_ips << node.private_ip if node.is_db_master?
        memcache_ips << node.private_ip if node.is_memcache?
        search_ips << node.private_ip if node.is_search?
        slave_ips << node.private_ip if node.is_db_slave?
        taskqueue_ips << node.private_ip if node.is_taskqueue_master? ||
          node.is_taskqueue_slave?
      }
    }
    slave_ips << master_ips[0] if slave_ips.empty?

    # Turn the arrays into string.
    all_ips_content = all_ips.join("\n") + "\n"
    memcache_content = memcache_ips.join("\n") + "\n"
    load_balancer_content = load_balancer_ips.join("\n") + "\n"
    taskqueue_content = taskqueue_ips.join("\n") + "\n"
    login_content = login_ip + "\n"
    master_content = master_ips.join("\n") + "\n"
    search_content = search_ips.join("\n") + "\n"
    slaves_content = slave_ips.join("\n") + "\n"

    new_content = all_ips_content + login_content + load_balancer_content +
      master_content + memcache_content + my_public + my_private +
      num_of_nodes + taskqueue_content + search_content + slaves_content

    # If nothing changed since last time we wrote locations file(s), skip it.
    if new_content != @locations_content
      @locations_content = new_content

      # For the taskqueue, let's shuffle the entries, and then put
      # ourselves as first option, if we are a taskqueue node.
      taskqueue_ips.shuffle!
      if my_node.is_taskqueue_master? || my_node.is_taskqueue_slave?
        taskqueue_ips.delete(my_private)
        taskqueue_ips.unshift(my_private)
      end
      taskqueue_content = taskqueue_ips.join("\n") + "\n"

      head_node_private_ip = get_shadow.private_ip
      HelperFunctions.write_file("#{APPSCALE_CONFIG_DIR}/head_node_private_ip",
                                 "#{head_node_private_ip}\n")

      Djinn.log_info("All private IPs: #{all_ips}.")
      HelperFunctions.write_file("#{APPSCALE_CONFIG_DIR}/all_ips", all_ips_content)

      Djinn.log_info("Load balancer location(s): #{load_balancer_ips}.")
      load_balancer_file = "#{APPSCALE_CONFIG_DIR}/load_balancer_ips"
      HelperFunctions.write_file(load_balancer_file, load_balancer_content)

      Djinn.log_info("Deployment public name/IP: #{login_ip}.")
      login_file = "#{APPSCALE_CONFIG_DIR}/login_ip"
      HelperFunctions.write_file(login_file, login_content)

      Djinn.log_info("Memcache locations: #{memcache_ips}.")
      memcache_file = "#{APPSCALE_CONFIG_DIR}/memcache_ips"
      HelperFunctions.write_file(memcache_file, memcache_content)

      Djinn.log_info("Taskqueue locations: #{taskqueue_ips}.")
      HelperFunctions.write_file(TASKQUEUE_FILE,  taskqueue_content)

      Djinn.log_info("Database master is at #{master_ips}, slaves are at #{slave_ips}.")
      HelperFunctions.write_file("#{APPSCALE_CONFIG_DIR}/masters", "#{master_content}")

      unless slaves_content.chomp.empty?
        HelperFunctions.write_file("#{APPSCALE_CONFIG_DIR}/slaves",
                                   slaves_content)
      end

      Djinn.log_info("My public IP is #{my_public}, and my private is #{my_private}.")
      HelperFunctions.write_file("#{APPSCALE_CONFIG_DIR}/my_public_ip", "#{my_public}")
      HelperFunctions.write_file("#{APPSCALE_CONFIG_DIR}/my_private_ip", "#{my_private}")

      Djinn.log_info("Writing num_of_nodes as #{num_of_nodes}.")
      HelperFunctions.write_file("#{APPSCALE_CONFIG_DIR}/num_of_nodes", "#{num_of_nodes}\n")

      Djinn.log_info("Search service locations: #{search_ips}.")
      unless search_content.chomp.empty?
        HelperFunctions.write_file(Search::SEARCH_LOCATION_FILE,
                                   search_content)
      end
    end
  end

  # Updates files on this machine with information about our hostname
  # and a mapping of where other machines are located.
  def update_hosts_info
    # If we are running in Docker, don't try to set the hostname.
    return if system("grep docker /proc/1/cgroup > /dev/null")

    all_nodes = ''
    @state_change_lock.synchronize {
      @nodes.each_with_index { |node, index|
        all_nodes << "#{node.private_ip} appscale-image#{index}\n"
      }
    }

    new_etc_hosts = <<HOSTS
127.0.0.1 localhost.localdomain localhost
127.0.1.1 localhost
::1     ip6-localhost ip6-loopback
fe00::0 ip6-localnet
ff00::0 ip6-mcastprefix
ff02::1 ip6-allnodes
ff02::2 ip6-allrouters
ff02::3 ip6-allhosts
#{all_nodes}
HOSTS

    etc_hosts = "/etc/hosts"
    File.open(etc_hosts, "w+") { |file| file.write(new_etc_hosts) }

    etc_hostname = "/etc/hostname"
    my_hostname = "appscale-image#{@my_index}"
    File.open(etc_hostname, "w+") { |file| file.write(my_hostname) }

    Djinn.log_run("/bin/hostname #{my_hostname}")
  end

  # Writes new nginx and haproxy configuration files for the App Engine
  # applications hosted in this deployment. Callers should invoke this
  # method whenever there is a change in the number of machines hosting
  # App Engine apps.
  def regenerate_routing_config
    Djinn.log_debug("Regenerating nginx config files for apps.")
    my_private = my_node.private_ip

    @versions_loaded.each { |version_key|
      project_id, service_id, version_id = version_key.split(
        VERSION_PATH_SEPARATOR)
      begin
        version_details = ZKInterface.get_version_details(
          project_id, service_id, version_id)
      rescue VersionNotFound
        next
      end

      http_port = version_details['appscaleExtensions']['httpPort']
      https_port = version_details['appscaleExtensions']['httpsPort']
      proxy_port = version_details['appscaleExtensions']['haproxyPort']
      app_language = version_details['runtime']

      # Check that we have the application information needed to
      # regenerate the routing configuration.
      appservers = []
      unless @app_info_map[version_key].nil? ||
          @app_info_map[version_key]['appservers'].nil?
        Djinn.log_debug(
          "Regenerating nginx config for #{version_key} on http port " \
          "#{http_port}, https port #{https_port}, and haproxy port " \
          "#{proxy_port}.")

        # Let's see if we already have any AppServers running for this
        # application. We count also the ones we need to terminate.
        @app_info_map[version_key]['appservers'].each { |location|
          _, port = location.split(":")
          next if Integer(port) < 0
          appservers << location
        }
      end

      if appservers.empty?
        # If no AppServer is running, we clear the routing and the crons.
        Djinn.log_debug(
          "Removing routing for #{version_key} since no AppServer is running.")
        Nginx.remove_version(version_key)
      else
        begin
          # Make sure we have the latest revision.
          revision_key = [version_key,
            version_details['revision'].to_s].join(VERSION_PATH_SEPARATOR)
          fetch_revision(revision_key)

          # And grab the application static data.
          static_handlers = HelperFunctions.parse_static_data(
            version_key, false)
        rescue => except
          except_trace = except.backtrace.join("\n")
          Djinn.log_debug("regenerate_routing_config: parse_static_data " \
            "exception from #{version_key}: #{except_trace}.")
          # This specific exception may be a JSON parse error.
          error_msg = "ERROR: Unable to parse app.yaml file for " \
                      "#{version_key}. Exception of #{except.class} with " \
                      "message #{except.message}"
          place_error_app(version_key, error_msg)
          static_handlers = []
        end

        Nginx.write_fullproxy_version_config(
          version_key, http_port, https_port, @options['login'], my_private,
          proxy_port, static_handlers, get_load_balancer.private_ip,
          app_language)
      end
    }
    Djinn.log_debug("Done updating nginx config files.")
  end

  def my_node
    find_me_in_locations if @my_index.nil?

    if @my_index.nil?
      Djinn.log_debug("My index is nil - is nodes nil? #{@nodes.nil?}")
      if @nodes.nil?
        Djinn.log_debug("My nodes is nil also, timing error? race condition?")
      else
        HelperFunctions.log_and_crash("Couldn't find our position in #{@nodes}")
      end
    end

    return @nodes[@my_index]
  end

  # If we are in cloud mode, we should mount any volume containing our
  # local state.
  def mount_persistent_storage
    # If we don't have any disk to attach, we are done.
    unless my_node.disk
      Djinn.log_run("mkdir -p #{PERSISTENT_MOUNT_POINT}/apps")
      return
    end

    imc = InfrastructureManagerClient.new(@@secret)
    begin
      device_name = imc.attach_disk(@options, my_node.disk, my_node.instance_id)
    rescue FailedNodeException
      Djinn.log_warn("Failed to talk to InfrastructureManager while attaching disk")
      # TODO: this logic (and the following) to retry forever is not
      # healhy.
      Kernel.sleep(SMALL_WAIT)
      retry
    end
    loop {
      if File.exists?(device_name)
        Djinn.log_info("Device #{device_name} exists - mounting it.")
        break
      else
        Djinn.log_info("Device #{device_name} does not exist - waiting for " \
          "it to exist.")
        Kernel.sleep(SMALL_WAIT)
      end
    }
    Djinn.log_run("mkdir -p #{PERSISTENT_MOUNT_POINT}")

    # Check if the device is already mounted (for example we restarted the
    # AppController).
    if system("mount | grep -E '^#{device_name} '  > /dev/null 2>&1")
      Djinn.log_info("Device #{device_name} is already mounted.")
      return
    end

    # We need to mount and possibly format the disk.
    mount_output = Djinn.log_run("mount -t ext4 #{device_name} " \
      "#{PERSISTENT_MOUNT_POINT} 2>&1")
    if mount_output.empty?
      Djinn.log_info("Mounted persistent disk #{device_name}, without " \
        "needing to format it.")
    else
      Djinn.log_info("Formatting persistent disk #{device_name}.")
      Djinn.log_run("mkfs.ext4 -F #{device_name}")
      Djinn.log_info("Mounting persistent disk #{device_name}.")
      Djinn.log_run("mount -t ext4 #{device_name} #{PERSISTENT_MOUNT_POINT}" \
        " 2>&1")
    end

    Djinn.log_run("mkdir -p #{PERSISTENT_MOUNT_POINT}/apps")

    # Finally, RabbitMQ expects data to be present at /var/lib/rabbitmq.
    # Make sure there is data present there and that it points to our
    # persistent disk.
    if File.directory?("#{PERSISTENT_MOUNT_POINT}/rabbitmq")
      Djinn.log_run("rm -rf /var/lib/rabbitmq")
    else
      Djinn.log_run("mv /var/lib/rabbitmq #{PERSISTENT_MOUNT_POINT}")
    end
    Djinn.log_run("ln -s #{PERSISTENT_MOUNT_POINT}/rabbitmq /var/lib/rabbitmq")
    return
  end

  # This function performs basic setup ahead of starting the API services.
  def initialize_server
    HAProxy.initialize_config(@options['lb_connect_timeout'])
    Djinn.log_info("HAProxy configured.")

    if not Nginx.is_running?
      Nginx.initialize_config
      Nginx.start
      Djinn.log_info("Nginx configured and started.")
    else
      Djinn.log_info("Nginx already configured and running.")
    end

    # As per trusty's version of haproxy, we need to have a listening
    # socket for the daemon to start: we do use the uaserver to configured
    # a default route.
    configure_uaserver

    # HAProxy must be running so that the UAServer can be accessed.
    if HAProxy.valid_config?(HAProxy::SERVICE_MAIN_FILE) &&
        !MonitInterface.is_running?(:service_haproxy)
      HAProxy.services_start
    end

    # Volume is mounted, let's finish the configuration of static files.
    if my_node.is_shadow? and not my_node.is_compute?
      write_app_logrotate
      Djinn.log_info("Copying logrotate script for centralized app logs")
    end

    write_locations

    update_hosts_info
    if FIREWALL_IS_ON
      Djinn.log_run("bash #{APPSCALE_HOME}/firewall.conf")
    end
    write_zookeeper_locations
  end

  # Sets up logrotate for this node's centralized app logs.
  # This method is called only when the compute role does not run
  # on the head node.
  def write_app_logrotate
    template_dir = File.join(File.dirname(__FILE__),
                             "../common/appscale/common/templates")
    FileUtils.cp("#{template_dir}/#{APPSCALE_APP_LOGROTATE}",
      "#{LOGROTATE_DIR}/appscale-app")
  end

  # Runs any commands provided by the user in their AppScalefile on the given
  # machine.
  #
  # Args:
  # - node: A NodeInfo that represents the machine where the given commands
  #   should be executed.
  def run_user_commands(node)
    if @options['user_commands'].class == String
      begin
        commands = JSON.load(@options['user_commands'])
      rescue JSON::ParserError
        commands = @options['user_commands']
      end

      if commands.class == String
        commands = [commands]
      end
    else
      commands = []
    end
    Djinn.log_debug("commands are #{commands}, of class #{commands.class.name}")

    if commands.empty?
      Djinn.log_debug("No user-provided commands were given.")
      return
    end

    ip = node.private_ip
    ssh_key = node.ssh_key
    commands.each { |command|
      HelperFunctions.run_remote_command_without_output(ip, command, ssh_key)
    }
  end

  def set_appcontroller_monit
    Djinn.log_debug("Configuring AppController monit.")
    service = `which service`.chomp
    start_cmd = "#{service} appscale-controller start"
    stop_cmd = "#{service} appscale-controller stop"
    pidfile = '/var/run/appscale/controller.pid'

    # Let's make sure we don't have 2 roles monitoring the controller.
    FileUtils.rm_rf("/etc/monit/conf.d/controller-17443.cfg")

    begin
      MonitInterface.start_daemon(:controller, start_cmd, stop_cmd, pidfile)
    rescue
      Djinn.log_warn("Failed to set local AppController monit: retrying.")
      retry
    end
  end

  def start_appcontroller(node)
    ip = node.private_ip

    # Start the AppController on the remote machine.
    remote_cmd = "/usr/sbin/service appscale-controller start"
    tries = RETRIES
    begin
      result = HelperFunctions.run_remote_command(ip, remote_cmd, node.ssh_key, true)
    rescue => except
      backtrace = except.backtrace.join("\n")
      remote_start_msg = "[remote_start] Unforeseen exception when " + \
        "talking to #{ip}: #{except}\nBacktrace: #{backtrace}"
      tries -= 1
      if tries > 0
        Djinn.log_warn(remote_start_msg)
        retry
      else
        @state = remote_start_msg
        HelperFunctions.log_and_crash(@state, WAIT_TO_CRASH)
      end
    end
    Djinn.log_info("Starting AppController for #{ip} returned #{result}.")

    # If the node is already initialized, it may belong to another
    # deployment: stop the initialization process.
    acc = AppControllerClient.new(ip, @@secret)
    tries = RETRIES
    begin
      if acc.is_done_initializing?
        Djinn.log_warn("The node at #{ip} was already initialized!")
        return
      end
    rescue FailedNodeException => except
      tries -= 1
      if tries > 0
        Djinn.log_debug("AppController at #{ip} not responding yet: retrying.")
        retry
      else
        @state = "Couldn't talk to AppController at #{ip} for #{except.message}."
        HelperFunctions.log_and_crash(@state, WAIT_TO_CRASH)
      end
    end
    Djinn.log_debug("Sending data to #{ip}.")

    layout = Djinn.convert_location_class_to_json(@nodes)
    options = JSON.dump(@options)
    begin
      result = acc.set_parameters(layout, options)
    rescue FailedNodeException => e
      @state = "Couldn't set parameters on node at #{ip} for #{e.message}."
      HelperFunctions.log_and_crash(@state, WAIT_TO_CRASH)
    end
    Djinn.log_info("Parameters set on node at #{ip} returned #{result}.")
  end

  def start_admin_server
    Djinn.log_info('Starting AdminServer')
    script = `which appscale-admin`.chomp
    nginx_port = 17441
    service_port = 17442
    start_cmd = "#{script} serve -p #{service_port}"
    start_cmd << ' --verbose' if @options['verbose'].downcase == 'true'
    MonitInterface.start(:admin_server, start_cmd, nil,
                         {'PATH' => ENV['PATH']})
    if my_node.is_load_balancer?
      Nginx.add_service_location('appscale-administration', my_node.private_ip,
                                 service_port, nginx_port, '/')
    end
  end

  def start_memcache
    @state = "Starting up memcache"
    Djinn.log_info("Starting up memcache")
    port = 11211
    start_cmd = "/usr/bin/memcached -m 64 -p #{port} -u root"
    MonitInterface.start(:memcached, start_cmd)
  end

  def stop_memcache
    MonitInterface.stop(:memcached) if MonitInterface.is_running?(:memcached)
  end

  def start_ejabberd
    @state = "Starting up XMPP server"
    Djinn.log_run("rm -f /var/lib/ejabberd/*")
    Ejabberd.write_config_file(@options['login'], my_node.private_ip)
    Ejabberd.update_ctl_config

    # Monit does not have an entry for ejabberd yet. This allows a restart
    # with the new configuration if it is already running.
    `service ejabberd stop`

    Ejabberd.start
  end

  def stop_ejabberd
    Ejabberd.stop
  end

  # Create the system user used to start and run system's applications.
  def create_appscale_user
    uac = UserAppClient.new(my_node.private_ip, @@secret)
    password = SecureRandom.base64

    begin
      retries ||= 0
      result = uac.commit_new_user(APPSCALE_USER, password, "app")
      Djinn.log_info("Created/confirmed system user: (#{result})")
    rescue UserExists
      Djinn.log_info('System user already exists')
    rescue InternalError, FailedNodeException
      Djinn.log_warn('Failed to create a new user')
      retries += 1
      if retries < RETRIES
        sleep(SMALL_WAIT)
        retry
      else
        raise
      end
    end
  end

  # Deploy the dashboard by making a request to the AdminServer.
  def deploy_dashboard(source_archive)
    # Allow fewer dashboard instances for small deployments.
    min_dashboards = [3, get_all_compute_nodes.length].min

    archive_md5 = Digest::MD5.file(source_archive).hexdigest

    version = {:deployment => {:zip => {:sourceUrl => source_archive}},
               :id => DEFAULT_VERSION,
               :instanceClass => 'F4',
               :runtime => AppDashboard::APP_LANGUAGE,
               :threadsafe => true,
               :automaticScaling => {:minTotalInstances => min_dashboards},
               :appscaleExtensions => {
                 :httpPort => AppDashboard::LISTEN_PORT,
                 :httpsPort => AppDashboard::LISTEN_SSL_PORT,
                 :md5 => archive_md5
               }}
    endpoint = ['v1', 'apps', AppDashboard::APP_NAME,
                'services', DEFAULT_SERVICE, 'versions'].join('/')
    uri = URI("http://#{my_node.private_ip}:#{ADMIN_SERVER_PORT}/#{endpoint}")
    headers = {'Content-Type' => 'application/json',
               'AppScale-Secret' => @@secret,
               'AppScale-User' => APPSCALE_USER}
    request = Net::HTTP::Post.new(uri.path, headers)
    request.body = JSON.dump(version)
    loop do
      begin
        response = Net::HTTP.start(uri.hostname, uri.port) do |http|
          http.request(request)
        end
        if response.code != '200'
          HelperFunctions.log_and_crash(
            "AdminServer was unable to deploy dashboard: #{response.body}")
        end
        break
      rescue Errno::ECONNREFUSED, Errno::ETIMEDOUT, Net::ReadTimeout => error
        Djinn.log_warn(
          "Error when deploying dashboard: #{error.message}. Trying again.")
        sleep(SMALL_WAIT)
      end
    end

    # Update cron jobs for the dashboard.
    endpoint = "api/cron/update?app_id=#{AppDashboard::APP_NAME}"
    uri = URI("http://#{my_node.private_ip}:#{ADMIN_SERVER_PORT}/#{endpoint}")
    cron_yaml = File.read(
      File.join(APPSCALE_HOME, 'AppDashboard', 'cron.yaml'))
    headers = {'AppScale-Secret' => @@secret}
    request = Net::HTTP::Post.new("/#{endpoint}", headers)
    request.body = cron_yaml
    loop do
      begin
        response = Net::HTTP.start(uri.hostname, uri.port) do |http|
          http.request(request)
        end
        break if response.code == '200'
        Djinn.log_warn(
          "Error updating dashboard cron: #{response.body}. Trying again.")
        sleep(SMALL_WAIT)
      rescue Errno::ECONNREFUSED, Errno::ETIMEDOUT, Net::ReadTimeout => error
        Djinn.log_warn(
          "Error updating dashboard cron: #{error.message}. Trying again.")
        sleep(SMALL_WAIT)
      end
    end
  end

  # Start the AppDashboard web service which allows users to login, upload
  # and remove apps, and view the status of the AppScale deployment. Other
  # nodes will need to delete the old source since we regenerate each
  # 'up'.
  def prep_app_dashboard
    @state = "Preparing AppDashboard"
    Djinn.log_info("Preparing AppDashboard")

    my_public = my_node.public_ip
    my_private = my_node.private_ip

    datastore_location = [get_load_balancer.private_ip,
                          DatastoreServer::PROXY_PORT].join(':')
    taskqueue_location = [get_load_balancer.private_ip,
                          TaskQueue::HAPROXY_PORT].join(':')
    source_archive = AppDashboard.prep(
      my_private, PERSISTENT_MOUNT_POINT, datastore_location,
      taskqueue_location)

    self.deploy_dashboard(source_archive)
  end

  # Stop the AppDashboard web service.
  def stop_app_dashboard
    Djinn.log_info("Shutting down AppDashboard")
    AppDashboard.stop
  end

  def start_shadow
    Djinn.log_info("Starting Shadow role")
  end

  def stop_shadow
    Djinn.log_info("Stopping Shadow role")
  end

  #
  # Swaps out a version with one that relays an error message to the developer.
  # It deletes the existing version source and places a templated app that
  # prints out the given error message.
  #
  # Args:
  #   version_key: Name of version to construct an error application for
  #   err_msg: A String message that will be displayed as
  #            the reason why we couldn't start their application.
  def place_error_app(version_key, err_msg)
    Djinn.log_error(
      "Placing error application for #{version_key} because of: #{err_msg}")

    project_id, service_id, version_id = version_key.split(
      VERSION_PATH_SEPARATOR)
    begin
      version_details = ZKInterface.get_version_details(
        project_id, service_id, version_id)
    rescue VersionNotFound
      # If the version does not exist, do not place an error app.
      return
    end
    language = version_details['runtime']
    revision_key = [version_key, version_details['revision'].to_s].join(
      VERSION_PATH_SEPARATOR)

    ea = ErrorApp.new(revision_key, err_msg)
    ea.generate(language)
  end


  # This function ensures that applications we are not aware of (that is
  # they are not accounted for) will be terminated and, potentially old
  # sources, will be removed. Must be called under APPS_LOCK.
  def check_stopped_apps
    Djinn.log_debug("Checking applications that have been stopped.")
    begin
      zookeeper_versions = ZKInterface.get_versions
    rescue FailedZooKeeperOperationException => e
      Djinn.log_warn("Failed to get list of versions in zookeeper. Error: " \
        "#{e}.message")
      return
    end
    Djinn.log_info("check_stopped_apps: Versions running: #{zookeeper_versions}")
    removed_versions = []

    # Remove old crontab and syslog configuration. Only the master node
    # should do it, but since the role could be assumed by different
    # nodes, we make sure the removal are idempotent and we run it on all
    # nodes running this method.
    CronHelper.list_app_crontabs.each { |app|
      match = app.match(CronHelper::PROJECT_ID_REGEX)
      next if match.nil?

      project_id = match.captures.first
      default_version_key = "#{project_id}_#{DEFAULT_SERVICE}_#{DEFAULT_VERSION}"

      next if zookeeper_versions.include?(default_version_key)

      next if RESERVED_APPS.include?(project_id)

      Djinn.log_info(
        "#{default_version_key} is no longer running: removing crontabs.")
      CronHelper.clear_app_crontab(project_id)
      removed_versions << default_version_key
    }
    Dir.glob("/etc/rsyslog.d/10-*_*_*.conf").each { |app|
      match = app.match(/10-(.*_.*_.*).conf/)
      next if match.nil?

      version_key = match.captures.first
      next if zookeeper_versions.include?(version_key)

      project_id = version_key.split(VERSION_PATH_SEPARATOR).first
      next if RESERVED_APPS.include?(project_id)

      Djinn.log_info(
        "#{version_key} is no longer running: removing log configuration.")
      begin
        FileUtils.rm(get_rsyslog_conf(version_key))
        HelperFunctions.shell("service rsyslog restart")
      rescue Errno::ENOENT, Errno::EACCES
        Djinn.log_debug("Old syslog for #{version_key} wasn't there.")
      end
      removed_versions << version_key
    }

    # Load balancers have to adjust nginx and haproxy to remove the
    # application routings.
    if my_node.is_load_balancer?
      MonitInterface.running_xmpp.each { |xmpp_app|
        match = xmpp_app.match(/xmpp-(.*)/)
        next if match.nil?

        project_id = match.captures.first
        default_version_key = "#{project_id}_#{DEFAULT_SERVICE}_#{DEFAULT_VERSION}"
        next if zookeeper_versions.include?(default_version_key)

        next if RESERVED_APPS.include?(project_id)

        Djinn.log_info(
          "#{default_version_key} is no longer running: stopping xmpp for application.")
        stop_xmpp_for_app(project_id)
        removed_versions << default_version_key
      }
      Nginx.list_sites_enabled.each { |site|
        match = site.match(Nginx::VERSION_KEY_REGEX)
        next if match.nil?

        version_key = match.captures.first
        next if zookeeper_versions.include?(version_key)

        project_id = version_key.split(VERSION_PATH_SEPARATOR).first
        next if RESERVED_APPS.include?(project_id)

        Djinn.log_info(
          "#{version_key} is no longer running: removing Nginx state.")
        Nginx.remove_version(version_key)
        removed_versions << version_key
      }
    end

    # If this node has any information about AppServers for this version,
    # clear that information out.
    if my_node.is_shadow?
      removed_versions.each { |version_key|
        @app_info_map.delete(version_key)
      }
    end

    # Remove versions from versions_loaded.
    @versions_loaded = @versions_loaded - removed_versions
  end

  # Small utility function that returns the full path for the rsyslog
  # configuration for each version.
  #
  # Args:
  #   version_key: A String containing the version key.
  # Returns:
  #   path: A String with the path to the rsyslog configuration file.
  def get_rsyslog_conf(version_key)
    return "/etc/rsyslog.d/10-#{version_key}.conf"
  end

  # Performs all of the preprocessing needed to start a version on this node.
  # This method then starts the actual version by calling the AppManager.
  #
  # Args:
  #   version_key: A String containing the version key for the app to start.
  def setup_appengine_version(version_key)
    @state = "Setting up AppServers for #{version_key}"
    Djinn.log_debug(
      "setup_appengine_version: got a new version #{version_key}.")

    project_id, service_id, version_id = version_key.split(
      VERSION_PATH_SEPARATOR)
    # Let's create an entry for the application if we don't already have it.
    @app_info_map[version_key] = {} if @app_info_map[version_key].nil?

    if @app_info_map[version_key]['appservers'].nil?
      @app_info_map[version_key]['appservers'] = []
    end
    Djinn.log_debug("setup_appengine_version: info for #{version_key}: " \
                    "#{@app_info_map[version_key]}.")

    begin
      version_details = ZKInterface.get_version_details(
        project_id, service_id, version_id)
    rescue VersionNotFound
      Djinn.log_debug(
        "Version #{version_key} not found, exiting setup_appengine_version")
      return
    end

    nginx_port = version_details['appscaleExtensions']['httpPort']
    https_port = version_details['appscaleExtensions']['httpsPort']
    proxy_port = version_details['appscaleExtensions']['haproxyPort']

    port_file = "#{APPSCALE_CONFIG_DIR}/port-#{version_key}.txt"
    HelperFunctions.write_file(port_file, nginx_port.to_s)
    Djinn.log_debug("#{version_key} will be using nginx port #{nginx_port}, " \
                    "https port #{https_port}, and haproxy port #{proxy_port}")

    # Setup rsyslog to store application logs.
    app_log_config_file = get_rsyslog_conf(version_key)
    begin
      existing_app_log_config = HelperFunctions.read_file(app_log_config_file)
    rescue Errno::ENOENT
      existing_app_log_config = ''
    end

    rsyslog_prop = ':syslogtag'
    rsyslog_version = Gem::Version.new(`rsyslogd -v`.split[1].chomp(','))
    rsyslog_prop = ':programname' if rsyslog_version < Gem::Version.new('8.12')
    rsyslog_propval = "app_#{Digest::SHA1.hexdigest(version_key)[0...28]}"

    app_log_template = HelperFunctions.read_file(RSYSLOG_TEMPLATE_LOCATION)
    app_log_config = app_log_template.gsub('{property}', rsyslog_prop)
    app_log_config = app_log_config.gsub('{property_value}', rsyslog_propval)
    app_log_config = app_log_config.gsub('{version}', version_key)
    unless existing_app_log_config == app_log_config
      Djinn.log_info("Installing log configuration for #{version_key}.")
      HelperFunctions.write_file(app_log_config_file, app_log_config)
      HelperFunctions.shell("service rsyslog restart")
    end

    if service_id == DEFAULT_SERVICE && version_id == DEFAULT_VERSION
      begin
        start_xmpp_for_app(project_id)
      rescue FailedNodeException
        Djinn.log_warn("Failed to start xmpp for application #{project_id}")
      end
    end

    unless @versions_loaded.include?(version_key)
      @versions_loaded << version_key
    end
  end

  # Updates @app_info_map with registered instances. This must be called under
  # APPS_LOCK.
  #
  # Args:
  #   version_key: A string specifying the version key to update.
  def update_registered_instances(version_key)
    begin
      zk_instances = ZKInterface.get_children(
        "/appscale/instances_by_version/#{version_key}")
    rescue FailedZooKeeperOperationException
      Djinn.log_warn('Unable to fetch list of registered instances.')
      return
    end

    @app_info_map[version_key] = {} unless @app_info_map.key?(version_key)
    unless @app_info_map[version_key].key?('appservers')
      @app_info_map[version_key]['appservers'] = []
    end
    known_instances = @app_info_map[version_key]['appservers']

    # Replace instance assignments with any new registered instances.
    zk_instances.each { |instance_key|
      next if known_instances.include?(instance_key)

      # Find and remove an entry for this AppServer node and app.
      ip = instance_key.split(':')[0]
      match = known_instances.index("#{ip}:-1")
      if match
        known_instances.delete_at(match)
        known_instances << instance_key
      else
        Djinn.log_warn("Ignoring unassigned instance: #{instance_key}.")
      end
    }

    # Account for instances that have been stopped.
    known_instances.delete_if { |instance_key|
      pending = instance_key.split(':')[-1] == '-1'
      registered = zk_instances.include?(instance_key)
      !pending && !registered
    }
  end


  # Adds or removes AppServers and/or nodes to the deployment, depending
  # on the statistics of the application and the loads of the various
  # services.
  def scale_deployment
    begin
      configured_versions = ZKInterface.get_versions
    rescue FailedZooKeeperOperationException
      Djinn.log_warn(
        'Unable to fetch configured versions when scaling appservers')
      return
    end

    configured_versions.each { |version_key|
      next unless @versions_loaded.include?(version_key)

      update_registered_instances(version_key)
      initialize_scaling_info_for_version(version_key)

      # Get the desired changes in the number of AppServers.
      delta_appservers = get_scaling_info_for_version(version_key)
      if delta_appservers > 0
        # try_to_scale_up returns back the number of instances desired
        # based on the current application requirements (memory and cpu)
        # and the instance_type we have for autoscaling.
        scale_up_instances(try_to_scale_up(version_key, delta_appservers))
      elsif delta_appservers < 0
        try_to_scale_down(version_key, delta_appservers.abs)
        scale_down_instances
      end
    }
  end


  # Adds additional nodes to the deployment, depending on the load of the
  # application and the additional AppServers we need to accomodate.
  #
  # Args:
  #   needed_nodes: The number of additional nodes desired.
  def scale_up_instances(needed_nodes)
    # Here we count the number of machines we need to spawn, and the roles
    # we need.
    vms_to_spawn = 0
    roles_needed = {}
    vm_scaleup_capacity = Integer(@options['max_machines']) - @nodes.length

    Djinn.log_info("Asked to start #{needed_nodes} more VMs.")

    needed_nodes.downto(1) {
      vms_to_spawn += 1
      if vm_scaleup_capacity < vms_to_spawn
        Djinn.log_warn("Only have capacity to start #{vm_scaleup_capacity}" \
          " vms, so spawning only maximum allowable nodes.")
        break
      end
      roles_needed["compute"] = [] unless roles_needed["compute"]
      roles_needed["compute"] << "node-#{vms_to_spawn}"
    }

    # Check if we need to spawn VMs and the InfrastructureManager is
    # available to do so.
    return unless vms_to_spawn > 0

    # Check if we haven't recently scaled.
    if Time.now.to_i - @last_scaling_time < (SCALEUP_THRESHOLD * DUTY_CYCLE)
      Djinn.log_info("Not scaling up right now, as we recently scaled " \
                     "up or down.")
      return
    end

    # Check if there is another thread already working.
    if SCALE_LOCK.locked?
      Djinn.log_debug("Another thread is already working with the InfrastructureManager.")
      return
    end

    Thread.new {
      SCALE_LOCK.synchronize {
        Djinn.log_info("Starting #{vms_to_spawn} more VMs.")

        result = start_roles_on_nodes(JSON.dump(roles_needed), @@secret)
        if result != "OK"
          Djinn.log_error("Was not able to add nodes because: #{result}.")
        else
          @last_scaling_time = Time.now.to_i
          Djinn.log_info("Added the following nodes: #{roles_needed}.")
        end
      }
    }
  end

  # Removes autoscaled nodes from the deployment as long as they are not running
  # any AppServers and the minimum number of user specified machines are still
  # running in the deployment.
  def scale_down_instances
    num_scaled_down = 0
    # If we are already at the minimum number of machines that the user specified,
    # then we do not have the capacity to scale down.
    max_scale_down_capacity = @nodes.length - Integer(@options['min_machines'])
    if max_scale_down_capacity <= 0
      Djinn.log_debug("We are already at the minimum number of user specified machines," \
        "so will not be scaling down")
      return
    end

    # Also, don't scale down if we just scaled up or down.
    if Time.now.to_i - @last_scaling_time < (SCALEDOWN_THRESHOLD *
        SCALE_TIME_MULTIPLIER * DUTY_CYCLE)
      Djinn.log_info("Not scaling down right now, as we recently scaled " \
        "up or down.")
      return
    end

    if SCALE_LOCK.locked?
      Djinn.log_debug("Another thread is already working with the InfrastructureManager.")
      return
    end

    Thread.new {
      SCALE_LOCK.synchronize {
        # Look through an array of autoscaled nodes and check if any of the
        # machines are not running any AppServers and need to be downscaled.
        get_autoscaled_nodes.reverse_each { |node|
          break if num_scaled_down == max_scale_down_capacity

          hosted_apps = []
          @versions_loaded.each { |version_key|
            @app_info_map[version_key]['appservers'].each { |location|
              host, port = location.split(":")
              if host == node.private_ip
                hosted_apps << "#{version_key}:#{port}"
              end
            }
          }

          unless hosted_apps.empty?
            Djinn.log_debug("The node #{node.private_ip} has these AppServers " \
              "running: #{hosted_apps}")
            next
          end

          # Right now, only the autoscaled machines are started with just the
          # compute role, so we check specifically for that during downscaling
          # to make sure we only downscale the new machines added.
          node_to_remove = nil
          if node.roles == ['compute']
            Djinn.log_info("Removing node #{node}")
            node_to_remove = node
          end

          num_terminated = terminate_node_from_deployment(node_to_remove)
          num_scaled_down += num_terminated
        }
      }

      # Make sure we have the proper list of blobservers configured.
      update_blob_servers
    }
  end

  # Removes the specified node from the deployment and terminates
  # the instance from the cloud.
  #
  # Args:
  #   node_to_remove: A node instance, to be terminated and removed
  #     from this deployment.
  def terminate_node_from_deployment(node_to_remove)
    if node_to_remove.nil?
      Djinn.log_warn("Tried to scale down but couldn't find a node to remove.")
      return 0
    end

    # Terminate instance if we are in cloud.
    if is_cloud?
      imc = InfrastructureManagerClient.new(@@secret)
      begin
        imc.terminate_instances(@options, node_to_remove.instance_id)
      rescue FailedNodeException
        Djinn.log_warn("Failed to call terminate_instances")
        return 0
      rescue AppScaleException
        Djinn.log_warn("Failed to terminate #{node_to_remove}. Not removing it.")
        return 0
      end
    end

    # And then clean up the internal state.
    remove_node_from_local_and_zookeeper(node_to_remove.private_ip)
    to_remove = {}
    @app_info_map.each { |version_key, info|
      next if info['appservers'].nil?

      info['appservers'].each { |location|
        host = location.split(":")[0]
        if host == node_to_remove.private_ip
          to_remove[version_key] = [] if to_remove[version_key].nil?
          to_remove[version_key] << location
        end
      }
    }
    to_remove.each { |version_key, locations|
      locations.each { |location|
        @app_info_map[version_key]['appservers'].delete(location)
      }
    }

    @last_scaling_time = Time.now.to_i
    return 1
  end

  # Sets up information about the request rate and number of requests in
  # haproxy's queue for the given version.
  #
  # Args:
  #   version_key: The name of the version to set up scaling info
  #   force: A boolean value that indicates if we should reset the scaling
  #     info even in the presence of existing scaling info.
  def initialize_scaling_info_for_version(version_key, force=false)
    return if @initialized_versions[version_key] and !force

    @current_req_rate[version_key] = 0
    @total_req_seen[version_key] = 0
    @last_sampling_time[version_key] = Time.now.to_i
    @last_decision[version_key] = 0 unless @last_decision.key?(version_key)
    @initialized_versions[version_key] = true
  end

  # Get the effective min/max instances for a version
  #
  # Args:
  #   version_details: The version details from zookeeper
  def get_min_max_from_version_details(version_details)
    manual_scaling = version_details.fetch('manualScaling', {})
    if manual_scaling.fetch('instances', nil)
      if version_details.fetch('servingStatus', 'SERVING') == 'STOPPED'
        min = 0
        max = 0
      else
        min = manual_scaling.fetch('instances')
        max = min
      end
    else
      scaling_params = version_details.fetch('automaticScaling', {})
      if scaling_params.fetch('standardSchedulerSettings', nil)
        min_max_params = scaling_params.fetch('standardSchedulerSettings', {})
        min_param = 'minInstances'
        max_param = 'maxInstances'
      else
        min_max_params = scaling_params
        min_param = 'minTotalInstances'
        max_param = 'maxTotalInstances'
      end
      min = min_max_params.fetch(min_param,
                                 Integer(@options['default_min_appservers']))
      max = min_max_params.fetch(max_param,
                                 Integer(@options['default_max_appservers']))
    end
    return min, max
  end

  # Queries haproxy to see how many requests are queued for a given version
  # and how many requests are served at a given time.
  # Args:
  #   version_key: The name of the version to get info for.
  # Returns:
  #   an Integer: the number of AppServers desired (a positive number
  #     means we want more, a negative that we want to remove some, and 0
  #     for no changes).
  def get_scaling_info_for_version(version_key)
    project_id, service_id, version_id, = version_key.split(
      VERSION_PATH_SEPARATOR)
    begin
      version_details = ZKInterface.get_version_details(
        project_id, service_id, version_id)
    rescue VersionNotFound
      Djinn.log_info("Not scaling app #{version_key} since we aren't " \
                     'hosting it anymore.')
      return 0
    end
    min, max = get_min_max_from_version_details(version_details)

    # Let's make sure we have the minimum number of AppServers running.
    num_appservers = 0
    unless @app_info_map[version_key]['appservers'].nil?
      num_appservers = @app_info_map[version_key]['appservers'].length
    end
    Djinn.log_debug("Evaluating #{version_key} for scaling " \
                    "(#{num_appservers} AppServers allocated).")

    if num_appservers < min
      Djinn.log_info(
        "#{version_key} needs #{min - num_appservers} more AppServers.")
      @last_decision[version_key] = 0
      return min - num_appservers
    end

    # We only run @options['default_min_appservers'] AppServers per application
    # if austoscale is disabled. No need to print anything here since we
    # print log about disabled autoscale at intervals with the stats.
    return 0 if @options['autoscale'].downcase != "true"

    # If there are no instances then there is no load to decide scaling
    # activity, a manual start is required when using manual scaling
    return 0 if num_appservers == 0 and max == 0

    # We need the haproxy stats to decide upon what to do.
    total_requests_seen, total_req_in_queue, current_sessions,
      time_requests_were_seen = get_application_load_stats(version_key)

    if time_requests_were_seen == :no_stats
      Djinn.log_warn("Didn't see any request data - not sure whether to scale up or down.")
      return 0
    end

    update_request_info(version_key, total_requests_seen,
                        time_requests_were_seen, total_req_in_queue)

    # Check if we are already at the maximum allowed.
    if num_appservers > max
      Djinn.log_info("Enforcing maximum number of AppServers (#{max})" \
                     " for #{version_key}.")
      return max - num_appservers
    end

    # We have seen the current_sessions to amply fluctuate from reading to
    # reading, so we smooth it out picking the max we have seen over the
    # last 10 reads.
    @curr_sessions_list.delete_at(0)  if @curr_sessions_list.length >= 10
    @curr_sessions_list << current_sessions
    scale_sessions = @curr_sessions_list.max
    Djinn.log_debug("Using #{scale_sessions} as current_sessions value " \
                    "for scaling #{version_key}.")

    allow_concurrency = version_details.fetch('threadsafe', true)
    current_load = calculate_current_load(num_appservers, scale_sessions,
                                          allow_concurrency)
    if current_load >= MAX_LOAD_THRESHOLD
      if num_appservers == max
        Djinn.log_info("Reached maximum allowed number of AppServers " \
                       "for #{version_key}.")
        return 0
      end
      appservers_to_scale = calculate_appservers_needed(
          num_appservers, scale_sessions, allow_concurrency)

      # Let's make sure we don't get over the user define maximum.
      if num_appservers + appservers_to_scale > max
        appservers_to_scale = max - num_appservers
      end

      Djinn.log_debug("The deployment has reached its maximum load " \
                      "threshold for #{version_key} - Advising that we " \
                      "scale up #{appservers_to_scale} AppServers.")
      return appservers_to_scale

    elsif current_load <= MIN_LOAD_THRESHOLD
      downscale_cooldown = SCALEDOWN_THRESHOLD * DUTY_CYCLE
      if Time.now.to_i - @last_decision[version_key] < downscale_cooldown
        Djinn.log_debug(
          "Not enough time has passed to scale down #{version_key}")
        return 0
      end
      appservers_to_scale = calculate_appservers_needed(
          num_appservers, scale_sessions, allow_concurrency)
      Djinn.log_debug("The deployment is below its minimum load threshold " \
                      "for #{version_key} - Advising that we scale down " \
                      "#{appservers_to_scale.abs} AppServers.")
      return appservers_to_scale
    else
      Djinn.log_debug("The deployment is within the desired range of load " \
                      "for #{version_key} - Advising that there is no need " \
                      "to scale currently.")
      return 0
    end
  end

  # Calculates the current load of the deployment based on the number of
  # running AppServers, its max allowed threaded connections and current
  # handled sessions.
  # Formula: Load = Current Sessions / (No of AppServers * Max conn)
  #
  # Args:
  #   num_appservers: The total number of AppServers running for the app.
  #   curr_sessions: The number of current sessions from HAProxy stats.
  #   allow_concurrency: A boolean indicating that AppServers can handle
  #     concurrent connections.
  # Returns:
  #   A decimal indicating the current load.
  def calculate_current_load(num_appservers, curr_sessions, allow_concurrency)
    max_connections = allow_concurrency ? HAProxy::MAX_APPSERVER_CONN : 1
    max_sessions = num_appservers * max_connections
    return curr_sessions.to_f / max_sessions
  end

  # Calculates the additional number of AppServers needed to be scaled up in
  # order achieve the desired load.
  # Formula: No of AppServers = Current sessions / (Load * Max conn)
  #
  # Args:
  #   num_appservers: The total number of AppServers running for the app.
  #   curr_sessions: The number of current sessions from HAProxy stats.
  #   allow_concurrency: A boolean indicating that AppServers can handle
  #     concurrent connections.
  # Returns:
  #   A number indicating the number of additional AppServers to be scaled up.
  def calculate_appservers_needed(num_appservers, curr_sessions,
                                  allow_concurrency)
    max_conn = allow_concurrency ? HAProxy::MAX_APPSERVER_CONN : 1
    desired_appservers = curr_sessions.to_f / (DESIRED_LOAD * max_conn)
    appservers_to_scale = desired_appservers.ceil - num_appservers
    return appservers_to_scale
  end

  # Updates internal state about the number of requests seen for the given
  # version, as well as how many requests are currently enqueued for it.
  #
  # Args:
  #   version_key: A String that indicates a version key.
  #   total_requests_seen: An Integer that indicates how many requests haproxy
  #     has received for the given application since we reloaded it (which
  #     occurs when we start the app or add/remove AppServers).
  #   time_requests_were_seen: An Integer that represents the epoch time when we
  #     got request info from haproxy.
  #   total_req_in_queue: An Integer that represents the current number of
  #     requests waiting to be served.
  def update_request_info(version_key, total_requests_seen,
                          time_requests_were_seen, total_req_in_queue)
    requests_since_last_sampling = total_requests_seen - @total_req_seen[version_key]
    time_since_last_sampling = time_requests_were_seen - @last_sampling_time[version_key]
    if time_since_last_sampling.zero?
      time_since_last_sampling = 1
    end

    average_request_rate = Float(requests_since_last_sampling) / Float(time_since_last_sampling)
    if average_request_rate < 0
      Djinn.log_info("Saw negative request rate for #{version_key}, so " \
                     "resetting our haproxy stats for this version.")
      initialize_scaling_info_for_version(version_key, true)
      return
    end
    Djinn.log_debug("Stats for #{version_key}: Total requests " \
                    "#{total_requests_seen}, requests in queue " \
                    "#{total_req_in_queue}, average rate " \
                    "#{average_request_rate}, time #{time_requests_were_seen}")
    @average_req_rate[version_key] = average_request_rate
    @current_req_rate[version_key] = total_req_in_queue
    @total_req_seen[version_key] = total_requests_seen
    @last_sampling_time[version_key] = time_requests_were_seen
  end

  # Determines the amount of memory already allocated for instances on each
  # machine.
  #
  # Returns:
  #   A hash mapping locations to memory allocated in MB.
  def get_allocated_memory
    allocated_memory = {}
    @app_info_map.each_pair { |version_key, app_info|
      next if app_info['appservers'].nil?

      project_id, service_id, version_id = version_key.split(
        VERSION_PATH_SEPARATOR)
      max_app_mem = Integer(@options['default_max_appserver_memory'])
      begin
        version_details = ZKInterface.get_version_details(
          project_id, service_id, version_id)
      rescue VersionNotFound
        Djinn.log_warn(
          "#{version_key} not found when considering memory usage")
        version_details = {}
      end

      if version_details.key?('instanceClass')
        instance_class = version_details['instanceClass'].to_sym
        max_app_mem = INSTANCE_CLASSES.fetch(instance_class, max_app_mem)
      end

      app_info['appservers'].each { |location|
        host = location.split(':')[0]
        allocated_memory[host] = 0 unless allocated_memory.key?(host)
        allocated_memory[host] += max_app_mem
      }
    }
    return allocated_memory
  end

  # Retrieves a list of hosts that are running instances for a version.
  #
  # Args:
  #   version_key: A string specifying a version key.
  # Returns:
  #   A set of IP addresses.
  def get_hosts_for_version(version_key)
    current_hosts = Set.new
    if @app_info_map.key?(version_key) &&
        @app_info_map[version_key].key?('appservers')
      @app_info_map[version_key]['appservers'].each { |location|
        host = location.split(":")[0]
        current_hosts << host
      }
    end
    return current_hosts
  end

  # This method computes how many nodes will be needed to satisfy a
  # request to start a num_appservers AppServers each with a certain
  # memory requirement.
  #
  # Args:
  #   num_appservers: An Integer indicationg the desired number of
  #     AppServers.
  #   max_app_mem: An Integer indicating the maximum memory per AppServer.
  # Returns:
  #   An Integer indicating the needed number of nodes.
  def appservers_to_nodes(num_appservers, max_app_mem)
    # TODO: We should check the cores/RAM of @options['instance_type'],
    # then understand how many AppServers of max_app_mem each we can fit.
    return (num_appservers/3.0).ceil
  end

  # Try to add an AppServer for the specified version, ensuring that a
  # minimum number of AppServers is always kept.
  #
  # Args:
  #   version_key: A String containing the version key.
  #   delta_appservers: The desired number of new AppServers.
  # Returns:
  #   An Integer indicating the number of nodes we need to scale to
  #     accomodate the request.
  def try_to_scale_up(version_key, delta_appservers)
    # Select an compute machine if it has enough resources to support
    # another AppServer for this version.
    available_hosts = []

    # Prevent each machine from being assigned too many instances.
    allocated_memory = get_allocated_memory

    # Prioritize machines that aren't serving the version.
    current_hosts = get_hosts_for_version(version_key)

    # Get the memory limit for this application.
    project_id, service_id, version_id = version_key.split(
      VERSION_PATH_SEPARATOR)
    begin
      version_details = ZKInterface.get_version_details(
        project_id, service_id, version_id)
    rescue VersionNotFound
      Djinn.log_info("Not scaling #{version_key} because it no longer exists")
      return 0
    end

    max_app_mem = Integer(@options['default_max_appserver_memory'])
    if version_details.key?('instanceClass')
      instance_class = version_details['instanceClass'].to_sym
      max_app_mem = INSTANCE_CLASSES.fetch(instance_class, max_app_mem)
    end

    # Let's consider the last system load readings we have, to see if the
    # node can run another AppServer.
    @state_change_lock.synchronize {
      get_all_compute_nodes.each { |host|
        @cluster_stats.each { |node|
          next if node['private_ip'] != host

          # Check how many new AppServers of this app, we can run on this
          # node (as theoretical maximum memory usage goes).  First convert
          # total memory to MB.
          total = Float(node['memory']['total']/MEGABYTE_DIVISOR)
          allocated_memory[host] = 0 if allocated_memory[host].nil?
          max_new_total = Integer(
            (total - allocated_memory[host] - SAFE_MEM) / max_app_mem)
          Djinn.log_debug("Check for total memory usage: #{host} can run " \
                          "#{max_new_total} AppServers for #{version_key}.")
          break if max_new_total <= 0

          # Now we do a similar calculation but for the current amount of
          # available memory on this node. First convert bytes to MB.
          host_available_mem = Float(node['memory']['available']/MEGABYTE_DIVISOR)
          max_new_free = Integer((host_available_mem - SAFE_MEM) / max_app_mem)
          Djinn.log_debug("Check for free memory usage: #{host} can run " \
                          "#{max_new_free} AppServers for #{version_key}.")
          break if max_new_free <= 0

          # The host needs to have normalized average load less than MAX_LOAD_AVG.
          if Float(node['loadavg']['last_1_min']) / node['cpu']['count'] > MAX_LOAD_AVG
            Djinn.log_debug("#{host} CPUs are too busy.")
            break
          end

          # We add the host as many times as AppServers it can run.
          (max_new_total > max_new_free ? max_new_free : max_new_total).downto(1) {
            available_hosts << host
          }

          # Since we already found the stats for this node, no need to look
          # further.
          break
        }
      }
    }
    Djinn.log_debug(
      "Hosts available to scale #{version_key}: #{available_hosts}.")

    # Since we may have 'clumps' of the same host (say a very big
    # compute machine) we shuffle the list of candidates here.
    available_hosts.shuffle!

    # We prefer candidate that are not already running the application, so
    # ensure redundancy for the application.
    delta_appservers.downto(1) { |delta|
      if available_hosts.empty?
        Djinn.log_info("No compute node is available to scale #{version_key}: " \
                       "still need #{delta} AppServers.")
        return appservers_to_nodes(delta, max_app_mem)
      end

      appserver_to_use = nil
      available_hosts.each { |host|
        unless current_hosts.include?(host)
          Djinn.log_debug("Prioritizing #{host} to run #{version_key} " \
                          "since it has no running AppServers for it.")
          appserver_to_use = host
          current_hosts << host
          break
        end
      }

      # If we haven't decided on a host yet, we pick one at random, then
      # we remove it from the list to ensure we don't go over the
      # requirements.
      appserver_to_use = available_hosts.sample if appserver_to_use.nil?
      available_hosts.delete_at(available_hosts.index(appserver_to_use))

      Djinn.log_info(
        "Adding a new AppServer on #{appserver_to_use} for #{version_key}.")
      @app_info_map[version_key]['appservers'] << "#{appserver_to_use}:-1"
    }

    # We started all desired AppServers.
    @last_decision[version_key] = Time.now.to_i
    return 0
  end


  # Try to remove an AppServer for the specified version, ensuring
  # that a minimum number of AppServers is always kept. We remove
  # AppServers from the 'latest' compute node.
  #
  # Args:
  #   version_key: A String containing the version key.
  #   delta_appservers: The desired number of AppServers to remove.
  # Returns:
  #   A boolean indicating if an AppServer was removed.
  def try_to_scale_down(version_key, delta_appservers)
    project_id, service_id, version_id = version_key.split(
      VERSION_PATH_SEPARATOR)
    # See how many AppServers are running on each machine. We cannot scale
    # if we already are at the requested minimum.
    begin
      version_details = ZKInterface.get_version_details(
        project_id, service_id, version_id)
      min, max = get_min_max_from_version_details(version_details)
    rescue VersionNotFound
      min = 0
    end

    if @app_info_map[version_key]['appservers'].length <= min
      Djinn.log_debug("We are already at the minimum number of AppServers " \
                      "for #{version_key}.")
      return false
    end

    # Make sure we leave at least the minimum number of AppServers
    # running.
    max_delta = @app_info_map[version_key]['appservers'].length - min
    num_to_remove = [delta_appservers, max_delta].min

    # We first remove AppServers that may not have yet started: this
    # is important to guarantee the minimum number of AppServers will hold
    # even in the event that new AppServers fails to start (assuming there
    # are at least old ones running).
    to_delete = []
    get_all_compute_nodes.reverse_each { |node_ip|
      break if num_to_remove == to_delete.length
      @app_info_map[version_key]['appservers'].each { |location|
        break if num_to_remove == to_delete.length

        host, port = location.split(":")
        to_delete << location if host == node_ip && Integer(port) < 0
      }
    }

    # Let's pick the latest compute node hosting the application and
    # remove the AppServer there, so we can try to reclaim it once it's
    # unloaded.
    get_all_compute_nodes.reverse_each { |node_ip|
      break if num_to_remove == to_delete.length
      @app_info_map[version_key]['appservers'].each { |location|
        break if num_to_remove == to_delete.length

        host, _ = location.split(":")
        to_delete << location if host == node_ip
      }
    }

    # Finally terminates the selected AppServers. Since we can have
    # multiple same locations (for starting AppServers) we delete the last
    # occurence of the object only.
    to_delete.each{ |location|
      i = @app_info_map[version_key]['appservers'].rindex(location)
      if i.nil?
        Djinn.log_warn("Something went wrong removing #{location}.")
        next
      end
      @app_info_map[version_key]['appservers'].delete_at(i)
      @last_decision[version_key] = Time.now.to_i
      Djinn.log_info("Removing an AppServer for #{version_key} #{location}.")
    }

    return !to_delete.empty?
  end

  # This function unpacks an application tarball if needed. A removal of
  # the old application code can be forced with a parameter.
  #
  # Args:
  #   version_key: the version to setup
  #   remove_old: boolean to force a re-setup of the app from the tarball
  def setup_app_dir(version_key, remove_old=false)
    project_id, service_id, version_id = version_key.split(
      VERSION_PATH_SEPARATOR)
    begin
      version_details = ZKInterface.get_version_details(
        project_id, service_id, version_id)
    rescue VersionNotFound
      Djinn.log_debug(
        "Skipping #{version_key} setup because version node does not exist")
      return
    end

    error_msg = ''

    # Make sure we have the application directory (only certain roles
    # needs it).
    unless Dir.exist?(HelperFunctions::APPLICATIONS_DIR)
      Dir.mkdir(HelperFunctions::APPLICATIONS_DIR)
    end

    revision_key = [version_key, version_details['revision'].to_s].join(
      VERSION_PATH_SEPARATOR)
    if remove_old && my_node.is_load_balancer?
      Djinn.log_info("Removing old application revisions for #{version_key}.")
      revision_dirs = []
      Dir.entries(HelperFunctions::APPLICATIONS_DIR).each { |revision_dir|
        next unless File.directory?(revision_dir)
        next unless revision_dir.include?(version_key)
        # Keep revision that is being set up.
        next if revision_dir == revision_key
        revision_dirs << revision_key
      }
      revision_dirs = revision_dirs.sort
      # Keep last revision in case this machine is hosting instances.
      revision_dirs.pop
      revision_dirs.each { |revision_dir|
        FileUtils.rm_rf("#{HelperFunctions::APPLICATIONS_DIR}/#{revision_dir}")
      }

      old_source_archives = []
      Dir.entries("#{PERSISTENT_MOUNT_POINT}/apps").each { |source_archive|
        next unless File.file?(source_archive)
        next unless source_archive.include?(version_key)
        next if source_archive.include?(revision_key)
        old_source_archives << source_archive
      }
      old_source_archives = old_source_archives.sort
      old_source_archives.pop
      old_source_archives.each { |source_archive|
        FileUtils.rm_f("#{PERSISTENT_MOUNT_POINT}/apps/#{source_archive}")
      }
    end

    begin
      fetch_revision(revision_key)
      HelperFunctions.setup_revision(revision_key)
    rescue AppScaleException => exception
      error_msg = "ERROR: couldn't setup source for #{version_key} " \
                  "(#{exception.message})."
    end
    if remove_old && my_node.is_load_balancer?
      begin
        HelperFunctions.parse_static_data(version_key, true)
      rescue => except
        except_trace = except.backtrace.join("\n")
        Djinn.log_debug("setup_app_dir: parse_static_data exception from" \
          " #{version_key}: #{except_trace}.")
        # This specific exception may be a JSON parse error.
        error_msg = "ERROR: Unable to parse app.yaml file for " \
                    "#{version_key}. Exception of #{except.class} with " \
                    "message #{except.message}"
      end
    end
    unless error_msg.empty?
      # Something went wrong: place the error applcation instead.
      place_error_app(version_key, error_msg)
    end
  end

  # Returns request info stored by the AppController in a JSON string
  # containing the average request rate, timestamp, and total requests seen.
  #
  # Args:
  #   version_key: A String that indicates which version we are fetching
  #     request info for.
  #   secret: A String that authenticates callers.
  # Returns:
  #   A JSON string containing the average request rate, timestamp, and total
  # requests seen for the given application.
  def get_request_info(version_key, secret)
    return BAD_SECRET_MSG unless valid_secret?(secret)

    Djinn.log_debug("Sending a log with request rate #{version_key}, " \
                    "timestamp #{@last_sampling_time[version_key]}, request " \
                    "rate #{@average_req_rate[version_key]}")
    encoded_request_info = JSON.dump({
      'timestamp' => @last_sampling_time[version_key],
      'avg_request_rate' => @average_req_rate[version_key],
      'num_of_requests' => @total_req_seen[version_key]
    })
    return encoded_request_info
  end

  # Copies a revision archive from a machine that has it.
  #
  # Args:
  #   revision_key: A string specifying the revision key.
  # Raises:
  #   AppScaleException if unable to fetch source archive.
  def fetch_revision(revision_key)
    app_path = "#{PERSISTENT_MOUNT_POINT}/apps/#{revision_key}.tar.gz"
    return if File.file?(app_path)

    Djinn.log_debug("Fetching #{app_path}")

    RETRIES.downto(0) { ||
      begin
        remote_machine = ZKInterface.get_revision_hosters(
          revision_key, @options['keyname']).sample
      rescue FailedZooKeeperOperationException
        sleep(SMALL_WAIT)
        next
      end

      if remote_machine.nil?
        Djinn.log_info("Waiting for a machine to have a copy of #{app_path}")
        Kernel.sleep(SMALL_WAIT)
        next
      end

      ssh_key = remote_machine.ssh_key
      ip = remote_machine.private_ip
      md5 = ZKInterface.get_revision_md5(revision_key, ip)
      Djinn.log_debug("Trying #{ip}:#{app_path} for the application.")
      RETRIES.downto(0) {
        begin
          HelperFunctions.scp_file(app_path, app_path, ip, ssh_key, true)
          if File.exists?(app_path)
            if HelperFunctions.check_tarball(app_path, md5)
              Djinn.log_info("Got a copy of #{revision_key} from #{ip}.")
              ZKInterface.add_revision_entry(
                revision_key, my_node.private_ip, md5)
              return
            end
          end
        rescue AppScaleSCPException
          Djinn.log_debug("Got scp issues getting a copy of #{app_path} from #{ip}.")
        end
        # Removing possibly corrupted, or partially downloaded tarball.
        FileUtils.rm_rf(app_path)
        Kernel.sleep(SMALL_WAIT)
      }
      Djinn.log_warn("Unable to get the application from #{ip}:#{app_path}: scp failed.")
    }

    Djinn.log_error("Unable to get the application from any node.")
    raise AppScaleException.new("Unable to fetch #{app_path}")
  end

  # This function creates the xmpp account for 'app', as app@login_ip.
  def start_xmpp_for_app(app)
    watch_name = "xmpp-#{app}"

    # If we have it already running, nothing to do
    if MonitInterface.is_running?(watch_name)
      Djinn.log_debug("xmpp already running for application #{app}")
      return
    end

    # We don't need to check for FailedNodeException here since we catch
    # it at a higher level.
    login_ip = @options['login']
    uac = UserAppClient.new(my_node.private_ip, @@secret)
    xmpp_user = "#{app}@#{login_ip}"
    xmpp_pass = HelperFunctions.encrypt_password(xmpp_user, @@secret)

    begin
      retries ||= 0
      result = uac.commit_new_user(xmpp_user, xmpp_pass, "app")
    rescue UserExists
      Djinn.log_info("User #{xmpp_user} already exists")
      # We need to update the password of the channel XMPP account for
      # authorization.
      result = uac.change_password(xmpp_user, xmpp_pass)
      Djinn.log_debug("Change password returned: #{result}")
    rescue InternalError
      Djinn.log_warn('Failed to create a new user')
      retries += 1
      if retries < RETRIES
        sleep(SMALL_WAIT)
        retry
      else
        raise
      end
    end

    Djinn.log_debug("Created user [#{xmpp_user}] with password " \
      "[#{@@secret}] and hashed password [#{xmpp_pass}]")

    if Ejabberd.does_app_need_receive?(app)
      start_cmd = "#{PYTHON27} #{APPSCALE_HOME}/XMPPReceiver/" \
        "xmpp_receiver.py #{app} #{login_ip} " \
        "#{get_load_balancer.private_ip} #{@@secret}"
      MonitInterface.start(watch_name, start_cmd)
      Djinn.log_debug("App #{app} does need xmpp receive functionality")
    else
      Djinn.log_debug("App #{app} does not need xmpp receive functionality")
    end
  end

  # Stop the xmpp receiver for an application.
  #
  # Args:
  #   app: The application ID whose XMPPReceiver we should shut down.
  def stop_xmpp_for_app(app)
    Djinn.log_info("Shutting down xmpp receiver for app: #{app}")
    MonitInterface.stop("xmpp-#{app}") if MonitInterface.is_running?("xmpp-#{app}")
    Djinn.log_info("Done shutting down xmpp receiver for app: #{app}")
  end

  def start_open
  end

  def stop_open
  end

  # Gathers App Controller and System Manager stats for this node.
  #
  # Args:
  #   secret: The secret of this deployment.
  # Returns:
  #   A hash in string format containing system and platform stats for this
  #     node.
  def get_node_stats_json(secret)
    return BAD_SECRET_MSG unless valid_secret?(secret)

    # Get stats from SystemManager.
    imc = InfrastructureManagerClient.new(secret)
    begin
      system_stats = JSON.load(imc.get_system_stats)
    rescue SOAP::FaultError, FailedNodeException => exception
      Djinn.log_warn("Failed to talk to [IM]: #{exception.message}")
      return INVALID_REQUEST
    end

    Djinn.log_debug('get_node_stats_json: got system stats.')

    # Combine all useful stats and return.
    node_stats = system_stats
    node_stats['apps'] = {}
    if my_node.is_shadow?
      my_versions_loaded  = []
      APPS_LOCK.synchronize {
        my_versions_loaded = @versions_loaded.clone if my_node.is_load_balancer?
      }
      my_versions_loaded.each { |version_key|
        project_id, service_id, version_id = version_key.split(
          VERSION_PATH_SEPARATOR)

        appservers = 0
        pending = 0
        APPS_LOCK.synchronize {
          if @app_info_map[version_key].nil? ||
              @app_info_map[version_key]['appservers'].nil?
            Djinn.log_debug(
              "#{version_key} not setup yet: skipping getting stats.")
            next
          end
          @app_info_map[version_key]['appservers'].each { |location|
            _host, port = location.split(':')
            if Integer(port) > 0
              appservers += 1
            else
              pending += 1
            end
          }
        }

        begin
          version_details = ZKInterface.get_version_details(
            project_id, service_id, version_id)
        rescue VersionNotFound
          next
        end

        # Get HAProxy requests.
        Djinn.log_debug("Getting HAProxy stats for #{version_key}")
        total_reqs, reqs_enqueued, _,
          collection_time = get_application_load_stats(version_key)
        # Create the apps hash with useful information containing
        # HAProxy stats.
        begin
          if collection_time == :no_backend
            total_reqs = 0
            reqs_enqueued = 0
            appservers = 0
            pending = 0
          end

          node_stats['apps'][version_key] = {
            'language' => version_details['runtime'].tr('^A-Za-z', ''),
            'appservers' => appservers,
            'pending_appservers' => pending,
            'http' => version_details['appscaleExtensions']['httpPort'],
            'https' => version_details['appscaleExtensions']['httpsPort'],
            'total_reqs' => total_reqs,
            'reqs_enqueued' => reqs_enqueued
          }
        rescue => except
          backtrace = except.backtrace.join("\n")
          message = "Unforseen exception: #{except} \nBacktrace: #{backtrace}"
          Djinn.log_warn("Unable to get application stats: #{message}")
        end
      }
    end

    node_stats['cloud'] = my_node.cloud
    node_stats['state'] = @state
    node_stats['db_location'] = NOT_UP_YET
    node_stats['db_location'] = get_db_master.public_ip if @done_initializing
    node_stats['is_initialized'] = @done_initializing
    node_stats['is_loaded'] = @done_loading
    node_stats['public_ip'] = my_node.public_ip
    node_stats['private_ip'] = my_node.private_ip
    node_stats['roles'] = my_node.roles || ['none']

    JSON.dump(node_stats)
  end

  # Gets summarized total_requests, total_req_in_queue and current_sessions
  # for a specific application version accross all LB nodes.
  #
  # Args:
  #   version_key: A string specifying the version key.
  # Returns:
  #   The total requests for the proxy, the requests enqueued and current sessions.
  #
  def get_application_load_stats(version_key)
    total_requests, requests_in_queue, sessions = 0, 0, 0
    pxname = "#{HelperFunctions::GAE_PREFIX}#{version_key}"
    time = :no_stats
    lb_nodes = []
    @state_change_lock.synchronize {
      lb_nodes = @nodes.select { |node| node.is_load_balancer? }
    }
    lb_nodes.each { |node|
      begin
        ip = node.private_ip
        load_stats = HermesClient.get_proxy_load_stats(ip, @@secret, pxname)
        total_requests += load_stats[0]
        requests_in_queue += load_stats[1]
        sessions += load_stats[2]
        time = Time.now.to_i
      rescue AppScaleException => error
        Djinn.log_warn("Couldn't get proxy stats from Hermes: #{error.message}")
      end
    }
    if lb_nodes.length > 1
      # Report total HAProxy stats if there are multiple LB nodes.
      Djinn.log_debug("Summarized HAProxy load stats for #{pxname}: " \
        "req_tot=#{total_requests}, qcur=#{requests_in_queue}, scur=#{sessions}")
    end
    return total_requests, requests_in_queue, sessions, time
  end

  # Gets an application cron info.
  #
  # Args:
  #   app_name: The application ID.
  #   secret: The secret of this deployment.
  # Returns:
  #   An application cron info
  def get_application_cron_info(app_name, secret)
    return BAD_SECRET_MSG unless valid_secret?(secret)
    content = CronHelper.get_application_cron_info(app_name)
    JSON.dump(content)
  end
end
<|MERGE_RESOLUTION|>--- conflicted
+++ resolved
@@ -1370,8 +1370,6 @@
       end
 
       @options[key] = val
-<<<<<<< HEAD
-=======
 
       if key == 'login'
         Djinn.log_debug('[set_property] Regenerating cron for applications ' \
@@ -1384,28 +1382,6 @@
           update_cron(project_id, @@secret)
         }
       end
-
-      if key.include? 'stats_log'
-        if key.include? 'nodes'
-          ZKInterface.update_hermes_nodes_profiling_conf(
-            @options['write_nodes_stats_log'].downcase == 'true',
-            @options['nodes_stats_log_interval'].to_i
-          )
-        elsif key.include? 'processes'
-          ZKInterface.update_hermes_processes_profiling_conf(
-            @options['write_processes_stats_log'].downcase == 'true',
-            @options['processes_stats_log_interval'].to_i,
-            @options['write_detailed_processes_stats_log'].downcase == 'true'
-          )
-        elsif key.include? 'proxies'
-          ZKInterface.update_hermes_proxies_profiling_conf(
-            @options['write_proxies_stats_log'].downcase == 'true',
-            @options['proxies_stats_log_interval'].to_i,
-            @options['write_detailed_proxies_stats_log'].downcase == 'true'
-          )
-        end
-      end
->>>>>>> a46a312f
       Djinn.log_info("Successfully set #{key} to #{val}.")
     }
     # Act upon changes.

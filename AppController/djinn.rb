--- conflicted
+++ resolved
@@ -196,6 +196,13 @@
   attr_accessor :last_updated
 
 
+  # A Hash that contains information about each Google App Engine application
+  # running in this deployment. It includes information about the nginx and
+  # haproxy ports the app uses, as well as the language the app is written
+  # in.
+  attr_accessor :app_info_map
+
+
   # A lock that should be used whenever we modify internal state that can be
   # modified by more than one thread at a time.
   attr_accessor :state_change_lock
@@ -248,6 +255,14 @@
   # The message that we display to the user if they call a SOAP-accessible
   # function with a malformed input (e.g., of the wrong class or format).
   BAD_INPUT_MSG = JSON.dump({'success' => false, 'message' => 'bad input'})
+
+
+  # The message to display to users if they try to add nodes to a one node
+  # deployment, which currently is not supported.
+  CANT_SCALE_FROM_ONE_NODE = JSON.dump({
+    'success' => false, 
+    'message' => "can't scale up from a one node deployment"
+  })
 
 
   # The message that we display to the user if they want to scale up services
@@ -1017,6 +1032,12 @@
         "a #{ips_hash.class}")
       return BAD_INPUT_MSG
     end
+
+    if @nodes.length == 1
+      Djinn.log_debug("Can't scale up in a one node deployment.")
+      return CANT_SCALE_FROM_ONE_NODE
+    end
+
     Djinn.log_debug("Received a request to start additional roles on " +
       "new machines, with the following placement strategy: " +
       "#{ips_hash.inspect}")
@@ -1080,6 +1101,10 @@
 
     add_nodes(new_nodes_info)
     update_hosts_info()
+
+    if my_node.is_login?
+      regenerate_nginx_config_files()
+    end
 
     return new_nodes_info
   end
@@ -1114,6 +1139,10 @@
     add_nodes(nodes_info)
     update_hosts_info()
 
+    if my_node.is_login?
+      regenerate_nginx_config_files()
+    end
+
     return nodes_info
   end
 
@@ -1195,7 +1224,6 @@
   end
 
 
-<<<<<<< HEAD
   # Given an Array of Strings containing information about machines with
   # AppScale installed on them, copies over deployment-specific files
   # and starts the AppController on them. Each AppController is then
@@ -1213,10 +1241,13 @@
     # it to prevent race conditions.
     @state_change_lock.synchronize {
       @nodes.concat(new_nodes)
+      Djinn.log_debug("Changed nodes to #{@nodes}")
     }
 
     initialize_nodes_in_parallel(new_nodes)
-=======
+  end
+
+
   # Cleans out temporary files that may have been written by a previous
   # AppScale deployment.
   def erase_old_data()
@@ -1231,7 +1262,6 @@
     HAProxy.clear_sites_enabled
     Djinn.log_run("echo '' > /root/.ssh/known_hosts") # empty it out but leave the file there
     CronHelper.clear_crontab
->>>>>>> e0402718
   end
 
 
@@ -2662,6 +2692,28 @@
     Djinn.log_run("/bin/hostname #{my_hostname}")
   end
 
+
+  # Writes new nginx configuration files for the App Engine applications
+  # hosted in this deployment. Callers should invoke this method whenever
+  # there is a change in the number of machines hosting App Engine apps.
+  def regenerate_nginx_config_files()
+    Djinn.log_debug("Regenerating nginx config files for App Engine apps")
+    my_public = my_node.public_ip
+    my_private = my_node.private_ip
+    login_ip = get_login.private_ip
+
+    @apps_loaded.each { |app|  
+      Djinn.log_debug("Regenerating nginx config for app #{app}")
+      app_number = @app_info_map[app]['nginx'] - Nginx::START_PORT
+      proxy_port = HAProxy.app_listen_port(app_number)
+      Nginx.write_fullproxy_app_config(app, app_number, my_public,
+        my_private, proxy_port, login_ip, get_all_appengine_nodes())
+    }
+    Djinn.log_debug("Done writing new nginx config files!")
+    Nginx.reload()
+  end
+
+
   def write_hypersoap()
     HelperFunctions.write_file("#{CONFIG_FILE_LOCATION}/hypersoap", @userappserver_private_ip)
   end
@@ -2905,7 +2957,8 @@
         app_number = @nginx_port - Nginx::START_PORT
         proxy_port = HAProxy.app_listen_port(app_number)
         login_ip = get_login.private_ip
-        if my_node.is_login? and !my_node.is_appengine?
+
+        if my_node.is_login? #and !my_node.is_appengine?
           success = Nginx.write_fullproxy_app_config(app, app_number, my_public,
             my_private, proxy_port, login_ip, get_all_appengine_nodes())
           if success

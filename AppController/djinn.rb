--- conflicted
+++ resolved
@@ -3052,19 +3052,8 @@
       Kernel.sleep(5)
     }
 
-<<<<<<< HEAD
     my_public = my_node.public_ip
     my_private = my_node.private_ip
-=======
-        if my_node.is_shadow?
-          CronHelper.update_cron(my_public, @nginx_port, app_language, app)
-          start_xmpp_for_app(app, app_language)
-        end
-        app_number = @nginx_port - Nginx::START_PORT
-        proxy_port = HAProxy.app_listen_port(app_number)
-        login_ip = get_login.private_ip
->>>>>>> a625a77a
-
     app_language = app_data.scan(/language:(\w+)/).flatten.to_s
     
     if is_new_app

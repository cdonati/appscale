#!/usr/bin/ruby -w

# Imports within Ruby's standard libraries
require 'logger'
require 'monitor'
require 'net/http'
require 'net/https'
require 'openssl'
require 'securerandom'
require 'set'
require 'socket'
require 'soap/rpc/driver'
require 'syslog'
require 'timeout'
require 'tmpdir'
require 'yaml'


# Imports for RubyGems
require 'rubygems'
require 'httparty'
require 'json'
require 'zookeeper'


# Imports for AppController libraries
$:.unshift File.join(File.dirname(__FILE__), "lib")
require 'app_controller_client'
require 'app_manager_client'
require 'backup_restore_service'
require 'blobstore'
require 'cron_helper'
require 'custom_exceptions'
require 'datastore_server'
require 'ejabberd'
require 'error_app'
require 'groomer_service'
require 'haproxy'
require 'helperfunctions'
require 'hermes_service'
require 'infrastructure_manager_client'
require 'monit_interface'
require 'nginx'
require 'search'
require 'taskqueue'
require 'terminate'
require 'user_app_client'
require 'zkinterface'
require "zookeeper_helper"

NO_OUTPUT = false


# This lock makes it so that global variables related to apps are not updated
# concurrently, preventing race conditions.
APPS_LOCK = Monitor.new()


# This lock is to ensure that only one thread is trying to start/stop
# applications.
AMS_LOCK = Mutex.new()


# This lock is to ensure that only one thread is trying to start/stop
# new nodes (it takes a long time to spawn a new VM).
SCALE_LOCK = Mutex.new()


# Prevents nodetool from being invoked concurrently.
NODETOOL_LOCK = Mutex.new()


# The name of the user to be used with reserved applications.
APPSCALE_USER = "appscale-user@local.appscale"


# The string that should be returned to the caller if they call a publicly
# exposed SOAP method but provide an incorrect secret.
BAD_SECRET_MSG = "false: bad secret"


# The String that should be returned to callers if they attempt to add or remove
# AppServers from an HAProxy config file at a node where HAProxy is not running.
NO_HAPROXY_PRESENT = "false: haproxy not running"


# The String that should be returned to callers if they attempt to add
# AppServers for an app that does not yet have nginx and haproxy set up.
NOT_READY = "false: not ready yet"


# A response that indicates that the caller made an invalid request.
INVALID_REQUEST = 'false: invalid request'


# The maximum number of seconds that we should wait when deploying Google App
# Engine applications via the AppController.
APP_UPLOAD_TIMEOUT = 180


# The location on the local file system where we store information about
# where ZooKeeper clients are located, used to backup and restore
# AppController information.
ZK_LOCATIONS_FILE = "/etc/appscale/zookeeper_locations.json"


# The location of the logrotate scripts.
LOGROTATE_DIR = '/etc/logrotate.d'


# The name of the generic appscale centralized app logrotate script.
APPSCALE_APP_LOGROTATE = 'appscale-app-logrotate.conf'


# The location of the appscale-upload-app script from appscale-tools.
UPLOAD_APP_SCRIPT = `which appscale-upload-app`.chomp


# The location of the build cache.
APPSCALE_CACHE_DIR = '/var/cache/appscale'


# The domain that hosts packages for the build.
PACKAGE_MIRROR_DOMAIN = 's3.amazonaws.com'


# The location on the package mirror where the packages are stored.
PACKAGE_MIRROR_PATH = '/appscale-build'


# The highest load of the deployment we handle before trying to scale up.
MAX_LOAD_THRESHOLD = 0.9


# The desired load of the deployment to achieve after scaling up or down.
DESIRED_LOAD = 0.8


# The lowest load of the deployment to tolerate before trying to scale down.
MIN_LOAD_THRESHOLD = 0.7


# The number of seconds to wait for an AppServer instance to start.
START_APP_TIMEOUT = 180


# Djinn (interchangeably known as 'the AppController') automatically
# configures and deploys all services for a single node. It relies on other
# Djinns or the AppScale Tools to tell it what services (roles) it should
# be hosting, and exposes these methods via a SOAP interface (as is provided
# in DjinnServer).
class Djinn
  # An Array of DjinnJobData objects, each of which containing information about
  # a node in the currently running AppScale deployment.
  attr_accessor :nodes


  # A Hash containing all the parameters needed to configure any service
  # on any node. At a minimum, this is all the information from the AppScale
  # Tools, including information about database parameters and the roles
  # for all nodes.
  attr_accessor :options


  # An Array of Strings, each of which corresponding to the name of an App
  # Engine app that should be loaded.
  attr_accessor :app_names


  # An Array of Strings, each of which corresponding to the name of an App
  # Engine app that has been loaded on this node.
  attr_accessor :apps_loaded


  # An Array of Strings, each of which corresponding to the name of an App
  # Engine app that should be restarted on this node.
  attr_accessor :apps_to_restart


  # A boolean that is used to let remote callers know when this AppController
  # is done initializing itself, but not necessarily done starting or
  # stopping roles.
  attr_accessor :done_initializing


  # A boolean that is used to let remote callers know when this AppController
  # is done starting all the services it is responsible for.
  attr_accessor :done_loading



  # The human-readable state that this AppController is in.
  attr_accessor :state


  # A boolean that is used to let remote callers start the shutdown process
  # on this AppController, which will cleanly shut down and terminate all
  # services on this node.
  attr_accessor :kill_sig_received

  # An Integer that indexes into @nodes, to return information about this node.
  attr_accessor :my_index


  # An Array that lists the CPU, disk, and memory usage of each machine in this
  # AppScale deployment. Used as a cache so that it does not need to be
  # generated in response to AppDashboard requests.
  # This Array can be fetched in JSON format by get_cluster_stats_json server's method
  # Its structure is following
  # [
  #  {
  #    # System stats provided by infrustucture manager
  #    "cpu" => {
  #      "idle" => 81.3,
  #      "system" => 13.2,
  #      "user" => 5.5
  #    },
  #    "disk" => [
  #      # For each partition
  #      {
  #        "/" => {
  #          "total" => 30965743616,
  #          "free" => 15482871808,
  #          "used" => 15482871808
  #        }
  #      },
  #      ...
  #    ],
  #    "memory => {
  #      "total" => 12365412865,
  #      "available" => 6472179712,
  #      "used" => 8186245120
  #    },
  #    "swap" => {
  #      "total" => 2097147904,
  #      "free" => 1210527744,
  #      "used" => 886620160
  #    },
  #    "services" => {
  #      # For each Process monitored by monit
  #      "cassandra" => "Running",
  #      ...
  #    },
  #    "loadavg" => {
  #      "last_1_min" => 1.35,
  #      "last_5_min" => 0.67,
  #      "last_15_min" => 0.89,
  #      "runnable_entities" => 3,
  #      "scheduling_entities" => 687
  #    },
  #    # Node information provided by AppController itself
  #    "apps" => {
  #      # This hash is empty for non-shadow nodes
  #      "my_app" => {
  #        "language" => "python",
  #        "appservers" => 4,
  #        "pending_appservers" => 2,
  #        "http" => 8080,
  #        "https" => 4380,
  #        "reqs_enqueued" => 15,
  #        "total_reqs" => 6513
  #      },
  #      ...
  #    },
  #    "cloud" => False,
  #    "state" => "Done starting up AppScale, now in heartbeat mode",
  #    "db_location" => "192.168.33.10",
  #    "is_initialized" => True,
  #    "is_loaded" => True,
  #    "public_ip" => "192.168.33.10",
  #    "private_ip" => "10.10.105.18",
  #    "roles" => ["shadow", "zookeeper", "datastore", "taskqueue"],
  #  },
  #  ...
  # ]
  attr_accessor :cluster_stats


  # An integer timestamp that corresponds to the last time this AppController
  # has updated @nodes, which we use to compare with a similar timestamp in
  # ZooKeeper to see when data in @nodes has changed on other nodes.
  attr_accessor :last_updated


  # A Hash that contains information about each Google App Engine application
  # running in this deployment. It includes information about the nginx and
  # haproxy ports the app uses, as well as the language the app is written
  # in.
  attr_accessor :app_info_map


  # A lock that should be used whenever we modify internal state that can be
  # modified by more than one thread at a time.
  attr_accessor :state_change_lock


  # A Hash that maps the names of Google App Engine apps running in this AppScale
  # deployment to the total number of requests that haproxy has processed.
  attr_accessor :total_req_seen


  # A Hash that maps the names of Google App Engine apps running in this AppScale
  # deployment to the current number of requests that haproxy has queued.
  attr_accessor :current_req_rate


  # A Hash that maps the names of Google App Engine apps running in this AppScale
  # deployment to the last time we sampled the total number of requests that
  # haproxy has processed. When combined with total_req_seen, we can infer the
  # average number of requests per second that come in for each App Engine
  # application.
  attr_accessor :last_sampling_time


  # A Time that corresponds to the last time this machine added or removed nodes
  # in this AppScale deployment. Adding or removing nodes can happen in response
  # to autoscaling requests, or (eventually) to recover from faults.
  attr_accessor :last_scaling_time


  # A Hash that maps reservation IDs generated when uploading App Engine apps
  # via the AppDashboard to the status of the uploaded app (e.g., started
  # uploading, failed because of a bad app.yaml).
  attr_accessor :app_upload_reservations


  # The port that the AppController runs on by default
  SERVER_PORT = 17443


  # The port that SSH connections are hosted over, by default.
  SSH_PORT = 22


  # A boolean that should be used when we are waiting for a specific port
  # to open, and only if that port needs SSL to talk over it.
  USE_SSL = true


  # A boolean that indicates whether or not we should turn the firewall on,
  # and continuously keep it on. Should definitely be on for releases, and
  # on whenever possible.
  FIREWALL_IS_ON = true


  # The location on the local filesystem where AppScale-related configuration
  # files are written to.
  APPSCALE_CONFIG_DIR = "/etc/appscale"


  # The location on the local filesystem where the AppController writes
  # the location of all the nodes which are taskqueue nodes.
  TASKQUEUE_FILE = "#{APPSCALE_CONFIG_DIR}/taskqueue_nodes"


  APPSCALE_HOME = ENV['APPSCALE_HOME']


  # The location on the local filesystem where we save data that should be
  # persisted across AppScale deployments. Currently this is Cassandra data,
  # ZooKeeper data, and Google App Engine apps that users upload.
  PERSISTENT_MOUNT_POINT = "/opt/appscale"


  # The location where we can find the Python 2.7 executable, included because
  # it is not the default version of Python installed on AppScale VMs.
  PYTHON27 = "/usr/bin/python2"


  # The message that we display to the user if they call a SOAP-accessible
  # function with a malformed input (e.g., of the wrong class or format).
  BAD_INPUT_MSG = JSON.dump({'success' => false, 'message' => 'bad input'})


  # The message that we display to the user if they want to scale up services
  # in an Xen/KVM deployment but don't have enough open nodes to do so.
  NOT_ENOUGH_OPEN_NODES = JSON.dump({'success' => false,
    'message' => 'not enough open nodes'})


  # This is the duty cycle for the main loop(s).
  DUTY_CYCLE = 10


  # How many minutes to print the stats in the logs.
  PRINT_STATS_MINUTES = 30


  # This is the time to wait before aborting after a crash. We use this
  # time to give a chance to the tools to collect the crashlog.
  WAIT_TO_CRASH = 30


  # This is a 'small' sleep that we generally use when waiting for
  # services to be up.
  SMALL_WAIT = 5


  # How often we should attempt to increase the number of AppServers on a
  # given node. It's measured as a multiplier of DUTY_CYCLE.
  SCALEUP_THRESHOLD = 5


  # How often we should attempt to decrease the number of AppServers on a
  # given node. It's measured as a multiplier of DUTY_CYCLE.
  SCALEDOWN_THRESHOLD = 15


  # When spinning new node up or down, we need to use a much longer time
  # to dampen the scaling factor, to give time to the instance to fully
  # boot, and to reap the benefit of an already running instance. This is
  # a multiplication factor we use with the above thresholds.
  SCALE_TIME_MULTIPLIER = 6


  # This is the generic retries to do.
  RETRIES = 5


  # The minimum number of requests that have to sit in haproxy's wait queue for
  # an App Engine application before we will scale up the number of AppServers
  # that serve that application.
  SCALEUP_QUEUE_SIZE_THRESHOLD = 5


  # A Float that determines how much CPU can be used before the autoscaler will
  # stop adding AppServers on a node.
  MAX_CPU_FOR_APPSERVERS = 90.00


  # We won't allow any AppEngine server to have 1 minute average load
  # (normalized on the number of CPUs) to be bigger than this constant.
  MAX_LOAD_AVG = 2.0


  # We need to leave some extra RAM available for the system to operate
  # safely.
  SAFE_MEM = 50

  # Conversion divisor to MB for RAM statistics given in Bytes.
  MEGABYTE_DIVISOR = 1024*1024

  # A regular expression that can be used to match any character that is not
  # acceptable to use in a hostname:port string, used to filter out unacceptable
  # characters from user input.
  NOT_FQDN_REGEX = /[^\w\d\.:\/_-]/


  # A regular expression that can be used to match any character that is not
  # acceptable to use in a hostname:port string, while also allowing the +
  # character to be used. This is used to filter out unacceptable characters
  # from user input where the plus sign is acceptable.
  NOT_FQDN_OR_PLUS_REGEX = /[^\w\d\.\+:\/_-]/


  # A regular expression that can be used to match any character that is not
  # acceptable to use in a e-mail address, used to filter out unacceptable
  # characters from user input.
  NOT_EMAIL_REGEX = /[^\w\d_@-]/


  # An Integer that determines how many log messages we should send at a time
  # to the AppDashboard, for later viewing.
  LOGS_PER_BATCH = 25


  # An Array of Strings, where each String is an appid that corresponds to an
  # application that cannot be relocated within AppScale, because system
  # services assume that they run at a specific location.
  RESERVED_APPS = [AppDashboard::APP_NAME]


  # A Fixnum that indicates what the first port is that can be used for hosting
  # Google App Engine apps.
  STARTING_APPENGINE_PORT = 20000


  # A String that is returned to callers of get_app_upload_status that provide
  # an invalid reservation ID.
  ID_NOT_FOUND = "Reservation ID not found."


  # This String is used to inform the tools that the AppController is not
  # quite ready to receive requests.
  NOT_UP_YET = "not-up-yet"


  # A String that is returned to callers of set_property that provide an invalid
  # instance variable name to set.
  KEY_NOT_FOUND = "No property exists with the given name."


  # A String indicating when we are looking for a Zookeeper connection to
  # become available.
  NO_ZOOKEEPER_CONNECTION = "No Zookeeper available: in isolated mode"


  # Where to put logs.
  LOG_FILE = "/var/log/appscale/controller-17443.log"


  # Default memory to allocate to each AppServer.
  DEFAULT_MEMORY = 400


  # The default service for a project.
  DEFAULT_SERVICE = 'default'


  # The default version for a service.
  DEFAULT_VERSION = 'v1'


  # The port that the AdminServer listens on.
  ADMIN_SERVER_PORT = 17442


  # List of parameters allowed in the set_parameter (and in AppScalefile
  # at this time). If a default value is specified, it will be used if the
  # parameter is unspecified. The last value (a boolean) indicates if the
  # parameter's value is of a sensitive nature and shouldn't be printed in
  # the logs.
  PARAMETER_CLASS = 0
  PARAMETER_DEFAULT = 1
  PARAMETER_SHOW = 2
  PARAMETERS_AND_CLASS = {
    'azure_subscription_id' => [ String, nil, false ],
    'azure_app_id' => [ String, nil, false ],
    'azure_app_secret_key' => [ String, nil, false ],
    'azure_tenant_id' => [ String, nil, false ],
    'azure_resource_group' => [ String, nil, false ],
    'azure_storage_account' => [ String, nil, false ],
    'azure_group_tag' => [ String, nil, false ],
    'appengine' => [ Fixnum, '2', true ],
    'autoscale' => [ TrueClass, 'True', true ],
    'client_secrets' => [ String, nil, false ],
    'controller_logs_to_dashboard' => [ TrueClass, 'False' ],
    'disks' => [ String, nil, true ],
    'ec2_access_key' => [ String, nil, false ],
    'ec2_secret_key' => [ String, nil, false ],
    'ec2_url' => [ String, nil, false ],
    'EC2_ACCESS_KEY' => [ String, nil, false ],
    'EC2_SECRET_KEY' => [ String, nil, false ],
    'EC2_URL' => [ String, nil, false ],
    'flower_password' => [ String, nil, false ],
    'gce_instance_type' => [ String, nil ],
    'gce_user' => [ String, nil, false ],
    'group' => [ String, nil, true ],
    'keyname' => [ String, nil, false ],
    'infrastructure' => [ String, nil, true ],
    'instance_type' => [ String, nil, true ],
    'login' => [ String, nil, true ],
    'machine' => [ String, nil, true ],
    'max_images' => [ Fixnum, '0', true ],
    'max_memory' => [ Fixnum, "#{DEFAULT_MEMORY}", true ],
    'min_images' => [ Fixnum, '1', true ],
    'region' => [ String, nil, true ],
    'replication' => [ Fixnum, '1', true ],
    'project' => [ String, nil, false ],
    'table' => [ String, 'cassandra', false ],
    'use_spot_instances' => [ TrueClass, nil, false ],
    'user_commands' => [ String, nil, true ],
    'verbose' => [ TrueClass, 'False', true ],
    'write_nodes_stats_log' => [ TrueClass, 'False', true ],
    'nodes_stats_log_interval' => [ Fixnum, '15', true ],
    'write_processes_stats_log' => [ TrueClass, 'False', true ],
    'processes_stats_log_interval' => [ Fixnum, '65', true ],
    'write_proxies_stats_log' => [ TrueClass, 'False', true ],
    'proxies_stats_log_interval' => [ Fixnum, '35', true ],
    'write_detailed_processes_stats_log' => [ TrueClass, 'False', true ],
    'write_detailed_proxies_stats_log' => [ TrueClass, 'False', true ],
    'zone' => [ String, nil, true ]
  }


  # Template used for rsyslog configuration files.
  RSYSLOG_TEMPLATE_LOCATION = "#{APPSCALE_HOME}/common/appscale/common/" +
    "templates/rsyslog-app.conf"


  # Instance variables that we need to restore from the head node.
  DEPLOYMENT_STATE = [
    "@app_info_map",
    "@apps_loaded",
    "@nodes",
    "@options",
    "@last_decision"
  ]


  # The amount of memory in MB for each instance class.
  INSTANCE_CLASSES = {:F1 => 128,
                      :F2 => 256,
                      :F4 => 512,
                      :F4_1G => 1024}


  # Creates a new Djinn, which holds all the information needed to configure
  # and deploy all the services on this node.
  def initialize()
    # The password, or secret phrase, that is required for callers to access
    # methods exposed via SOAP.
    @@secret = HelperFunctions.get_secret()

    # An Array of Hashes, where each Hash contains a log message and the time
    # it was logged.
    @@logs_buffer = []

    @@log = Logger.new(STDOUT)
    @@log.level = Logger::INFO

    @my_index = nil
    @my_public_ip = nil
    @my_private_ip = nil
    @kill_sig_received = false
    @done_initializing = false
    @done_terminating = false
    @waiting_messages = []
    @waiting_messages.extend(MonitorMixin)
    @message_ready = @waiting_messages.new_cond
    @done_loading = false
    @state = "AppController just started"
    @cluster_stats = []
    @last_updated = 0
    @state_change_lock = Monitor.new()

    # Keeps track of started instances that have not been registered yet.
    @pending_appservers = {}

    @initialized_apps = {}
    @total_req_seen = {}
    @current_req_rate = {}
    @average_req_rate = {}
    @last_sampling_time = {}
    @last_scaling_time = Time.now.to_i
    @app_upload_reservations = {}

    # This variable is used to keep track of the list of zookeeper servers
    # we have in this deployment.
    @zookeeper_data = []

    # This variable is used to keep track of the location files we write
    # when layout changes.
    @locations_content = ""

    # This variable keeps track of the state we read/write to zookeeper,
    # to avoid actions if nothing changed.
    @appcontroller_state = ""

    # The following variables are restored from the headnode ie they are
    # part of the common state of the running deployment.
    @app_info_map = {}
    @apps_loaded = []
    @nodes = []
    @options = {}
    @last_decision = {}

    # Make sure monit is started.
    MonitInterface.start_monit()
  end

  # A SOAP-exposed method that callers can use to determine if this node
  # has received information from another node and is starting up.
  def is_done_initializing(secret)
    if valid_secret?(secret)
      return @done_initializing
    else
      return BAD_SECRET_MSG
    end
  end


  # A SOAP-exposed method that callers use to determine if this node has
  # finished starting all the roles it should run when it initially starts.
  def is_done_loading(secret)
    if valid_secret?(secret)
      return @done_loading
    else
      return BAD_SECRET_MSG
    end
  end


  # A SOAP-exposed method that callers can use to get information about what
  # roles each node in the AppScale deployment are running.
  def get_role_info(secret)
    return BAD_SECRET_MSG unless valid_secret?(secret)

    all_nodes = []
    @nodes.each { |node|
      all_nodes << node.to_hash()
    }

    return JSON.dump(all_nodes)
  end


  # A SOAP-exposed method that callers can use to get information about what
  # apps are running on this machine, as well as what ports they are bound to,
  # and what ports run nginx and haproxy in front of them.
  #
  # Args:
  #   secret: A String that authenticates callers.
  # Returns:
  #   BAD_SECRET_MSG if the caller could not be authenticated. If the caller
  #   can be authenticated, a JSON-dumped Hash containing information about
  #   applications on this machine is returned.
  def get_app_info_map(secret)
    return BAD_SECRET_MSG unless valid_secret?(secret)

    return JSON.dump(@app_info_map)
  end


  # A SOAP-exposed method that callers can use to tell this AppController that
  # an app hosted in this cloud needs to have its nginx reverse proxy serving
  # HTTP and HTTPS traffic on different ports.
  #
  # Args:
  #   appid: A String that names the application already running in this
  #     deployment that should be relocated.
  #   http_port: A String or Fixnum that names the port that should be used to
  #     serve HTTP traffic for this app.
  #   https_port: A String or Fixnum that names the port that should be used to
  #     serve HTTPS traffic for this app.
  #   secret: A String that authenticates callers.
  # Returns:
  #   "OK" if the relocation occurred successfully, and a String containing the
  #   reason why the relocation failed in all other cases.
  def relocate_app(appid, http_port, https_port, secret)
    return BAD_SECRET_MSG unless valid_secret?(secret)
    Djinn.log_debug("Received relocate_app for #{appid} for " +
        "http port #{http_port} and https port #{https_port}.")

    unless my_node.is_shadow?
      # We need to send the call to the shadow.
      Djinn.log_debug("Sending relocate_app for #{appid} to #{get_shadow}.")
      acc = AppControllerClient.new(get_shadow.private_ip, @@secret)
      begin
        return acc.relocate_app(appid, http_port, https_port)
      rescue FailedNodeException
        Djinn.log_warn("Failed to forward relocate_app call to #{get_shadow}.")
        return NOT_READY
      end
    end

    begin
      version_details = ZKInterface.get_version_details(
        appid, DEFAULT_SERVICE, DEFAULT_VERSION)
    rescue VersionNotFound => error
      return "false: #{error.message}"
    end

    # Forward relocate as a patch request to the AdminServer.
    version = {:appscaleExtensions => {:httpPort => http_port.to_i,
                                       :httpsPort => https_port.to_i}}
    endpoint = ['v1', 'apps', appid, 'services', DEFAULT_SERVICE,
                'versions', DEFAULT_VERSION].join('/')
    fields_updated = %w(appscaleExtensions.httpPort
                        appscaleExtensions.httpsPort)
    uri = URI("http://#{my_node.private_ip}:#{ADMIN_SERVER_PORT}/#{endpoint}")
    uri.query = URI.encode_www_form({:updateMask => fields_updated.join(',')})
    headers = {'Content-Type' => 'application/json',
               'AppScale-Secret' => @@secret}
    request = Net::HTTP::Patch.new([uri.path, uri.query].join('?'), headers)
    request.body = JSON.dump(version)
    response = Net::HTTP.start(uri.hostname, uri.port) do |http|
      http.request(request)
    end
    return "false: #{response.body}" if response.code != '200'

    CronHelper.update_cron(
      get_load_balancer.public_ip, http_port, version_details['runtime'],
      appid)

    return "OK"
  end


  # A SOAP-exposed method that tells the AppController to terminate all services
  # in this AppScale deployment.
  #
  # Args:
  #   stop_deployment: A boolean to indicate if the whole deployment
  #                    should be stopped.
  #   secret         : A String used to authenticate callers.
  # Returns:
  #   A String indicating that the termination has started, or the reason why it
  #   failed.
  def kill(stop_deployment, secret)
    begin
      return BAD_SECRET_MSG unless valid_secret?(secret)
    rescue Errno::ENOENT
      # On appscale down, terminate may delete our secret key before we
      # can check it here.
      Djinn.log_debug("kill(): didn't find secret file. Continuing.")
    end
    @kill_sig_received = true

    Djinn.log_info("Received a stop request.")

    if my_node.is_shadow? and stop_deployment
      Djinn.log_info("Stopping all other nodes.")
      # Let's stop all other nodes.
      Thread.new {
        @nodes.each { |node|
          if node.private_ip != my_node.private_ip
            acc = AppControllerClient.new(ip, @@secret)
            begin
              acc.kill(stop_deployment)
              Djinn.log_info("kill: sent kill command to node at #{ip}.")
            rescue FailedNodeException
              Djinn.log_warn("kill: failed to talk to node at #{ip} while.")
            end
          end
        }
      }
    end

    Djinn.log_info("---- Stopping AppController ----")

    return "OK"
  end

  # This method validates that the layout received is correct (both
  # syntactically and logically).
  #
  # Args:
  #   layout: this is a JSON structure containing the nodes
  #     informations (IPs, roles, instance ID etc...). These are the nodes
  #     specified in the AppScalefile at startup time.
  #   keyname: the key of this deployment, needed to initialize
  #     DjinnJobData.
  #
  # Returns:
  #   A DjinnJobData array suitale to be used in @nodes.
  #
  # Exception:
  #   AppScaleException: returns a message if the layout is not valid.
  def check_layout(layout, keyname)
    if layout.class != String
      msg = "Error: layout wasn't a String, but was a " + layout.class.to_s
      Djinn.log_error(msg)
      raise AppScaleException.new(msg)
    end
    begin
      locations = JSON.load(layout)
    rescue JSON::ParserError
      msg = "Error: got exception parsing JSON structure layout."
      Djinn.log_error(msg)
      raise AppScaleException.new(msg)
    end
    if locations.class != Array
      msg = "Error: layout is not an Array."
      Djinn.log_error(msg)
      raise AppScaleException.new(msg)
    end
    all_roles = []
    locations.each { |node|
      if node.class != Hash
        msg = "Error: node structure is not a Hash."
        Djinn.log_error(msg)
        raise AppScaleException.new(msg)
      end
      if !node['public_ip'] || !node['private_ip'] || !node['jobs'] ||
        !node['instance_id']
        msg = "Error: node layout is missing information #{node}."
        Djinn.log_error(msg)
        raise AppScaleException.new(msg)
      elsif node['public_ip'].empty? || node['private_ip'].empty? ||
         node['jobs'].empty? || node['instance_id'].empty?
        msg = "Error: node layout is missing information #{node}."
        Djinn.log_error(msg)
        raise AppScaleException.new(msg)
      end
      if node['jobs'].class == String
        all_roles << node['jobs']
      elsif node['jobs'].class == Array
        all_roles += node['jobs']
      else
        msg = "Error: node jobs is not String or Array for #{node}."
        Djinn.log_error(msg)
        raise AppScaleException.new(msg)
      end
    }

    # Now we can check if we have the needed roles to start the
    # deployment.
    all_roles.uniq!
    ['appengine', 'shadow', 'load_balancer', 'login', 'zookeeper',
      'memcache', 'db_master', 'taskqueue_master'].each { |role|
      unless all_roles.include?(role)
        msg = "Error: layout is missing role #{role}."
        Djinn.log_error(msg)
        raise AppScaleException.new(msg)
      end
    }

    # Transform the hash into DjinnJobData and return it.
    nodes = Djinn.convert_location_array_to_class(locations, keyname)
    return nodes
  end

  # This method validate and set (if valid) the proper @options value.
  #
  # Args:
  #   options: a Hash containing the property and the value to set it to.
  #
  # Returns:
  #   A sanitized Hash of valid properties.
  def check_options(options)
    newoptions = {}
    if options.class != Hash
      Djinn.log_warn("check_options received a non-hash parameter.")
      return newoptions
    end

    options.each { |name, val|
      unless name.class == String
        Djinn.log_warn("Received an invalid property name of class #{name.class}.")
        next
      end
      key = name.gsub(NOT_EMAIL_REGEX, "")

      # Let's check if the property is a known one.
      unless PARAMETERS_AND_CLASS.has_key?(key)
        begin
          Djinn.log_warn("Removing unknown parameter '" + key.to_s + "'.")
        rescue
          Djinn.log_warn("Removing unknown paramete.")
        end
        next
      end

      # Check that the value that came in is a String or as final class of
      # the parameter. There is no boolean, so TrueClass and FalseClass
      # needs to be check both. If not, remove the parameter since we
      # won't be able to translate it.
      unless (val.class == String || val.class ==
              PARAMETERS_AND_CLASS[key][PARAMETER_CLASS] ||
              (PARAMETERS_AND_CLASS[key][PARAMETER_CLASS] == TrueClass &&
              val.class == FalseClass))
        if PARAMETERS_AND_CLASS[key][PARAMETER_SHOW]
          begin
            msg = "Removing parameter '" + key + "' with unknown value '" +\
              val.to_s + "'."
          rescue
            msg = "Removing parameter '" + key + "' with unknown value."
          end
        else
          msg = "Removing parameter '" + key + "' with unknown value."
        end
        Djinn.log_warn(msg)
        next
      end

      if PARAMETERS_AND_CLASS[key][PARAMETER_SHOW]
        msg = "Converting/checking '" + key + "' with value '" + val + "'."
      else
        msg = "Converting/checking '" + key + "."
      end
      Djinn.log_info(msg)

      # Let's check if we can convert them now to the proper class.
      if PARAMETERS_AND_CLASS[key][PARAMETER_CLASS] == Fixnum
        begin
          Integer(val)
        rescue
          if PARAMETERS_AND_CLASS[key][PARAMETER_SHOW]
            msg = "Warning: parameter '" + key + "' is not an integer (" +\
              val.to_s + "). Removing it."
          else
            msg = "Warning: parameter '" + key + "' is not an integer. Removing it."
          end
          Djinn.log_warn(msg)
          next
        end
      end

      # Booleans and Integer (basically non-String) seem to create issues
      # at the SOAP level (possibly because they are in a structure) with
      # message similar to "failed to serialize detail object". We convert
      # them here to String.
      if PARAMETERS_AND_CLASS[key][PARAMETER_CLASS] == TrueClass ||
         PARAMETERS_AND_CLASS[key][PARAMETER_CLASS] == Fixnum
        begin
          newval = val.to_s
        rescue
          msg = "Warning: cannot convert '" + key + "' to string. Removing it."
          Djinn.log_warn(msg)
          next
        end
      end

      # Strings may need to be sanitized.
      if PARAMETERS_AND_CLASS[key][PARAMETER_CLASS] == String
        # Some options shouldn't be sanitize.
        if key == 'user_commands' or key == 'azure_app_secret_key'
          newval = val
        # Keys have a relaxed sanitization process.
        elsif key.include? "_key" or key.include? "EC2_SECRET_KEY"
          newval = val.gsub(NOT_FQDN_OR_PLUS_REGEX, "")
        else
          newval = val.gsub(NOT_FQDN_REGEX, "")
        end
      end

      newoptions[key] = newval
      newval = "*****" unless PARAMETERS_AND_CLASS[key][2]
      Djinn.log_debug("Accepted option #{key}:#{newval}.")
    }

    return newoptions
  end

  def enforce_options()
    # Set the proper log level.
    new_level = Logger::INFO
    new_level = Logger::DEBUG if @options['verbose'].downcase == "true"
    @@log.level = new_level if @@log.level != new_level
  end

  # This is the method needed to get the current layout and options for
  # this deployment. The first AppController to receive this call is the
  # shadow node. It will then forward these information to all other
  # nodes.
  #
  # Args:
  #   layout: this is a JSON structure containing the node
  #     information (IPs, roles, instance ID etc...). These are the nodes
  #     specified in the AppScalefile at startup time.
  #   options: this is a Hash containing all the options and credentials
  #     (for autoscaling) pertinent to this deployment.
  def set_parameters(layout, options, secret)
    return BAD_SECRET_MSG unless valid_secret?(secret)

    # options is a JSON string that will be loaded into a Hash.
    if options.class != String
      msg = "Error: options wasn't a String, but was a " +
            options.class.to_s
      Djinn.log_error(msg)
      return msg
    end
    begin
      opts = JSON.load(options)
    rescue JSON::ParserError
      msg = "Error: got exception parsing JSON options."
      Djinn.log_error(msg)
      return msg
    end
    if opts.nil? || opts.empty?
      Djinn.log_info("Empty options: using defaults.")
    elsif opts.class != Hash
      msg = "Error: options is not a Hash."
      Djinn.log_error(msg)
      return msg
    else
      @options = check_options(opts)
    end

    # Let's validate we have the needed options defined.
    ['keyname', 'login', 'table'].each { |key|
      unless @options[key]
        msg = "Error: cannot find #{key} in options!" unless @options[key]
        Djinn.log_error(msg)
        return msg
      end
    }

    begin
      @state_change_lock.synchronize {
        @nodes = check_layout(layout, @options['keyname'])
      }
    rescue AppScaleException => e
      Djinn.log_error(e.message)
      return e.message
    end

    # Now let's make sure the parameters that needs to have values are
    # indeed defines, otherwise set the defaults.
    PARAMETERS_AND_CLASS.each { |key, _|
      if @options[key]
        # The parameter 'key' is defined, no need to do anything.
        next
      end
      if PARAMETERS_AND_CLASS[key][1]
         # The parameter has a default, and it's not defined. Adding
         # default value.
         @options[key] = PARAMETERS_AND_CLASS[key][1]
      end
    }
    enforce_options

    # From here on we do more logical checks on the values we received.
    # The first one is to check that max and min are set appropriately.
    # Max and min needs to be at least the number of started nodes, it
    # needs to be positive. Max needs to be no smaller than min.
    if Integer(@options['max_images']) < @nodes.length
      Djinn.log_warn("max_images is less than the number of nodes!")
      @options['max_images'] = @nodes.length.to_s
    end
    if Integer(@options['min_images']) < @nodes.length
      Djinn.log_warn("min_images is less than the number of nodes!")
      @options['min_images'] = @nodes.length.to_s
    end
    if Integer(@options['max_images']) < Integer(@options['min_images'])
      Djinn.log_warn("min_images is bigger than max_images!")
      @options['max_images'] = @options['min_images']
    end

    # We need to make sure this node is listed in the started nodes.
    find_me_in_locations()
    return "Error: Couldn't find me in the node map" if @my_index.nil?

    ENV['EC2_URL'] = @options['ec2_url']
    if @options['ec2_access_key'].nil?
      @options['ec2_access_key'] = @options['EC2_ACCESS_KEY']
      @options['ec2_secret_key'] = @options['EC2_SECRET_KEY']
      @options['ec2_url'] = @options['EC2_URL']
    end

    return "OK"
  end


  # Upload a Google App Engine application into this AppScale deployment.
  #
  # Args:
  #   archived_file: A String, with the path to the compressed file containing
  #     the app.
  #   file_suffix: A String indicating what suffix the file should have.
  #   email: A String with the email address of the user that will own this app.
  #   secret: A String with the shared key for authentication.
  # Returns:
  #   A JSON-dumped Hash with fields indicating if the upload process began
  #   successfully, and a reservation ID that can be used with
  #   get_app_upload_status to see if the app has successfully uploaded or not.
  def upload_app(archived_file, file_suffix, email, secret)
    return BAD_SECRET_MSG unless valid_secret?(secret)

    unless my_node.is_shadow?
      Djinn.log_debug("Sending upload_app call to shadow.")
      acc = AppControllerClient.new(get_shadow.private_ip, @@secret)
      begin
        remote_file = [archived_file, file_suffix].join('.')
        HelperFunctions.scp_file(archived_file, remote_file,
                                 get_shadow.private_ip, get_shadow.ssh_key)
        return acc.upload_app(remote_file, file_suffix, email)
      rescue FailedNodeException
        Djinn.log_warn("Failed to forward upload_app call to shadow (#{get_shadow}).")
        return NOT_READY
      end
    end

    reservation_id = HelperFunctions.get_random_alphanumeric()
    @app_upload_reservations[reservation_id] = {'status' => 'starting'}

    Djinn.log_debug(
      "Received a request to upload app at #{archived_file}, with suffix " +
      "#{file_suffix}, with admin user #{email}.")

    Thread.new {
      # If the dashboard is on the same node as the shadow, the archive needs
      # to be copied to a location that includes the suffix.
      unless archived_file.match(/#{file_suffix}$/)
        new_location = [archived_file, file_suffix].join('.')
        Djinn.log_debug("Copying #{archived_file} to #{new_location}")
        FileUtils.copy(archived_file, new_location)
        archived_file = new_location
      end

      Djinn.log_debug("Uploading file at location #{archived_file}")
      keyname = @options['keyname']
      command = "#{UPLOAD_APP_SCRIPT} --file '#{archived_file}' " +
        "--email #{email} --keyname #{keyname} 2>&1"
      output = Djinn.log_run(command)
      if output.include?("Your app can be reached at the following URL")
        result = "true"
      else
        result = output
      end

      @app_upload_reservations[reservation_id]['status'] = result
      File.delete(archived_file)
    }

    return JSON.dump({
      'reservation_id' => reservation_id,
      'status' => 'starting'
    })
  end

  # Checks the status of the App Engine app uploading with the given reservation
  # ID.
  #
  # Args:
  #   reservation_id: A String that corresponds to the reservation ID given when
  #     the app upload process began.
  #   secret: A String with the shared key for authentication.
  # Returns:
  #   A String that indicates what the state is of the uploaded application. If
  #   the given reservation ID was not found, ID_NOT_FOUND is returned. If the
  #   caller attempts to authenticate with an invalid secret, BAD_SECRET_MSG is
  #   returned.
  def get_app_upload_status(reservation_id, secret)
    return BAD_SECRET_MSG unless valid_secret?(secret)

    unless my_node.is_shadow?
      Djinn.log_debug("Sending get_upload_status call to shadow.")
      acc = AppControllerClient.new(get_shadow.private_ip, @@secret)
      begin
        return acc.get_app_upload_status(reservation_id)
      rescue FailedNodeException
        Djinn.log_warn(
          "Failed to forward get_app_upload_status call to #{get_shadow}.")
        return NOT_READY
      end
    end

    if @app_upload_reservations.has_key?(reservation_id) &&
       @app_upload_reservations[reservation_id]['status']
      return @app_upload_reservations[reservation_id]['status']
    else
      return ID_NOT_FOUND
    end
  end

  # Gets the statistics of all the nodes in the AppScale deployment.
  #
  # Args:
  #   secret: A string with the shared key for authentication.
  # Returns:
  #   A JSON string with the statistics of the nodes.
  def get_cluster_stats_json(secret)
    return BAD_SECRET_MSG unless valid_secret?(secret)

    unless my_node.is_shadow?
      Djinn.log_debug("Sending get_cluster_stats_json call to shadow.")
      acc = AppControllerClient.new(get_shadow.private_ip, @@secret)
      begin
        return acc.get_cluster_stats_json()
      rescue FailedNodeException
        Djinn.log_warn(
          "Failed to forward get_cluster_stats_json call to #{get_shadow}.")
        return NOT_READY
      end
    end

    return JSON.dump(@cluster_stats)
  end


  # Updates our locally cached information about the CPU, memory, and disk
  # usage of each machine in this AppScale deployment.
  def update_node_info_cache()
    new_stats = []

    Thread.new {
      @nodes.each { |node|
        ip = node.private_ip
        if ip == my_node.private_ip
          node_stats = JSON.load(get_node_stats_json(@@secret))
        else
          acc = AppControllerClient.new(ip, @@secret)
          begin
            node_stats = JSON.load(acc.get_node_stats_json())
          rescue FailedNodeException
            Djinn.log_warn("Failed to get status update from node at #{ip}, so " +
              "not adding it to our cached info.")
            next
          end
        end
        new_stats << node_stats
      }
      @cluster_stats = new_stats
    }
  end


  # Gets the database information of the AppScale deployment.
  #
  # Args:
  #   secret: A string with the shared key for authentication.
  # Returns:
  #   A JSON string with the database information.
  def get_database_information(secret)
    return BAD_SECRET_MSG unless valid_secret?(secret)

    tree = { :table => @options['table'], :replication => @options['replication'],
      :keyname => @options['keyname'] }
    return JSON.dump(tree)
  end


  # Runs the Groomer service that the Datastore provides, which cleans up
  # deleted entries and generates statistics about the entities stored for each
  # application.
  #
  # Args:
  #   secret: A String with the shared key for authentication.
  # Returns:
  #   'OK' if the groomer was invoked, and BAD_SECRET_MSG if the user failed to
  #   authenticate correctly.
  def run_groomer(secret)
    return BAD_SECRET_MSG unless valid_secret?(secret)

    Thread.new {
      run_groomer_command = `which appscale-groomer`.chomp
      if my_node.is_db_master?
        Djinn.log_run(run_groomer_command)
      else
        db_master = get_db_master()
        HelperFunctions.run_remote_command(db_master.private_ip,
          run_groomer_command, db_master.ssh_key, NO_OUTPUT)
      end
    }

    return 'OK'
  end


  # Queries the AppController for a list of instance variables whose names match
  # the given regular expression, as well as the values associated with each
  # match.
  #
  # Args:
  #   property_regex: A String that will be used as the regular expression,
  #     determining which instance variables should be returned.
  #   secret: A String with the shared key for authentication.
  #
  # Returns:
  #   A JSON-dumped Hash mapping each instance variable matching the given regex
  #   to the value it is bound to.
  def get_property(property_regex, secret)
    return BAD_SECRET_MSG unless valid_secret?(secret)

    unless my_node.is_shadow?
      # We need to send the call to the shadow.
      Djinn.log_debug("Sending get_property for #{appid} to #{get_shadow}.")
      acc = AppControllerClient.new(get_shadow.private_ip, @@secret)
      begin
        return acc.get_property(property_regex)
      rescue FailedNodeException
        Djinn.log_warn("Failed to forward get_property call to #{get_shadow}.")
        return NOT_READY
      end
    end

    Djinn.log_info("Received request to get properties matching #{property_regex}.")
    properties = {}
    PARAMETERS_AND_CLASS.each { |key, val|
      begin
        if key =~ /\A#{property_regex}\Z/
          unless val[2]
            properties[key] = "*****"
            next
          end
          if @options[key].nil?
            properties[key] = val[1]
          else
            properties[key] = @options[key]
          end
        end
      rescue RegexpError
        Djinn.log_warn("get_property: got invalid regex (#{property_regex}).")
      end
    }

    Djinn.log_debug("Caller asked for instance variables matching regex " +
      "#{property_regex}, returning response #{properties.inspect}")
    return JSON.dump(properties)
  end


  # Sets the named instance variable to the given value.
  #
  # Args:
  #   property_name: A String naming the instance variable that should be set.
  #   property_value: A String or Fixnum that provides the value for the given
  #     property name.
  #   secret: A String with the shared key for authentication.
  #
  # Returns:
  #   A String containing:
  #     - 'OK' if the value was successfully set.
  #     - KEY_NOT_FOUND if there is no instance variable with the given name.
  #     - NOT_READY if this node is not shadow, and cannot talk to shadow.
  #     - BAD_SECRET_MSG if the caller could not be authenticated.
  def set_property(property_name, property_value, secret)
    return BAD_SECRET_MSG unless valid_secret?(secret)
    if property_name.class != String or property_value.class != String
      Djinn.log_warn("set_property: received non String parameters.")
      return KEY_NOT_FOUND
    end

    unless my_node.is_shadow?
      # We need to send the call to the shadow.
      Djinn.log_debug("Sending set_property for #{appid} to #{get_shadow}.")
      acc = AppControllerClient.new(get_shadow.private_ip, @@secret)
      begin
        return acc.set_property(property_name, property_value)
      rescue FailedNodeException
        Djinn.log_warn("Failed to forward set_property call to #{get_shadow}.")
        return NOT_READY
      end
    end

    Djinn.log_info("Received request to change #{property_name} to #{property_value}.")
    opts = {}
    opts[property_name] = property_value
    newopts = check_options(opts)

    # If we don't have any option to set, property was invalid.
    if newopts.length == 0
      Djinn.log_info("Failed to set property '#{property_name}'.")
      return KEY_NOT_FOUND
    end


    # Let's keep an old copy of the options: we'll need them to check if
    # something changed and we need to act.
    old_options = @options.clone
    newopts.each { |key, val|
      # We give some extra information to the user about some properties.
      if key == "keyname"
        Djinn.log_warn("Changing keyname can break your deployment!")
      elsif key == "max_memory"
        Djinn.log_warn("max_memory will be enforced on new AppServers only.")
        ZKInterface.set_runtime_params({:max_memory => Integer(val)})
      elsif key == "min_images"
        unless is_cloud?
          Djinn.log_warn("min_images is not used in non-cloud infrastructures.")
        end
        if Integer(val) < Integer(@options['min_images'])
          Djinn.log_warn("Invalid input: cannot lower min_images!")
          return "min_images cannot be less than the nodes defined in ips_layout"
        end
      elsif key == "max_images"
        unless is_cloud?
          Djinn.log_warn("max_images is not used in non-cloud infrastructures.")
        end
        if Integer(val) < Integer(@options['min_images'])
          Djinn.log_warn("Invalid input: max_images is smaller than min_images!")
          return "max_images is smaller than min_images."
        end
      elsif key == "flower_password"
        TaskQueue.stop_flower
        TaskQueue.start_flower(@options['flower_password'])
      elsif key == "replication"
        Djinn.log_warn("replication cannot be changed at runtime.")
        next
      elsif key == "login"
        Djinn.log_info("Restarting applications since public IP changed.")
        notify_restart_app_to_nodes(@apps_loaded)
      end

      @options[key] = val

      if key.include? "stats_log"
        if key.include? "nodes"
          ZKInterface.update_hermes_nodes_profiling_conf(
            @options["write_nodes_stats_log"].downcase == "true",
            @options["nodes_stats_log_interval"].to_i
          )
        elsif key.include? "processes"
          ZKInterface.update_hermes_processes_profiling_conf(
            @options["write_processes_stats_log"].downcase == "true",
            @options["processes_stats_log_interval"].to_i,
            @options["write_detailed_processes_stats_log"].downcase == "true"
          )
        elsif key.include? "proxies"
          ZKInterface.update_hermes_proxies_profiling_conf(
            @options["write_proxies_stats_log"].downcase == "true",
            @options["proxies_stats_log_interval"].to_i,
            @options["write_detailed_proxies_stats_log"].downcase == "true"
          )
        end
      end
      Djinn.log_info("Successfully set #{key} to #{val}.")
    }
    # Act upon changes.
    enforce_options unless old_options == @options

    return 'OK'
  end

  # Checks ZooKeeper to see if the deployment ID exists.
  # Returns:
  #   A boolean indicating whether the deployment ID has been set or not.
  def deployment_id_exists(secret)
    return BAD_SECRET_MSG unless valid_secret?(secret)

    return ZKInterface.exists?(DEPLOYMENT_ID_PATH)
  end

  # Retrieves the deployment ID from ZooKeeper.
  # Returns:
  #   A string that contains the deployment ID.
  def get_deployment_id(secret)
    return BAD_SECRET_MSG unless valid_secret?(secret)

    begin
      return ZKInterface.get(DEPLOYMENT_ID_PATH)
    rescue FailedZooKeeperOperationException => e
      Djinn.log_warn("(get_deployment_id) failed talking to zookeeper " +
        "with #{e.message}.")
      return
    end
  end

  # Sets deployment ID in ZooKeeper.
  # Args:
  #   id: A string that contains the deployment ID.
  def set_deployment_id(secret, id)
    return BAD_SECRET_MSG unless valid_secret?(secret)

    begin
      ZKInterface.set(DEPLOYMENT_ID_PATH, id, false)
    rescue FailedZooKeeperOperationException => e
      Djinn.log_warn("(set_deployment_id) failed talking to zookeeper " +
        "with #{e.message}.")
    end
    return
  end

  # Enables or disables datastore writes on this node.
  # Args:
  #   read_only: A string that indicates whether to turn read-only mode on or
  #     off.
  def set_node_read_only(read_only, secret)
    return BAD_SECRET_MSG unless valid_secret?(secret)
    return INVALID_REQUEST unless %w(true false).include?(read_only)
    read_only = read_only == 'true'

    DatastoreServer.set_read_only_mode(read_only)
    if read_only
      GroomerService.stop()
    else
      GroomerService.start()
    end

    return 'OK'
  end

  # Enables or disables datastore writes on this deployment.
  # Args:
  #   read_only: A string that indicates whether to turn read-only mode on or
  #     off.
  def set_read_only(read_only, secret)
    return BAD_SECRET_MSG unless valid_secret?(secret)
    return INVALID_REQUEST unless %w(true false).include?(read_only)

    @nodes.each { | node |
      if node.is_db_master? or node.is_db_slave?
        acc = AppControllerClient.new(node.private_ip, @@secret)
        response = acc.set_node_read_only(read_only)
        return response unless response == 'OK'
      end
    }

    return 'OK'
  end

  # Checks if the primary database node is ready. For Cassandra, this is needed
  # because the seed node needs to start before the other nodes.
  # Args:
  #   secret: A string that authenticates the caller.
  # Returns:
  #   A string indicating whether or not the primary database node is ready.
  def primary_db_is_up(secret)
    return BAD_SECRET_MSG unless valid_secret?(secret)

    primary_ip = get_db_master.private_ip
    unless my_node.is_db_master?
      Djinn.log_debug("Asking #{primary_ip} if database is ready.")
      acc = AppControllerClient.new(get_db_master.private_ip, @@secret)
      begin
        return acc.primary_db_is_up()
      rescue FailedNodeException
        Djinn.log_warn("Unable to ask #{primary_ip} if database is ready.")
        return NOT_READY
      end
    end

    lock_obtained = NODETOOL_LOCK.try_lock
    begin
      return NOT_READY unless lock_obtained
      output = `"#{NODETOOL}" status`
      ready = false
      output.split("\n").each { |line|
        ready = true if line.start_with?('UN') && line.include?(primary_ip)
      }
      return "#{ready}"
    ensure
      NODETOOL_LOCK.unlock
    end
  end

  # Queries the UserAppServer to see if the named application exists,
  # and if it is listening to any port.
  #
  # Args:
  #   appname: The name of the app that we should check for existence.
  # Returns:
  #   A boolean indicating whether or not the user application exists.
  def does_app_exist(appname, secret)
    return BAD_SECRET_MSG unless valid_secret?(secret)

    begin
      uac = UserAppClient.new(my_node.private_ip, @@secret)
      return uac.does_app_exist?(appname)
    rescue FailedNodeException
      Djinn.log_warn("Failed to talk to the UserAppServer to check if the  " +
        "application #{appname} exists")
    end
  end

  # Resets a user's password.
  #
  # Args:
  #   username: The email address for the user whose password will be changed.
  #   password: The SHA1-hashed password that will be set as the user's password.
  def reset_password(username, password, secret)
    return BAD_SECRET_MSG unless valid_secret?(secret)

    begin
      uac = UserAppClient.new(my_node.private_ip, @@secret)
      return uac.change_password(username, password)
    rescue FailedNodeException
      Djinn.log_warn("Failed to talk to the UserAppServer while resetting " +
        "the user's password.")
    end
  end

  # Queries the UserAppServer to see if the given user exists.
  #
  # Args:
  #   username: The email address registered as username for the user's application.
  def does_user_exist(username, secret)
    return BAD_SECRET_MSG unless valid_secret?(secret)

    begin
      uac = UserAppClient.new(my_node.private_ip, @@secret)
      return uac.does_user_exist?(username)
    rescue FailedNodeException
      Djinn.log_warn("Failed to talk to the UserAppServer to check if the " +
        "the user #{username} exists.")
    end
  end

  # Creates a new user account, with the given username and hashed password.
  #
  # Args:
  #   username: An email address that should be set as the new username.
  #   password: A sha1-hashed password that is bound to the given username.
  #   account_type: A str that indicates if this account can be logged into
  #     by XMPP users.
  def create_user(username, password, account_type, secret)
    return BAD_SECRET_MSG unless valid_secret?(secret)

    begin
      uac = UserAppClient.new(my_node.private_ip, @@secret)
      return uac.commit_new_user(username, password, account_type)
    rescue FailedNodeException
      Djinn.log_warn("Failed to talk to the UserAppServer while committing " +
        "the user #{username}.")
    end
  end

  # Grants the given user the ability to perform any administrative action.
  #
  # Args:
  #   username: The e-mail address that should be given administrative authorizations.
  def set_admin_role(username, is_cloud_admin, capabilities, secret)
    return BAD_SECRET_MSG unless valid_secret?(secret)

    begin
      uac = UserAppClient.new(my_node.private_ip, @@secret)
      return uac.set_admin_role(username, is_cloud_admin, capabilities)
    rescue FailedNodeException
      Djinn.log_warn("Failed to talk to the UserAppServer while setting admin role " +
        "for the user #{username}.")
    end
  end

  # Retrieve application metadata from the UAServer.
  #
  #  Args:
  #    app_id: A string containing the application ID.
  #  Returns:
  #    A JSON-encoded string containing the application metadata.
  def get_app_data(app_id, secret)
    return BAD_SECRET_MSG unless valid_secret?(secret)

    begin
      uac = UserAppClient.new(my_node.private_ip, @@secret)
      return uac.get_app_data(app_id)
    rescue FailedNodeException
      Djinn.log_warn("Failed to talk to the UserAppServer while getting the app " +
        "admin for the application #{app_id}.")
    end
  end

  # Removes an application and stops all AppServers hosting this application.
  #
  # Args:
  #   app_name: The application to stop
  #   secret: Shared key for authentication
  #
  def stop_app(app_name, secret)
    return BAD_SECRET_MSG unless valid_secret?(secret)

    unless my_node.is_shadow?
      Djinn.log_debug("Sending stop_app call for #{app_name} to shadow.")
      acc = AppControllerClient.new(get_shadow.private_ip, @@secret)
      begin
        return acc.stop_app(app_name)
      rescue FailedNodeException
        Djinn.log_warn("Failed to forward stop_app call to shadow (#{get_shadow}).")
        return NOT_READY
      end
    end

    app_name.gsub!(/[^\w\d\-]/, "")
    return "false: #{app_name} is a reserved app." if RESERVED_APPS.include?(app_name)
    Djinn.log_info("Shutting down app named [#{app_name}]")
    result = ""

    # Since stopping an application can take some time, we do it in a
    # thread.
    Thread.new {
      begin
        uac = UserAppClient.new(my_node.private_ip, @@secret)
        if not uac.does_app_exist?(app_name)
          Djinn.log_info("(stop_app) #{app_name} does not exist.")
        else
          result = uac.delete_app(app_name)
          Djinn.log_debug("(stop_app) delete_app returned: #{result}.")
        end
      rescue FailedNodeException
        Djinn.log_warn("(stop_app) delete_app: failed to talk " +
          "to the UserAppServer.")
      end

      # If this node has any information about AppServers for this app,
      # clear that information out.
      APPS_LOCK.synchronize {
        @app_info_map.delete(app_name) unless @app_info_map[app_name].nil?
        @apps_loaded = @apps_loaded - [app_name]
      }

      # To prevent future deploys from using the old application code, we
      # force a removal of the application status on disk (for example the
      # code and cronjob) right now.
      check_stopped_apps
    }

    return "true"
  end


  # Tell all nodes to restart some applications.
  #
  # Args:
  #   apps_to_restart: An Array containing the app_id to restart.
  def notify_restart_app_to_nodes(apps_to_restart)
    return if apps_to_restart.empty?

    Djinn.log_info("Notify nodes to restart #{apps_to_restart}.")
    # Self needs to update source code/cache.
    if my_node.is_load_balancer?
      apps_to_restart.each{ |app|
        begin
          HelperFunctions.parse_static_data(app, true)
        rescue => except
          # This specific exception may be a JSON parse error.
          error_msg = "ERROR: Unable to parse app.yaml file for #{app}. "\
                    "Exception of #{except.class} with message #{except.message}"
          place_error_app(app, error_msg, get_app_language(app))
        end
      }
    end
    threads = []
    @nodes.each_index { |index|
      result = ""
      ip = @nodes[index].private_ip
      next if my_node.private_ip == ip

      threads << Thread.new {
        acc = AppControllerClient.new(ip, @@secret)
        begin
          result = acc.set_apps_to_restart(apps_to_restart)
        rescue FailedNodeException
          Djinn.log_warn("Couldn't tell #{ip} to restart #{apps_to_restart}.")
        end
        Djinn.log_debug("Set apps to restart at #{ip} returned #{result}.")
      }
    }
    threads.each { |t| t.join }

    Djinn.log_info("Remove old AppServers for #{apps_to_restart}.")
    APPS_LOCK.synchronize {
      apps_to_restart.each{ |app|
        @app_info_map[app]['appengine'].clear
      }
    }
  end


  # Start a new, or update an old version of applications. This method
  # assumes that the application tarball(s) have already been uploaded.
  # Only the leader will update the application, so the message is
  # forwarded if arrived to the wrong node.
  #
  # Args:
  #   apps: An Array containing the app_id to start or update.
  #   secret: A String containing the deployment secret.
  def update(apps, secret)
    return BAD_SECRET_MSG unless valid_secret?(secret)

    apps_to_restart = []
    APPS_LOCK.synchronize {
      apps_to_restart = @apps_loaded & apps
    }
    # Notify nodes, and remove any running AppServer of the application.
    notify_restart_app_to_nodes(apps_to_restart)

    Djinn.log_info("Done updating apps: #{apps}.")
    return 'OK'
  end

  # Adds the list of apps that should be restarted to this node's list of apps
  # that should be restarted.
  #
  # Args:
  #   apps_to_restart: An Array of Strings, where each String is an appid
  #     corresponding to an application that should be restarted.
  #   secret: The String that authenticates the caller.
  # Returns:
  #   A String indicating that the SOAP call succeeded, or the reason why it
  #   did not.
  def set_apps_to_restart(apps_to_restart, secret)
    return BAD_SECRET_MSG unless valid_secret?(secret)
    return INVALID_REQUEST if apps_to_restart.class != Array

    Djinn.log_debug("Apps to restart called for [#{apps_to_restart.join(', ')}]")
    restart_apps = []
    APPS_LOCK.synchronize {
      apps_to_restart.each { |app|
        unless @apps_loaded.include?(app)
          Djinn.log_warn("Ignoring request to restart non-running app #{app}.")
          next
        end
        restart_apps << app
      }
    }

    # Make sure we pull a new version of the application code. Since it
    # can take some time, we do it in a thread.
    Thread.new {
      restart_apps.each{ |app|
        APPS_LOCK.synchronize {
          setup_app_dir(app, true)
        }
      }
    }

    return "OK"
  end

  def get_all_public_ips(secret)
    return BAD_SECRET_MSG unless valid_secret?(secret)

    public_ips = []
    @nodes.each { |node|
      public_ips << node.public_ip
    }
    return JSON.dump(public_ips)
  end

  def get_all_private_ips(secret)
    return BAD_SECRET_MSG unless valid_secret?(secret)

    private_ips = []
    @nodes.each { |node|
      private_ips << node.private_ip
    }
    return JSON.dump(private_ips)
  end

  def job_start(secret)
    return BAD_SECRET_MSG unless valid_secret?(secret)

    Djinn.log_info("==== Starting AppController (pid: #{Process.pid}) ====")

    # We reload our old IPs (if we find them) so we can check later if
    # they changed and act accordingly.
    begin
      @my_private_ip = HelperFunctions.read_file("#{APPSCALE_CONFIG_DIR}/my_private_ip")
      @my_public_ip = HelperFunctions.read_file("#{APPSCALE_CONFIG_DIR}/my_public_ip")
    rescue Errno::ENOENT
      Djinn.log_info("Couldn't find my old my_public_ip or my_private_ip.")
      @my_private_ip = nil
      @my_public_ip = nil
    end

    # If we have the ZK_LOCATIONS_FILE, the deployment has already been
    # configured and started. We need to check if we are a zookeeper host
    # and start it if needed.
    if File.exists?(ZK_LOCATIONS_FILE)
      # We need to check our saved IPs with the list of zookeeper nodes
      # (IPs can change in cloud environments).
      if @my_private_ip.nil?
        @state = "Cannot find my old private IP address."
        HelperFunctions.log_and_crash(@state, WAIT_TO_CRASH)
      end

      # Restore the initial list of zookeeper nodes.
      zookeeper_data = HelperFunctions.read_json_file(ZK_LOCATIONS_FILE)
      @zookeeper_data = zookeeper_data['locations']
      if @zookeeper_data.include?(@my_private_ip) && !is_zookeeper_running?
        # We are a zookeeper host and we need to start it.
        begin
          start_zookeeper(false)
        rescue FailedZooKeeperOperationException
          @state = "Couldn't start Zookeeper."
          HelperFunctions.log_and_crash(@state, WAIT_TO_CRASH)
        end
      end
      pick_zookeeper(@zookeeper_data)
    end

    # We need to wait for the 'state', that is the deployment layouts and
    # the options for this deployment. It's either a save state from a
    # previous start, or it comes from the tools. If the tools communicate
    # the deployment's data, then we are the headnode.
    unless restore_appcontroller_state()
      # Remove old copies of the RESERVED apps code. We need a fresh copy
      # every time we boot.
      RESERVED_APPS.each { |reserved_app|
        app_dir = "#{HelperFunctions.get_app_path(reserved_app)}/app"
        app_path = "#{PERSISTENT_MOUNT_POINT}/apps/#{reserved_app}.tar.gz"
        FileUtils.rm_rf([app_dir, app_path])
      }
      erase_old_data()
      wait_for_data()
    end
    parse_options()

    # Load datastore helper.
    # TODO: this should be the class or module.
    table = @options['table']
    # require db_file
    begin
      require "#{table}_helper"
    rescue => e
      backtrace = e.backtrace.join("\n")
      HelperFunctions.log_and_crash("Unable to find #{table} helper." +
        " Please verify datastore type: #{e}\n#{backtrace}")
    end

    # We reset the kill signal received since we are starting now.
    @kill_sig_received = false

    # From here on we have the basic local state that allows to operate.
    # In particular we know our roles, and the deployment layout. Let's
    # start attaching any permanent disk we may have associated with us.
    start_infrastructure_manager
    mount_persistent_storage

    find_me_in_locations
    write_database_info
    update_firewall

    # If we have uncommitted changes, we rebuild/reinstall the
    # corresponding packages to ensure we are using the latest code.
    build_uncommitted_changes

    # If we are the headnode, we may need to start/setup all other nodes.
    # Better do it early on, since it may take some time for the other
    # nodes to start up.
    if my_node.is_shadow?
      configure_ejabberd_cert
      Djinn.log_info("Preparing other nodes for this deployment.")
      initialize_nodes_in_parallel(@nodes)
    end

    # Initialize the current server and starts all the API and essential
    # services. The functions are idempotent ie won't restart already
    # running services and can be ran multiple time with no side effect.
    initialize_server
    start_stop_api_services

    # Now that we are done loading, we can set the monit job to check the
    # AppController. At this point we are resilient to failure (ie the AC
    # will restart if needed).
    set_appcontroller_monit()
    @done_loading = true

    pick_zookeeper(@zookeeper_data)
    write_our_node_info()
    wait_for_nodes_to_finish_loading(@nodes)

    # This variable is used to keep track of the last time we printed some
    # statistics to the log.
    last_print = Time.now.to_i

    until @kill_sig_received do
      # We want to ensure monit stays up all the time, since we rely on
      # it for services and AppServers.
      unless MonitInterface.start_monit()
        Djinn.log_warn("Monit was not running: restarted it.")
      end

      write_database_info
      update_port_files
      update_firewall
      write_zookeeper_locations

      # This call will block if we cannot reach a zookeeper node, but will
      # be very fast if we have an available connection. The function sets
      # the state in case we are looking for a zookeeper server.
      pick_zookeeper(@zookeeper_data)

      @state = "Done starting up AppScale, now in heartbeat mode"

      # We save the current @options and roles to check if
      # restore_appcontroller_state modifies them.
      old_options = @options.clone
      old_jobs = my_node.jobs

      # The following is the core of the duty cycle: start new apps,
      # restart apps, terminate non-responsive AppServers, and autoscale.
      # Every other node syncs its state with the login node state.
      if my_node.is_shadow?
        flush_log_buffer
        update_node_info_cache
        backup_appcontroller_state

        APPS_LOCK.synchronize {
          # Starts apps that are not running yet but they should.
          apps_to_load = ZKInterface.get_app_names - @apps_loaded
          apps_to_load.each { |app|
            setup_app_dir(app, true)
            setup_appengine_application(app)
          }
          scale_deployment
        }
      elsif !restore_appcontroller_state
        Djinn.log_warn("Cannot talk to zookeeper: in isolated mode.")
        next
      end

      # We act here if options or roles for this node changed.
      check_role_change(old_options, old_jobs)

      # Check the running, terminated, pending AppServers.
      check_running_appservers

      # Detect applications that have been undeployed and terminate all
      # running AppServers.
      check_stopped_apps

      # Load balancers and shadow need to check/update nginx/haproxy.
      if my_node.is_load_balancer?
        APPS_LOCK.synchronize {
          check_haproxy
        }
      end

      # Print stats in the log recurrently; works as a heartbeat mechanism.
      if last_print < (Time.now.to_i - 60 * PRINT_STATS_MINUTES)
        if my_node.is_shadow? && @options['autoscale'].downcase != "true"
          Djinn.log_info("--- This deployment has autoscale disabled.")
        end
        stats = JSON.parse(get_node_stats_json(secret))
        Djinn.log_info("--- Node at #{stats['public_ip']} has " +
          "#{stats['memory']['available']/MEGABYTE_DIVISOR}MB memory available " +
          "and knows about these apps #{stats['apps']}.")
        Djinn.log_debug("--- Node stats: #{JSON.pretty_generate(stats)}")
        last_print = Time.now.to_i
      end

      Kernel.sleep(DUTY_CYCLE)
    end
  end

  def is_appscale_terminated(secret)
    begin
      bad_secret = JSON.dump({'status'=>BAD_SECRET_MSG})
      return bad_secret unless valid_secret?(secret)
    rescue Errno::ENOENT
      # On appscale down, terminate may delete our secret key before we
      # can check it here.
      Djinn.log_debug("run_terminate(): didn't find secret file. Continuing.")
    end
    return @done_terminating
  end


  def run_terminate(clean, secret)
    return BAD_SECRET_MSG unless valid_secret?(secret)
    if my_node.is_shadow?
      begin
        bad_secret = JSON.dump({'status'=>BAD_SECRET_MSG})
        return bad_secret unless valid_secret?(secret)
      rescue Errno::ENOENT
        # On appscale down, terminate may delete our secret key before we
        # can check it here.
        Djinn.log_debug("run_terminate(): didn't find secret file. Continuing.")
      end
      Djinn.log_info("Received a stop request.")
      Djinn.log_info("Stopping all other nodes.")
      Thread.new {
        terminate_appscale_in_parallel(clean){|node| send_client_message(node)}
        @done_terminating = true
      }
      # Return a "request id" for future use in sending and receiving messages.
      return SecureRandom.hex
    end
  end


  def terminate_appscale(node_to_terminate, clean)
    ip = node_to_terminate.private_ip
    Djinn.log_info("Running terminate.rb on the node at IP address #{ip}")
    ssh_key = node_to_terminate.ssh_key

    # Add ' clean' as parameter to terminate.rb if clean is true
    extra_command = clean.downcase == 'true' ? ' clean' : ''

    # Run terminate.rb on node
    begin
      Timeout.timeout(WAIT_TO_CRASH) {
        HelperFunctions.sleep_until_port_is_open(ip, SSH_PORT)
      }
    rescue Timeout::Error => e
      # Return ip, status, and output of terminated node
      return {'ip'=>ip, 'status'=> false,
              'output'=>"Waiting for port #{SSH_PORT} returned #{e.message}"}
    end
    output = HelperFunctions.run_remote_command(ip,
        "ruby /root/appscale/AppController/terminate.rb#{extra_command}",
        ssh_key, true)

    # terminate.rb will print "OK" if it ran successfully
    status = output.chomp!("OK").nil? ? false : true

    # Get the output of 'ps x' from node
    output += HelperFunctions.run_remote_command(ip, 'ps x', ssh_key, true)
    Djinn.log_debug("#{ip} terminated:#{status}\noutput:#{output}")

    # Return ip, status, and output of terminated node
    return {'ip'=>ip, 'status'=> status, 'output'=>output}
  end


  def terminate_appscale_in_parallel(clean)
    # Let's stop all other nodes.
    threads = []
    @nodes.each { |node|
      if node.private_ip != my_node.private_ip
        threads << Thread.new {
          Thread.current[:output] = terminate_appscale(node, clean)
        }
      end
    }

    threads.each do |t|
      t.join
      yield t[:output]
    end

    return "OK"
  end


  # Adds message to queue so it can be received by client.
  def send_client_message(message)
    @waiting_messages.synchronize {
      @waiting_messages.push(message)
      Djinn.log_debug(@waiting_messages)
      @message_ready.signal
    }
  end

  # Method ran by client to access the messages in @waiting_messages. Client
  # must send a timeout so that the server will not clear the messages.
  def receive_server_message(timeout, secret)
    was_queue_emptied = false
    begin
      Timeout.timeout(timeout.to_i) {
        begin
          bad_secret = JSON.dump({'status'=>BAD_SECRET_MSG})
          return bad_secret unless valid_secret?(secret)
        rescue Errno::ENOENT
          # On appscale down, terminate may delete our secret key before we
          # can check it here.
          Djinn.log_debug("run_terminate(): didn't find secret file. Continuing.")
        end
        # Client will process "Error" and try again unless appscale is
        # terminated
        if @done_terminating and @waiting_messages.empty?
          return "Error: Done Terminating and No Messages"
        end
        @waiting_messages.synchronize {
          @message_ready.wait_while {@waiting_messages.empty?}
          message = JSON.dump(@waiting_messages)
          @waiting_messages.clear
          was_queue_emptied = true
          return message
        }
      }
    # Client will process "Error" and try again unless appscale is terminated
    rescue Timeout::Error
      Djinn.log_debug("Timed out trying to receive server message. Queue empty:
                     #{was_queue_emptied}")
      return "Error: Server Timed Out"
    end
  end

  # Starts the InfrastructureManager service on this machine, which exposes
  # a SOAP interface by which we can dynamically add and remove nodes in this
  # AppScale deployment.
  def start_infrastructure_manager()
    iaas_script = "#{APPSCALE_HOME}/InfrastructureManager/infrastructure_manager_service.py"
    start_cmd = "#{PYTHON27} #{iaas_script}"
    env = {
      'APPSCALE_HOME' => APPSCALE_HOME,
      'EC2_HOME' => ENV['EC2_HOME'],
      'JAVA_HOME' => ENV['JAVA_HOME']
    }

    MonitInterface.start(:iaas_manager, start_cmd, nil, env)
    Djinn.log_info("Started InfrastructureManager successfully!")
  end


  def stop_infrastructure_manager
    Djinn.log_info("Stopping InfrastructureManager")
    MonitInterface.stop(:iaas_manager)
  end


  def get_online_users_list(secret)
    return BAD_SECRET_MSG unless valid_secret?(secret)

    online_users = []

    lb_node = get_load_balancer
    ip = lb_node.public_ip
    key = lb_node.ssh_key
    raw_list = `ssh -i #{key} -o StrictHostkeyChecking=no root@#{ip} 'ejabberdctl connected-users'`
    raw_list.split("\n").each { |userdata|
      online_users << userdata.split("/")[0]
    }

    return online_users
  end


  # This function removes this node from the list of possible sources for
  # a revision's source archive.
  #
  # Args:
  #   revision_key: The revision key.
  #   location: Full path for the tarball of the application.
  #   secret: The deployment current secret.
  # Returns:
  #   A Boolean indicating the success of the operation.
  def stop_hosting_revision(revision_key, location, secret)
    return BAD_SECRET_MSG unless valid_secret?(secret)

    Djinn.log_warn("#{location} still exists") unless File.exists?(location)

    begin
      ZKInterface.remove_revision_entry(revision_key, my_node.private_ip)
      return true
    rescue FailedZooKeeperOperationException => except
      # We just warn here and don't retry, since the shadow may have
      # already cleaned up the hosters.
      Djinn.log_warn("stop_hosting_revision: got exception talking to " +
        "zookeeper: #{except.message}.")
    end

    return false
  end


  # This SOAP-exposed method dynamically scales up a currently running
  # AppScale deployment. For virtualized clusters, this assumes the
  # user has given us a list of IP addresses where AppScale has been
  # installed to, and for cloud deployments, we assume that the user
  # wants to use the same credentials as for their current deployment.
  # Args:
  #   ips_hash: A Hash that maps roles (e.g., appengine, database) to the
  #     IP address (in virtualized deployments) or unique identifier (in
  #     cloud deployments) that should run that role.
  #   secret: A String password that is used to authenticate the request
  #     to add nodes to the deployment.
  # Returns:
  #   BAD_SECRET_MSG: If the secret given does not match the secret for
  #     this AppScale deployment.
  #   BAD_INPUT_MSG: If ips_hash was not a Hash.
  #   OK: otherwise.
  def start_roles_on_nodes(ips_hash, secret)
    return BAD_SECRET_MSG unless valid_secret?(secret)

    begin
      ips_hash = JSON.load(ips_hash)
    rescue JSON::ParserError
      Djinn.log_warn("ips_hash must be valid JSON")
      return BAD_INPUT_MSG
    end

    if ips_hash.class != Hash
      Djinn.log_warn("Was expecting ips_hash to be a Hash, not " +
        "a #{ips_hash.class}.")
      return BAD_INPUT_MSG
    end
    Djinn.log_debug("Received a request to start additional roles on " +
      "these machines: #{ips_hash}.")

    # ips_hash maps roles to IPs, but the internal format here maps
    # IPs to roles, so convert to the right format
    new_nodes_roles = {}
    node_roles = []
    ips_hash.each { |role, ip_or_ips|
      if ip_or_ips.class == String
        ips = [ip_or_ips]  # just one IP
      elsif ip_or_ips.class == Array
        ips = ip_or_ips  # a list of IPs
      else
        Djinn.log_warn("Was expecting an IP or list of IPs, got" +
          " a #{ip_or_ips.class}.")
        return BAD_INPUT_MSG
      end

      ips.each { |ip_or_node|
        begin
          # Convert (or check) if we have an IP address or we have a node
          # we need to start, then we add this role to the node.
          ip = HelperFunctions.convert_fqdn_to_ip(ip_or_node)
        rescue AppScaleException
          # We assume here that we need to create the VM (that is the user
          # specified node-#).
          new_nodes_roles[ip_or_node] = [] unless new_nodes_roles[ip_or_node]
          new_nodes_roles[ip_or_node] << role
          next
        end

        # Save the roles we want for this specific IP.
        found = false
        node_roles.each { |node|
          if node['private_ip'] == ip
            node.jobs << role
            found = true
            break
          end
        }
        unless found
          node_roles << {
            "public_ip" => ip,
            "private_ip" => ip,
            "jobs" => role,
            "disk" => nil
          }
        end
      }
    }

    # Let's count the open nodes we can use before having to create new
    # VMs.
    open_nodes = 0
    @state_change_lock.synchronize {
      @nodes.each { |node| open_nodes += 1 if node.is_open?  }
    }

    # We spawn new nodes if we need to (and can do so) here.
    new_nodes_info = []
    if new_nodes_roles.length > open_nodes
      num_of_vms = new_nodes_roles.length - open_nodes
      unless is_cloud?
        Djinn.log_warn("Still need #{num_of_vms} more nodes, but we " +
        "aren't in a cloud environment, so we can't acquire more nodes - " +
        "failing the caller's request.")
        return NOT_ENOUGH_OPEN_NODES
      end
      Djinn.log_info("Need to spawn #{num_of_vms} VMs.")

      # We create here the needed nodes, with open role and no disk.
      disks = Array.new(num_of_vms, nil)
      imc = InfrastructureManagerClient.new(@@secret)
      begin
        new_nodes_info = imc.spawn_vms(num_of_vms, @options,
           new_nodes_roles.values, disks)
      rescue FailedNodeException, AppScaleException => exception
        Djinn.log_error("Couldn't spawn #{num_of_vms} VMs with roles " +
          "open because: #{exception.message}")
        return exception.message
      end
    end
    Djinn.log_debug("We spawned VMs for these roles #{new_nodes_info}.")
    Djinn.log_debug("We will use the following nodes #{node_roles}.")

    # If we have an already running node with the same IP, we change its
    # roles list.
    new_nodes_info += node_roles unless node_roles.empty?
    @state_change_lock.synchronize {
      @nodes.each { |node|
        delete_index = nil
        new_nodes_info.each_with_index { |new_node, index|
          if new_node['private_ip'] == node.private_ip
            Djinn.log_info("Node at #{node.private_ip} changed role to #{new_node['jobs']}.")
            node.jobs = new_node['jobs']
            delete_index = index
            break
          end
        }
        new_nodes_info.delete_at(delete_index) if delete_index
      }
    }
    add_nodes(new_nodes_info) unless new_nodes_info.empty?

    return "OK"
  end


  # Given an Array of Strings containing information about machines with
  # AppScale installed on them, copies over deployment-specific files
  # and starts the AppController on them. Each AppController is then
  # instructed to start a specific set of roles, and join the existing
  # AppScale deployment.
  # Args:
  #   node_info: An Array of Strings, where each String has information
  #     about a node to add to the current AppScale deployment (e.g.,
  #     IP addresses, roles to run).
  def add_nodes(node_info)
    keyname = @options['keyname']
    new_nodes = Djinn.convert_location_array_to_class(node_info, keyname)

    # Since an external thread can modify @nodes, let's put a lock around
    # it to prevent race conditions.
    @state_change_lock.synchronize {
      @nodes.concat(new_nodes)
      @nodes.uniq!
    }
    Djinn.log_debug("Changed nodes to #{@nodes}")

    update_firewall
    initialize_nodes_in_parallel(new_nodes)
    update_hosts_info
  end


  # Cleans out temporary files that may have been written by a previous
  # AppScale deployment.
  def erase_old_data()
    Djinn.log_run("rm -f ~/.appscale_cookies")

    Nginx.clear_sites_enabled()
    HAProxy.clear_sites_enabled()
    Djinn.log_run("echo '' > /root/.ssh/known_hosts") # empty it out but leave the file there
    CronHelper.clear_app_crontabs()
  end


  def wait_for_nodes_to_finish_loading(nodes)
    Djinn.log_info("Waiting for nodes to finish loading")

    nodes.each { |node|
      if ZKInterface.is_node_done_loading?(node.private_ip)
        Djinn.log_info("Node at #{node.private_ip} has finished loading.")
        next
      else
        Djinn.log_info("Node at #{node.private_ip} has not yet finished " +
          "loading - will wait for it to finish.")
        Kernel.sleep(SMALL_WAIT)
        redo
      end
    }

    Djinn.log_info("Nodes have finished loading")
    return
  end


  # This method logs a message that is useful to know when debugging AppScale,
  # but is too extraneous to know when AppScale normally runs.
  #
  # Messages are logged both to STDOUT as well as to @@logs_buffer, which is
  # sent to the AppDashboard for viewing via a web UI.
  #
  # Args:
  #   message: A String containing the message to be logged.
  def self.log_debug(message)
    @@log.debug(message)
    self.log_to_buffer(Logger::DEBUG, message)
  end


  # This method logs a message that is useful to know when AppScale normally
  # runs.
  #
  # Args:
  #   message: A String containing the message to be logged.
  def self.log_info(message)
    @@log.info(message)
    self.log_to_buffer(Logger::INFO, message)
  end


  # This method logs a message that is useful to know when the AppController
  # experiences an unexpected event.
  #
  # Args:
  #   message: A String containing the message to be logged.
  def self.log_warn(message)
    @@log.warn(message)
    self.log_to_buffer(Logger::WARN, message)
  end


  # This method logs a message that corresponds to an erroneous, but
  # recoverable, event.
  #
  # Args:
  #   message: A String containing the message to be logged.
  def self.log_error(message)
    @@log.error(message)
    self.log_to_buffer(Logger::ERROR, message)
  end


  # This method logs a message that immediately precedes the death of this
  # AppController.
  #
  # Args:
  #   message: A String containing the message to be logged.
  def self.log_fatal(message)
    @@log.fatal(message)
    self.log_to_buffer(Logger::FATAL, message)
  end

  # Use syslogd to log a message to the combined application log.
  #
  # Args:
  #   app_id: A String containing the app ID.
  #   message: A String containing the message to log.
  def self.log_app_error(app_id, message)
    Syslog.open("app___#{app_id}", Syslog::LOG_PID, Syslog::LOG_USER) { |s|
      s.err message
    }
  end

  # Appends this log message to a buffer, which will be periodically sent to
  # the AppDashbord.
  #
  # Only sends the message if it has content (as some empty messages are the
  # result of exec'ing commands that produce no output), and if its log level
  # is at least as great as the log level that we want to capture logs for.
  #
  # Args:
  #   level: An Integer in the set of Logger levels (e.g., Logger::DEBUG,
  #     Logger::INFO) that indicates the severity of this log message.
  #   message: A String containing the message to be logged.
  def self.log_to_buffer(level, message)
    return if message.empty?
    return if level < @@log.level
    time = Time.now
    @@logs_buffer << {
      'timestamp' => time.to_i,
      'level' => level + 1,  # Python and Java are one higher than Ruby
      'message' => message
    }
    return
  end


  # Logs and runs the given command, which is assumed to be trusted and thus
  # needs no filtering on our part. Obviously this should not be executed by
  # anything that the user could inject input into. Returns the output of
  # the command that was executed.
  def self.log_run(command)
    Djinn.log_debug("Running #{command}")
    output = `#{command}`
    if $?.exitstatus != 0
      Djinn.log_debug("Command #{command} failed with #{$?.exitstatus}" +
          " and output: #{output}.")
    end
    return output
  end


  # This method converts an Array of Strings (where each String contains all the
  # information about a single node) to an Array of DjinnJobData objects, which
  # provide convenience methods that make them easier to operate on than just
  # raw String objects.
  def self.convert_location_array_to_class(nodes, keyname)
    array_of_nodes = []
    nodes.each { |node|
      converted = DjinnJobData.new(node, keyname)
      array_of_nodes << converted
    }

    return array_of_nodes
  end


  # This method is the opposite of the previous method, and is needed when an
  # AppController wishes to pass node information to other AppControllers via
  # SOAP (as SOAP accepts Arrays and Strings but not DjinnJobData objects).
  def self.convert_location_class_to_json(layout)
    if layout.class != Array
      @state = "Locations is not an Array, but a #{layout.class}."
      HelperFunctions.log_and_crash(@state, WAIT_TO_CRASH)
    end

    layout_array = []
    layout.each { |location|
      layout_array << location.to_hash
    }
    return JSON.dump(layout_array)
  end

  def get_shadow()
    @state_change_lock.synchronize {
      @nodes.each { |node|
        return node if node.is_shadow?
      }
    }

    @state = "No shadow nodes found."
    HelperFunctions.log_and_crash(@state, WAIT_TO_CRASH)
  end

  def get_db_master()
    @state_change_lock.synchronize {
      @nodes.each { |node|
        return node if node.is_db_master?
      }
    }

    @state = "No DB master nodes found."
    HelperFunctions.log_and_crash(@state, WAIT_TO_CRASH)
  end

  def get_all_appengine_nodes()
    ae_nodes = []
    @state_change_lock.synchronize {
      @nodes.each { |node|
        if node.is_appengine?
          ae_nodes << node.private_ip
        end
      }
    }
    return ae_nodes
  end

  # Gets a list of autoscaled nodes by going through the nodes array
  # and splitting the array from index greater than the
  # minimum images specified.
  def get_autoscaled_nodes()
    autoscaled_nodes = []
    min_images = Integer(@options['min_images'])
    @state_change_lock.synchronize {
      autoscaled_nodes = @nodes.drop(min_images)
    }
  end

  def get_load_balancer()
    @state_change_lock.synchronize {
      @nodes.each { |node|
        return node if node.is_load_balancer?
      }
    }

    @state = "No load balancer nodes found."
    HelperFunctions.log_and_crash(@state, WAIT_TO_CRASH)
  end

  def valid_secret?(secret)
    @@secret = HelperFunctions.get_secret
    if secret != @@secret
      failed_match_msg = "Incoming secret [#{secret}] failed to match " + \
        " known secret [#{@@secret}]"
      Djinn.log_error(failed_match_msg)
    end
    return secret == @@secret
  end

  # Collects all AppScale-generated logs from all machines, and places them in
  # a tarball in the AppDashboard running on this machine. This enables users
  # to download it for debugging purposes.
  #
  # Args:
  #   secret: A String password that is used to authenticate SOAP callers.
  def gather_logs(secret)
    return BAD_SECRET_MSG unless valid_secret?(secret)

    uuid = HelperFunctions.get_random_alphanumeric()
    Djinn.log_info("Generated uuid #{uuid} for request to gather logs.")

    Thread.new {
      # Begin by copying logs on all machines to this machine.
      local_log_dir = "#{Dir.tmpdir}/#{uuid}"
      remote_log_dir = "/var/log/appscale"
      FileUtils.mkdir_p(local_log_dir)
      @state_change_lock.synchronize {
        @nodes.each { |node|
          this_nodes_logs = "#{local_log_dir}/#{node.private_ip}"
          FileUtils.mkdir_p(this_nodes_logs)
          Djinn.log_run("scp -r -i #{node.ssh_key} -o StrictHostkeyChecking=no " +
            "2>&1 root@#{node.private_ip}:#{remote_log_dir} #{this_nodes_logs}")
        }
      }

      # Next, tar.gz it up in the dashboard app so that users can download it.
      dashboard_log_location = "#{HelperFunctions.get_app_path(AppDashboard::APP_NAME)}/app/static/download-logs/#{uuid}.tar.gz"
      Djinn.log_info("Done gathering logs - placing logs at " +
        dashboard_log_location)
      Djinn.log_run("tar -czf #{dashboard_log_location} #{local_log_dir}")
      FileUtils.rm_rf(local_log_dir)
    }

    return uuid
  end


  # Instructs Nginx and HAProxy to begin routing traffic for the named
  # application to a new AppServer.
  #
  # This method should be called at the AppController running the login role,
  # as it is the node that receives application traffic from the outside.
  #
  # Args:
  #   app_id: A String that identifies the application that runs the new
  #     AppServer.
  #   ip: A String that identifies the private IP address where the new
  #     AppServer runs.
  #   port: A Fixnum that identifies the port where the new AppServer runs at
  #     ip.
  #   secret: A String that is used to authenticate the caller.
  #
  # Returns:
  #   "OK" if the addition was successful. In case of failures, the following
  #   Strings may be returned:
  #   - BAD_SECRET_MSG: If the caller cannot be authenticated.
  #   - NO_HAPROXY_PRESENT: If this node does not run HAProxy (and thus cannot
  #     add AppServers to HAProxy config files).
  #   - NOT_READY: If this node runs HAProxy, but hasn't allocated ports for
  #     it and nginx yet. Callers should retry at a later time.
  def add_routing_for_appserver(app_id, ip, port, secret)
    return BAD_SECRET_MSG unless valid_secret?(secret)

    unless my_node.is_shadow?
       # We need to send the call to the shadow.
       Djinn.log_debug("Sending routing call for #{app_id} to shadow.")
       acc = AppControllerClient.new(get_shadow.private_ip, @@secret)
       begin
         return acc.add_routing_for_appserver(app_id, ip, port)
       rescue FailedNodeException => except
         Djinn.log_warn("Failed to forward routing call to shadow (#{get_shadow}).")
         return NOT_READY
       end
    end

    begin
      version_details = ZKInterface.get_version_details(
        app_id, DEFAULT_SERVICE, DEFAULT_VERSION)
    rescue VersionNotFound => error
      return "false: #{error.message}"
    end

    APPS_LOCK.synchronize {
      if @app_info_map[app_id].nil? or @app_info_map[app_id]['appengine'].nil?
        return NOT_READY
      elsif @app_info_map[app_id]['appengine'].include?("#{ip}:#{port}")
        Djinn.log_warn("Already registered AppServer for app #{app_id} at #{ip}:#{port}.")
        return INVALID_REQUEST
      end

      Djinn.log_debug("Add routing for app #{app_id} at #{ip}:#{port}.")

      # Find and remove an entry for this AppServer node and app.
      match = @app_info_map[app_id]['appengine'].index("#{ip}:-1")
      if match
        @app_info_map[app_id]['appengine'].delete_at(match)
      else
        Djinn.log_warn("Received a no matching request for: #{ip}:#{port}.")
      end
      @app_info_map[app_id]['appengine'] << "#{ip}:#{port}"


      # Now that we have at least one AppServer running, we can start the
      # cron job of the application.
      CronHelper.update_cron(get_load_balancer.public_ip,
        version_details['appscaleExtensions']['httpPort'],
        version_details['runtime'], app_id)
    }

    return "OK"
  end

  # Instruct HAProxy to begin routing traffic to the BlobServers.
  #
  # Args:
  #   secret: A String that is used to authenticate the caller.
  #
  # Returns:
  #   "OK" if the addition was successful. In case of failures, the following
  #   Strings may be returned:
  #   - BAD_SECRET_MSG: If the caller cannot be authenticated.
  #   - NO_HAPROXY_PRESENT: If this node does not run HAProxy.
  def add_routing_for_blob_server(secret)
    return BAD_SECRET_MSG unless valid_secret?(secret)
    return NO_HAPROXY_PRESENT unless my_node.is_load_balancer?

    Djinn.log_debug('Adding BlobServer routing.')
    servers = []
    get_all_appengine_nodes.each { |ip|
      servers << {'ip' => ip, 'port' => BlobServer::SERVER_PORT}
    }
    HAProxy.create_app_config(servers, my_node.private_ip,
      BlobServer::HAPROXY_PORT, BlobServer::NAME)
  end


  # Creates an Nginx/HAProxy configuration file for the Users/Apps soap server.
  def configure_uaserver()
    all_db_private_ips = []
    @state_change_lock.synchronize {
      @nodes.each { | node |
        if node.is_db_master? or node.is_db_slave?
          all_db_private_ips.push(node.private_ip)
        end
      }
    }
    HAProxy.create_ua_server_config(all_db_private_ips,
      my_node.private_ip, UserAppClient::HAPROXY_SERVER_PORT)
    Nginx.add_service_location(
      'appscale-uaserver', my_node.private_ip,
      UserAppClient::HAPROXY_SERVER_PORT, UserAppClient::SSL_SERVER_PORT)
  end

  def configure_db_haproxy()
    all_db_private_ips = []
    @state_change_lock.synchronize {
      @nodes.each { | node |
        if node.is_db_master? or node.is_db_slave?
          all_db_private_ips.push(node.private_ip)
        end
      }
    }
    HAProxy.create_datastore_server_config(all_db_private_ips,
      DatastoreServer::PROXY_PORT)
  end

  # Creates HAProxy configuration for TaskQueue.
  def configure_tq_routing()
    all_tq_ips = []
    @state_change_lock.synchronize {
      @nodes.each { | node |
        if node.is_taskqueue_master? || node.is_taskqueue_slave?
          all_tq_ips.push(node.private_ip)
        end
      }
    }
    HAProxy.create_tq_server_config(
      all_tq_ips, my_node.private_ip, TaskQueue::HAPROXY_PORT)

    # TaskQueue REST API routing.
    # We don't need Nginx for backend TaskQueue servers, only for REST support.
    rest_prefix = '~ /taskqueue/v1beta2/projects/.*'
    Nginx.add_service_location(
      'appscale-taskqueue', my_node.private_ip, TaskQueue::HAPROXY_PORT,
      TaskQueue::TASKQUEUE_SERVER_SSL_PORT, rest_prefix)
  end

  def remove_tq_endpoints
    HAProxy.remove_tq_endpoints
  end

  def write_database_info()
    table = @options['table']
    replication = @options['replication']
    keyname = @options['keyname']

    tree = { :table => table, :replication => replication, :keyname => keyname }
    db_info_path = "#{APPSCALE_CONFIG_DIR}/database_info.yaml"
    File.open(db_info_path, "w") { |file| YAML.dump(tree, file) }
  end


  def update_port_files()
    ZKInterface.get_app_names.each { |project_id|
      begin
        version_details = ZKInterface.get_version_details(
          project_id, DEFAULT_SERVICE, DEFAULT_VERSION)
      rescue VersionNotFound
        next
      end

      http_port = version_details['appscaleExtensions']['httpPort']
      port_file = "#{APPSCALE_CONFIG_DIR}/port-#{project_id}.txt"

      begin
        current_port = File.read(port_file).to_i
        update_port = current_port != http_port
      rescue Errno::ENOENT
        update_port = true
      end

      if update_port
        File.open(port_file, 'w') { |file| file.write("#{http_port}") }
      end
    }
  end


  def update_firewall()
    Djinn.log_debug("Resetting firewall.")

    # We force the write of locations, to ensure we have an up-to-date
    # list of nodes in the firewall.
    write_locations
    if FIREWALL_IS_ON
      Djinn.log_run("bash #{APPSCALE_HOME}/firewall.conf")
    end
  end


  def backup_appcontroller_state()
    local_state = {}
    APPS_LOCK.synchronize {
      local_state = {'@@secret' => @@secret }
      DEPLOYMENT_STATE.each { |var|
        value = nil
        if var == "@nodes"
          @state_change_lock.synchronize {
            value = Djinn.convert_location_class_to_json(@nodes)
          }
        else
          value = instance_variable_get(var)
        end
        local_state[var] = value
      }
    }
    if @appcontroller_state == local_state.to_s
      Djinn.log_debug("backup_appcontroller_state: no changes.")
      return
    end

    begin
      ZKInterface.write_appcontroller_state(local_state)
    rescue FailedZooKeeperOperationException => e
      Djinn.log_warn("Couldn't talk to zookeeper whle backing up " +
        "appcontroller state with #{e.message}.")
    end
    @appcontroller_state = local_state.to_s
  end


  # Takes actions if options or roles changed.
  #
  # Args:
  #   old_options: this is a clone of @options. We will compare it with
  #     the current value.
  #   old_jobs: this is a list of roles. It will be compared against the
  #     current list of jobs for this node.
  def check_role_change(old_options, old_jobs)
    if old_jobs != my_node.jobs
      Djinn.log_info("Roles for this node are now: #{my_node.jobs}.")
      start_stop_api_services
    end

    # Finally some @options may have changed.
    enforce_options unless old_options == @options
  end


  # Restores the state of each of the instance variables that the AppController
  # holds by pulling it from ZooKeeper (previously populated by the Shadow
  # node, who always has the most up-to-date version of this data).
  #
  # Returns:
  #   A boolean indicating if the state is restored or current with the master.
  def restore_appcontroller_state
    json_state=""

    unless File.exists?(ZK_LOCATIONS_FILE)
      Djinn.log_info("#{ZK_LOCATIONS_FILE} doesn't exist: not restoring data.")
      return false
    end

    loop {
      begin
        json_state = ZKInterface.get_appcontroller_state()
      rescue => e
        Djinn.log_debug("Saw exception #{e.message} reading appcontroller state.")
        json_state = ""
        Kernel.sleep(SMALL_WAIT)
      end
      break unless json_state.empty?
      Djinn.log_warn("Unable to get state from zookeeper: trying again.")
      pick_zookeeper(@zookeeper_data)
    }
    if @appcontroller_state == json_state.to_s
      Djinn.log_debug("Reload state: no changes.")
      return true
    end

    Djinn.log_debug("Reload state : #{json_state}.")
    @appcontroller_state = json_state.to_s

    APPS_LOCK.synchronize {
      @@secret = json_state['@@secret']
      keyname = json_state['@options']['keyname']

      # Puts json_state.
      json_state.each { |k, v|
        next if k == "@@secret"
        v = Djinn.convert_location_array_to_class(JSON.load(v), keyname) if k == "@nodes"
        @state_change_lock.synchronize {
          instance_variable_set(k, v) if DEPLOYMENT_STATE.include?(k)
        }
      }

      # Check to see if our IP address has changed. If so, we need to update all
      # of our internal state to use the new public and private IP anywhere the
      # old ones were present.
      unless HelperFunctions.get_all_local_ips().include?(@my_private_ip)
        Djinn.log_info("IP changed old private:#{@my_private_ip} public:#{@my_public_ip}.")
        update_state_with_new_local_ip()
        Djinn.log_info("IP changed new private:#{@my_private_ip} public:#{@my_public_ip}.")
      end
      Djinn.log_debug("app_info_map after restore is #{@app_info_map}.")
    }

    # Now that we've restored our state, update the pointer that indicates
    # which node in @nodes is ours
    find_me_in_locations

    return true
  end


  # Updates all instance variables stored within the AppController with the new
  # public and private IP addreses of this machine.
  #
  # The issue here is that an AppController may back up state when running, but
  # when it is restored, its IP address changes (e.g., when taking AppScale down
  # then starting it up on new machines in a cloud deploy). This method searches
  # through internal AppController state to update any place where the old
  # public and private IP addresses were used, replacing them with the new one.
  def update_state_with_new_local_ip()
    # First, find out this machine's private IP address. If multiple eth devices
    # are present, use the same one we used last time.
    all_local_ips = HelperFunctions.get_all_local_ips()
    if all_local_ips.length < 1
      Djinn.log_and_crash("Couldn't detect any IP address on this machine!")
    end
    new_private_ip = all_local_ips[0]

    # Next, find out this machine's public IP address. In a cloud deployment, we
    # have to rely on the metadata server, while in a cluster deployment, it's
    # the same as the private IP.
    if ["ec2", "euca", "gce"].include?(@options['infrastructure'])
      new_public_ip = HelperFunctions.get_public_ip_from_metadata_service()
    else
      new_public_ip = new_private_ip
    end

    # Finally, replace anywhere that the old public or private IP addresses were
    # used with the new one.
    old_public_ip = @my_public_ip
    old_private_ip = @my_private_ip

    @state_change_lock.synchronize {
      @nodes.each { |node|
        if node.public_ip == old_public_ip
          node.public_ip = new_public_ip
        end

        if node.private_ip == old_private_ip
          node.private_ip = new_private_ip
        end
      }
    }

    @app_info_map.each { |_app_id, app_info|
      next if app_info['appengine'].nil?

      changed = false
      new_app_info = []
      app_info['appengine'].each { |location|
        host, port = location.split(":")
        if host == old_private_ip
          host = new_private_ip
          changed = true
        end
        new_app_info << "#{host}:#{port}"

        app_info['appengine'] = new_app_info if changed
      }
    }

    @cluster_stats = []

    @my_public_ip = new_public_ip
    @my_private_ip = new_private_ip
  end


  # Writes any custom configuration data in /etc/appscale to ZooKeeper.
  def set_custom_config()
    cassandra_config = {'num_tokens' => 256}
    begin
      contents = File.read("#{APPSCALE_CONFIG_DIR}/cassandra")
      cassandra_config = JSON.parse(contents)
    rescue Errno::ENOENT
      Djinn.log_debug('No custom cassandra configuration found.')
    rescue JSON::ParserError
      Djinn.log_error('Invalid JSON in custom cassandra configuration.')
    end
    ZKInterface.ensure_path('/appscale/config')
    ZKInterface.set('/appscale/config/cassandra', JSON.dump(cassandra_config),
                    false)
    Djinn.log_info('Set custom cassandra configuration.')

    if @options.key?('max_memory')
      ZKInterface.set_runtime_params(
        {:max_memory => Integer(@options['max_memory'])})
    end
  end

  # Updates the file that says where all the ZooKeeper nodes are
  # located so that this node has the most up-to-date info if it needs to
  # restore the data down the line.
  def write_zookeeper_locations()
    zookeeper_data = { 'last_updated_at' => @last_updated,
      'locations' => []
    }

    @state_change_lock.synchronize {
      @nodes.each { |node|
        if node.is_zookeeper?
          unless zookeeper_data['locations'].include? node.private_ip
            zookeeper_data['locations'] << node.private_ip
          end
        end
      }
    }

    # Let's see if it changed since last time we got the list.
    zookeeper_data['locations'].sort!
    if zookeeper_data['locations'] != @zookeeper_data
      # Save the latest list of zookeeper nodes: needed to restart the
      # deployment.
      HelperFunctions.write_json_file(ZK_LOCATIONS_FILE, zookeeper_data)
      @zookeeper_data = zookeeper_data['locations']
      Djinn.log_debug("write_zookeeper_locations: updated list of zookeeper servers")
    end
  end

  # This function makes sure we have a zookeeper connection active to one
  # of the ZK servers.
  def pick_zookeeper(zk_list)
    if zk_list.length < 1
      HelperFunctions.log_and_crash("Don't have valid zookeeper servers.")
    end
    loop {
      break if ZKInterface.is_connected?

      @state = NO_ZOOKEEPER_CONNECTION

      ip = zk_list.sample()
      Djinn.log_info("Trying to use zookeeper server at #{ip}.")
      ZKInterface.init_to_ip(HelperFunctions.local_ip, ip.to_s)
    }
    Djinn.log_debug("Found zookeeper server.")
  end

  # Backs up information about what this node is doing (roles, apps it is
  # running) to ZooKeeper, for later recovery or updates by other nodes.
  def write_our_node_info()
    # Since more than one AppController could write its data at the same
    # time, get a lock before we write to it.
    begin
      ZKInterface.lock_and_run {
        @last_updated = ZKInterface.add_ip_to_ip_list(my_node.private_ip)
        ZKInterface.write_node_information(my_node, @done_loading)
      }
    rescue => e
      Djinn.log_info("(write_our_node_info) saw exception #{e.message}")
    end

    return
  end


  # Returns the buffer that contains all logs yet to be sent to the Admin
  # Console for viewing.
  #
  # Returns:
  #   An Array of Hashes, where each Hash has information about a single log
  #     line.
  def self.get_logs_buffer()
    return @@logs_buffer
  end


  # Sends all of the logs that have been buffered up to the Admin Console for
  # viewing in a web UI.
  def flush_log_buffer()
    APPS_LOCK.synchronize {
      loop {
        break if @@logs_buffer.empty?
        encoded_logs = JSON.dump({
          'service_name' => 'appcontroller',
          'host' => my_node.public_ip,
          'logs' => @@logs_buffer.shift(LOGS_PER_BATCH),
        })

        # We send logs to dashboard only if controller_logs_to_dashboard
        # is set to True. This will incur in higher traffic to the
        # database, depending on the verbosity and the deployment.
        if @options['controller_logs_to_dashboard'].downcase == "true"
          begin
            url = URI.parse("https://#{get_load_balancer.public_ip}:" +
              "#{AppDashboard::LISTEN_SSL_PORT}/logs/upload")
            http = Net::HTTP.new(url.host, url.port)
            http.verify_mode = OpenSSL::SSL::VERIFY_NONE
            http.use_ssl = true
            response = http.post(url.path, encoded_logs,
              {'Content-Type'=>'application/json'})
            Djinn.log_debug("Done flushing logs to AppDashboard. " +
              "Response is: #{response.body}.")
          rescue
            # Don't crash the AppController because we weren't able to send over
            # the logs - just continue on.
            Djinn.log_debug("Ignoring exception talking to dashboard.")
          end
        end
      }
    }
  end


  # Returns information about the AppServer processes hosting App Engine apps on
  # this machine.
  def get_instance_info(secret)
    return BAD_SECRET_MSG unless valid_secret?(secret)
    APPS_LOCK.synchronize {
      instance_info = []
      @app_info_map.each_pair { |appid, app_info|
        next if app_info['appengine'].nil?
        begin
          version_details = ZKInterface.get_version_details(
            appid, DEFAULT_SERVICE, DEFAULT_VERSION)
        rescue VersionNotFound
          next
        end

        app_info['appengine'].each { |location|
          host, port = location.split(":")
          next if Integer(port) < 0
          instance_info << {
            'appid' => appid,
            'host' => host,
            'port' => Integer(port),
            'language' => version_details['runtime']
          }
        }
      }

      return JSON.dump(instance_info)
    }
  end


  # Removes information associated with the given IP address from our local
  # cache (@nodes) as well as the remote node storage mechanism (in ZooKeeper).
  def remove_node_from_local_and_zookeeper(ip)
    # First, remove our local copy
    index_to_remove = nil
    @state_change_lock.synchronize {
      @nodes.each_index { |i|
        if @nodes[i].private_ip == ip
          index_to_remove = i
          break
        end
      }
      @nodes.delete(@nodes[index_to_remove])
    }

    # Then remove the remote copy
    begin
      ZKInterface.remove_node_information(ip)
      @last_updated = ZKInterface.remove_ip_from_ip_list(ip)
    rescue FailedZooKeeperOperationException => e
      Djinn.log_warn("(remove_node_from_local_and_zookeeper) issues " +
        "talking to zookeeper with #{e.message}.")
    end
  end


  def wait_for_data()
    loop {
      break if got_all_data()
      if @kill_sig_received
        Djinn.log_fatal("Received kill signal, aborting startup")
        HelperFunctions.log_and_crash("Received kill signal, aborting startup")
      else
        Djinn.log_info("Waiting for data from the load balancer or cmdline tools")
        Kernel.sleep(SMALL_WAIT)
      end
    }

  end

  def parse_options
    keypath = @options['keyname'] + ".key"
    Djinn.log_debug("Keypath is #{keypath}, keyname is #{@options['keyname']}")
    my_key_dir = "#{APPSCALE_CONFIG_DIR}/keys/#{my_node.cloud}"
    my_key_loc = "#{my_key_dir}/#{keypath}"
    Djinn.log_debug("Creating directory #{my_key_dir} for my ssh key #{my_key_loc}")
    FileUtils.mkdir_p(my_key_dir)
    Djinn.log_run("chmod 600 #{APPSCALE_CONFIG_DIR}/ssh.key")
    Djinn.log_run("cp -p #{APPSCALE_CONFIG_DIR}/ssh.key #{my_key_loc}")

    # AWS and Euca need some evironmental variables.
    if ["ec2", "euca"].include?(@options['infrastructure'])
      ENV['EC2_ACCESS_KEY'] = @options['ec2_access_key']
      ENV['EC2_SECRET_KEY'] = @options['ec2_secret_key']
      ENV['EC2_URL'] = @options['ec2_url']
    end
  end

  def got_all_data()
    Djinn.log_debug("[got_all_data]: checking nodes.")
    return false if @nodes == []
    Djinn.log_debug("[got_all_data]: checking options.")
    return false if @options == {}
    Djinn.log_debug("[got_all_data]: done.")
    return true
  end


  # Searches through @nodes to try to find out which node is ours. Strictly
  # speaking, we assume that our node is identifiable by private IP, but
  # we also check our public IPs (for AWS and GCE) in case the user got it
  # wrong.
  def find_me_in_locations()
    @my_index = nil
    all_local_ips = HelperFunctions.get_all_local_ips()
    Djinn.log_debug("Searching for a node with any of these private IPs: " +
      "#{all_local_ips.join(', ')}")
    Djinn.log_debug("All nodes are: #{@nodes.join(', ')}")

    @state_change_lock.synchronize {
      @nodes.each_with_index { |node, index|
        all_local_ips.each { |ip|
          if ip == node.private_ip
            @my_index = index
            HelperFunctions.set_local_ip(node.private_ip)
            @my_public_ip = node.public_ip
            @my_private_ip = node.private_ip
            return
          end
        }
      }
    }

    # We haven't found our ip in the nodes layout: let's try to give
    # better debugging info to the user.
    public_ip = HelperFunctions.get_public_ip_from_metadata_service()
    @state_change_lock.synchronize {
      @nodes.each { |node|
        if node.private_ip == public_ip
          HelperFunctions.log_and_crash("Found my public ip (#{public_ip}) " +
            "but not my private ip in @nodes. Please correct it. @nodes=#{@nodes}")
        end
        if node.public_ip == public_ip
          HelperFunctions.log_and_crash("Found my public ip (#{public_ip}) " +
            "in @nodes but my private ip is not matching! @nodes=#{@nodes}.")
        end
      }
    }

    HelperFunctions.log_and_crash("Can't find my node in @nodes: #{@nodes}. " +
      "My local IPs are: #{all_local_ips.join(', ')}")
  end


  # Starts all of the services that this node has been assigned to run.
  # Also starts all services that all nodes run in an AppScale deployment.
  def start_stop_api_services
    @state = "Starting API Services."
    Djinn.log_info("#{@state}")

    threads = []
    threads << Thread.new {
      if my_node.is_zookeeper?
        unless is_zookeeper_running?
          configure_zookeeper(@nodes, @my_index)
          begin
            start_zookeeper(false)
          rescue FailedZooKeeperOperationException
            @state = "Couldn't start Zookeeper."
            HelperFunctions.log_and_crash(@state, WAIT_TO_CRASH)
          end
          Djinn.log_info("Done configuring zookeeper.")
        end
      else
        # Zookeeper shouldn't be running here.
        stop_zookeeper
      end
    }

    if my_node.is_shadow?
      pick_zookeeper(@zookeeper_data)
      set_custom_config
      start_log_server
    else
      stop_log_server
    end

    if my_node.is_db_master? or my_node.is_db_slave?
      db_master = nil
      @state_change_lock.synchronize {
        @nodes.each { |node|
          db_master = node.private_ip if node.jobs.include?('db_master')
        }
      }
      setup_db_config_files(db_master)

      threads << Thread.new {
        Djinn.log_info("Starting database services.")
        db_nodes = nil
        @state_change_lock.synchronize {
          db_nodes = @nodes.count{|node| node.is_db_master? or node.is_db_slave?}
        }
        needed_nodes = needed_for_quorum(db_nodes,
                                         Integer(@options['replication']))
        if my_node.is_db_master?
          start_db_master(false, needed_nodes, db_nodes)
          prime_database
        else
          start_db_slave(false, needed_nodes, db_nodes)
        end
      }
    else
      stop_db_master
      stop_db_slave
    end

    # We now wait for the essential services to go up.
    Djinn.log_info("Waiting for DB services ... ")
    threads.each { |t| t.join() }

    Djinn.log_info('Ensuring necessary database tables are present')
    sleep(SMALL_WAIT) until system("#{PRIME_SCRIPT} --check > /dev/null 2>&1")

    Djinn.log_info('Ensuring data layout version is correct')
    layout_script = `which appscale-data-layout`.chomp
    unless system("#{layout_script} --db-type cassandra > /dev/null 2>&1")
      HelperFunctions.log_and_crash(
        'Unexpected data layout version. Please run "appscale upgrade".')
    end

    if my_node.is_db_master? or my_node.is_db_slave?
      # Always colocate the Datastore Server and UserAppServer (soap_server).
      @state = "Starting up SOAP Server and Datastore Server"
      start_datastore_server()

      # Start the UserAppServer and wait till it's ready.
      start_soap_server()
      Djinn.log_info("Done starting database services.")
    else
      stop_soap_server
      stop_datastore_server
    end

    # All nodes wait for the UserAppServer now. The call here is just to
    # ensure the UserAppServer is talking to the persistent state.
    HelperFunctions.sleep_until_port_is_open(@my_private_ip,
      UserAppClient::SSL_SERVER_PORT, USE_SSL)
    uac = UserAppClient.new(@my_private_ip, @@secret)
    begin
      uac.does_app_exist?("not-there")
    rescue FailedNodeException
      Djinn.log_debug("UserAppServer not ready yet: retrying.")
      retry
    end
    @done_initializing = true
    Djinn.log_info("UserAppServer is ready.")

    # The services below depends directly or indirectly on the UAServer to
    # be operational. So we start them after we test the UAServer.
    threads = []
    if my_node.is_db_master? or my_node.is_db_slave? or my_node.is_zookeeper?
      threads << Thread.new {
        if my_node.is_db_master? or my_node.is_db_slave?
          start_groomer_service
        end

        start_backup_service
      }
    else
      stop_groomer_service
      stop_backup_service
    end

    start_admin_server

    if my_node.is_memcache?
      threads << Thread.new {
        start_memcache
      }
    else
      stop_memcache
    end

    if my_node.is_load_balancer?
      threads << Thread.new {
        start_ejabberd()
        configure_tq_routing
      }
    else
      remove_tq_endpoints
      stop_ejabberd
    end

    # The headnode needs to ensure we have the appscale user, and it needs
    # to prepare the dashboard to be started.
    if my_node.is_shadow?
      threads << Thread.new {
        create_appscale_user()
        prep_app_dashboard()
      }
    end

    if !my_node.is_open?
      threads << Thread.new {
        start_app_manager_server
      }
    else
      stop_app_manager_server
    end

    if my_node.is_appengine?
      threads << Thread.new {
        start_blobstore_server
      }
    else
      stop_blobstore_server
    end

    if my_node.is_search?
      threads << Thread.new {
        start_search_role
      }
    else
      stop_search_role
    end

    if my_node.is_taskqueue_master?
      threads << Thread.new {
        start_taskqueue_master()
      }
    elsif my_node.is_taskqueue_slave?
      threads << Thread.new {
        start_taskqueue_slave()
      }
    else
      stop_taskqueue
    end

    # App Engine apps rely on the above services to be started, so
    # join all our threads here
    Djinn.log_info("Waiting for all services to finish starting up")
    threads.each { |t| t.join() }
    Djinn.log_info("API services have started on this node")

    # Start Hermes with integrated stats service
    start_hermes()

    # Leader node starts additional services.
    if my_node.is_shadow?
      update_node_info_cache()
      TaskQueue.start_flower(@options['flower_password'])
    else
      TaskQueue.stop_flower
    end
  end


  # Creates database tables in the underlying datastore to hold information
  # about the users that interact with AppScale clouds, and about the
  # applications that AppScale hosts (including data that the apps themselves
  # read and write).
  #
  # Raises:
  #   SystemExit: If the database could not be primed for use with AppScale,
  #     after ten retries.
  def prime_database()
    table = @options['table']
    prime_script = `which appscale-prime-#{table}`.chomp
    replication = Integer(@options['replication'])
    retries = 10
    Djinn.log_info('Ensuring necessary tables have been created')
    loop {
      prime_cmd = "#{prime_script} --replication #{replication} >> " +
        '/var/log/appscale/prime_db.log 2>&1'
      return if system(prime_cmd)
      retries -= 1
      Djinn.log_warn("Failed to prime database. #{retries} retries left.")

      # If this has failed 10 times in a row, it's probably a
      # "Column ID mismatch" error that seems to be caused by creating tables
      # as the cluster is settling. Running a repair may fix the issue.
      if retries == 1
        @state = 'Running a Cassandra repair.'
        Djinn.log_warn(@state)
        system("#{NODETOOL} repair")
      end

      break if retries.zero?
      Kernel.sleep(SMALL_WAIT)
    }

    @state = "Failed to prime #{table}."
    HelperFunctions.log_and_crash(@state, WAIT_TO_CRASH)
  end


  # Delete all apps running on this instance.
  def erase_app_instance_info()
    uac = UserAppClient.new(my_node.private_ip, @@secret)
    begin
      result = uac.delete_all_apps()
      Djinn.log_info("UserAppServer delete_all_apps returned: #{result}.")
    rescue FailedNodeException
      Djinn.log_warn("Couldn't call delete_all_apps from UserAppServer.")
      return
    end
  end


  def start_backup_service()
    BackupRecoveryService.start()
  end

  def start_blobstore_server()
    # Each node uses the active load balancer to access the Datastore.
    BlobServer.start(get_load_balancer.private_ip, DatastoreServer::PROXY_PORT)
    return true
  end

  def start_search_role
    Search.start_master(false)
  end

  def stop_search_role
    Search.stop
  end

  def start_taskqueue_master()
    verbose = @options['verbose'].downcase == "true"
    TaskQueue.start_master(false, verbose)
    return true
  end


  def stop_taskqueue
    TaskQueue.stop
  end


  def start_taskqueue_slave()
    # All slaves connect to the master to start
    master_ip = nil
    @state_change_lock.synchronize {
      @nodes.each { |node|
        master_ip = node.private_ip if node.is_taskqueue_master?
      }
    }

    verbose = @options['verbose'].downcase == "true"
    TaskQueue.start_slave(master_ip, false, verbose)
    return true
  end

  # Starts the application manager which is a SOAP service in charge of
  # starting and stopping applications.
  def start_app_manager_server()
    @state = "Starting up AppManager"
    app_manager_script = "#{APPSCALE_HOME}/AppManager/app_manager_server.py"
    start_cmd = "#{PYTHON27} #{app_manager_script}"
    MonitInterface.start(:appmanagerserver, start_cmd)
  end

  # Starts the Hermes service on this node.
  def start_hermes()
    @state = "Starting Hermes"
    Djinn.log_info("Starting Hermes service.")
    HermesService.start(@options['verbose'].downcase == 'true')
    if my_node.is_shadow?
      nginx_port = 17441
      service_port = 4378
      Nginx.add_service_location(
        'appscale-administration', my_node.private_ip,
        service_port, nginx_port, '/stats/cluster/')
    end
    Djinn.log_info("Done starting Hermes service.")
  end

  def stop_hermes
    HermesService.stop
  end

  # Starts the groomer service on this node. The groomer cleans the datastore of deleted
  # items and removes old logs.
  def start_groomer_service()
    @state = "Starting Groomer Service"
    Djinn.log_info("Starting groomer service.")
    GroomerService.start()
    Djinn.log_info("Done starting groomer service.")
  end

  def start_soap_server()
    db_master_ip = nil
    @state_change_lock.synchronize {
      @nodes.each { |node|
        db_master_ip = node.private_ip if node.is_db_master?
      }
    }
    HelperFunctions.log_and_crash("db master ip was nil") if db_master_ip.nil?

    db_local_ip = my_node.private_ip

    table = @options['table']

    env_vars = {}

    env_vars['APPSCALE_HOME'] = APPSCALE_HOME
    env_vars['MASTER_IP'] = db_master_ip
    env_vars['LOCAL_DB_IP'] = db_local_ip

    if table == "simpledb"
      env_vars['SIMPLEDB_ACCESS_KEY'] = @options['SIMPLEDB_ACCESS_KEY']
      env_vars['SIMPLEDB_SECRET_KEY'] = @options['SIMPLEDB_SECRET_KEY']
    end

    soap_script = `which appscale-uaserver`.chomp
    start_cmd = "#{soap_script} -t #{table}"
    MonitInterface.start(:uaserver, start_cmd, nil, env_vars)
  end

  def start_datastore_server
    db_master_ip = nil
    db_proxy = nil
    verbose = @options['verbose'].downcase == 'true'
    @state_change_lock.synchronize {
      @nodes.each { |node|
        db_master_ip = node.private_ip if node.is_db_master?
        db_proxy = node.private_ip if node.is_load_balancer?
      }
    }
    HelperFunctions.log_and_crash("db master ip was nil") if db_master_ip.nil?
    HelperFunctions.log_and_crash("db proxy ip was nil") if db_proxy.nil?

    table = @options['table']
    DatastoreServer.start(db_master_ip, my_node.private_ip, table, verbose)

    # Let's wait for at least one datastore server to be active.
    HelperFunctions.sleep_until_port_is_open(db_proxy, DatastoreServer::PROXY_PORT)
  end

  # Starts the Log Server service on this machine
  def start_log_server
    log_server_pid = '/var/run/appscale/log_service.pid'
    log_server_file = '/var/log/appscale/log_service.log'
    twistd = `which twistd`.chomp
    env = `which env`.chomp
    bash = `which bash`.chomp

    env_vars = {
      'APPSCALE_HOME' => APPSCALE_HOME,
      'PYTHONPATH' => "#{APPSCALE_HOME}/LogService/"
    }
    start_cmd = [env, env_vars.map{ |k, v| "#{k}=#{v}" }.join(' '),
                 twistd,
                 '--pidfile', log_server_pid,
                 '--logfile', log_server_file,
                 'appscale-logserver'].join(' ')
    stop_cmd = "#{bash} -c 'kill $(cat #{log_server_pid})'"

    MonitInterface.start_daemon(:log_service, start_cmd, stop_cmd,
                                log_server_pid)
    Djinn.log_info("Started Log Server successfully!")
  end


  def stop_log_server
    Djinn.log_info("Stopping Log Server")
    MonitInterface.stop(:log_service)
  end


  # Stops the Backup/Recovery service.
  def stop_backup_service()
    BackupRecoveryService.stop()
  end

  # Stops the blobstore server.
  def stop_blobstore_server
    BlobServer.stop
  end

  # Stops the User/Apps soap server.
  def stop_soap_server
    MonitInterface.stop(:uaserver)
  end

  # Stops the AppManager service
  def stop_app_manager_server
    MonitInterface.stop(:appmanagerserver)
  end

  # Stops the groomer service.
  def stop_groomer_service()
    Djinn.log_info("Stopping groomer service.")
    GroomerService.stop()
    Djinn.log_info("Done stopping groomer service.")
  end

  # Stops the datastore server.
  def stop_datastore_server
    DatastoreServer.stop()
  end

  def is_hybrid_cloud?
    if @options['infrastructure'].nil?
      false
    else
      @options['infrastructure'] == "hybrid"
    end
  end

  def is_cloud?
    return ['ec2', 'euca', 'gce', 'azure'].include?(@options['infrastructure'])
  end

  def restore_from_db?
    @options['restore_from_tar'] || @options['restore_from_ebs']
  end


  def build_taskqueue()
    Djinn.log_info('Building uncommitted taskqueue changes')
    extras = TaskQueue::OPTIONAL_FEATURES.join(',')
    unless system('pip install --upgrade --no-deps ' +
                  "#{APPSCALE_HOME}/AppTaskQueue[#{extras}] > /dev/null 2>&1")
      Djinn.log_error('Unable to build taskqueue (install failed).')
      return
    end
    unless system('pip install ' +
                  "#{APPSCALE_HOME}/AppTaskQueue[#{extras}] > /dev/null 2>&1")
      Djinn.log_error('Unable to build taskqueue (install dependencies failed).')
      return
    end
    Djinn.log_info('Finished building taskqueue.')
  end


  def build_datastore()
    Djinn.log_info('Building uncommitted datastore changes')
    unless system('pip install --upgrade --no-deps ' +
                  "#{APPSCALE_HOME}/AppDB > /dev/null 2>&1")
      Djinn.log_error('Unable to build datastore (install failed).')
      return
    end
    unless system("pip install #{APPSCALE_HOME}/AppDB > /dev/null 2>&1")
      Djinn.log_error('Unable to build datastore (install dependencies failed).')
      return
    end
    Djinn.log_info('Finished building datastore.')
  end


  def build_common
    Djinn.log_info('Building uncommitted common changes')
    unless system('pip install --upgrade --no-deps ' +
                  "#{APPSCALE_HOME}/common > /dev/null 2>&1")
      Djinn.log_error('Unable to build common (install failed).')
      return
    end
    unless system("pip install #{APPSCALE_HOME}/common > /dev/null 2>&1")
      Djinn.log_error('Unable to build common (install dependencies failed).')
      return
    end
    Djinn.log_info('Finished building common.')
  end


  def build_admin_server
    Djinn.log_info('Building uncommitted AdminServer changes')
    unless system('pip install --upgrade --no-deps ' +
                  "#{APPSCALE_HOME}/AdminServer > /dev/null 2>&1")
      Djinn.log_error('Unable to build AdminServer (install failed).')
      return
    end
    unless system("pip install #{APPSCALE_HOME}/AdminServer > /dev/null 2>&1")
      Djinn.log_error('Unable to build AdminServer (install dependencies failed).')
      return
    end
    Djinn.log_info('Finished building AdminServer.')
  end


  def build_java_appserver()
    Djinn.log_info('Building uncommitted Java AppServer changes')

    # Cache package if it doesn't exist.
    java_sdk_archive = 'appengine-java-sdk-1.8.4.zip'
    local_archive = "#{APPSCALE_CACHE_DIR}/#{java_sdk_archive}"
    unless File.file?(local_archive)
      Net::HTTP.start(PACKAGE_MIRROR_DOMAIN) do |http|
        resp = http.get("#{PACKAGE_MIRROR_PATH}/#{java_sdk_archive}")
        open(local_archive, 'wb') do |file|
          file.write(resp.body)
        end
      end
    end

    java_server = "#{APPSCALE_HOME}/AppServer_Java"
    unzip = "unzip -o #{local_archive} -d #{java_server} > /dev/null 2>&1"
    install = "ant -f #{java_server}/build.xml install > /dev/null 2>&1"
    clean = "ant -f #{java_server}/build.xml clean-build > /dev/null 2>&1"
    if system(unzip) && system(install) && system(clean)
      Djinn.log_info('Finished building Java AppServer')
    else
      Djinn.log_error('Unable to build Java AppServer')
    end
  end

  # Run a build on modified directories so that changes will take effect.
  def build_uncommitted_changes()
    status = `git -C #{APPSCALE_HOME} status`
    build_admin_server if status.include?('AdminServer')
    build_taskqueue if status.include?('AppTaskQueue')
    build_datastore if status.include?('AppDB')
    build_common if status.include?('common')
    build_java_appserver if status.include?('AppServer_Java')
  end

  def configure_ejabberd_cert
    # Update APPSCALE_CONFIG_DIR/ejabberd.pem with private key and cert from
    # deployment.
    cert_loc = "#{APPSCALE_CONFIG_DIR}/certs/mycert.pem"
    key_loc = "#{APPSCALE_CONFIG_DIR}/certs/mykey.pem"
    File.open("#{APPSCALE_CONFIG_DIR}/ejabberd.pem", 'w') do |ejabberd_cert|
        File.open("#{cert_loc}", 'r') do |cert|
          ejabberd_cert.write(cert.read)
        end
        File.open("#{key_loc}", 'r') do |key|
          ejabberd_cert.write(key.read)
        end
      end
  end

  def initialize_nodes_in_parallel(node_info)
    threads = []
    node_info.each { |slave|
      next if slave.private_ip == my_node.private_ip
      threads << Thread.new {
        initialize_node(slave)
      }
    }

    threads.each { |t| t.join }
    Djinn.log_info("Done initializing nodes.")
  end

  def initialize_node(node)
    copy_encryption_keys(node)
    validate_image(node)
    rsync_files(node)
    run_user_commands(node)
    start_appcontroller(node)
  end

  def validate_image(node)
    ip = node.private_ip
    key = node.ssh_key
    HelperFunctions.ensure_image_is_appscale(ip, key)
    HelperFunctions.ensure_version_is_supported(ip, key)
    HelperFunctions.ensure_db_is_supported(ip, @options['table'], key)
  end

  def copy_encryption_keys(dest_node)
    ip = dest_node.private_ip
    Djinn.log_info("Copying SSH keys to node at IP address #{ip}")
    ssh_key = dest_node.ssh_key
    HelperFunctions.sleep_until_port_is_open(ip, SSH_PORT)

    # Get the username to use for ssh (depends on environments).
    if ["ec2", "euca"].include?(@options['infrastructure'])
      # Add deployment key to remote instance's authorized_keys.
      user_name = "ubuntu"
      enable_root_login(ip, ssh_key, user_name)
    elsif @options['infrastructure'] == "gce"
      # Since GCE v1beta15, SSH keys don't immediately get injected to newly
      # spawned VMs. It takes around 30 seconds, so sleep a bit longer to be
      # sure.
      Djinn.log_debug("Waiting for SSH keys to get injected to #{ip}.")
      Kernel.sleep(60)

    elsif @options['infrastructure'] == 'azure'
      user_name = 'azureuser'
      enable_root_login(ip, ssh_key, user_name)
    end

    Kernel.sleep(SMALL_WAIT)

    secret_key_loc = "#{APPSCALE_CONFIG_DIR}/secret.key"
    cert_loc = "#{APPSCALE_CONFIG_DIR}/certs/mycert.pem"
    key_loc = "#{APPSCALE_CONFIG_DIR}/certs/mykey.pem"
    ejabberd_cert_loc = "#{APPSCALE_CONFIG_DIR}/ejabberd.pem"

    HelperFunctions.scp_file(secret_key_loc, secret_key_loc, ip, ssh_key)
    HelperFunctions.scp_file(cert_loc, cert_loc, ip, ssh_key)
    HelperFunctions.scp_file(key_loc, key_loc, ip, ssh_key)
    HelperFunctions.scp_file(ejabberd_cert_loc, ejabberd_cert_loc, ip, ssh_key)

    cloud_keys_dir = File.expand_path("#{APPSCALE_CONFIG_DIR}/keys/cloud1")
    make_dir = "mkdir -p #{cloud_keys_dir}"

    HelperFunctions.run_remote_command(ip, make_dir, ssh_key, NO_OUTPUT)
    HelperFunctions.scp_file(ssh_key, "#{APPSCALE_CONFIG_DIR}/ssh.key", ip, ssh_key)

    # Finally, on GCE, we need to copy over the user's credentials, in case
    # nodes need to attach persistent disks.
    return if @options['infrastructure'] != "gce"

    client_secrets = "#{APPSCALE_CONFIG_DIR}/client_secrets.json"
    gce_oauth = "#{APPSCALE_CONFIG_DIR}/oauth2.dat"

    if File.exists?(client_secrets)
      HelperFunctions.scp_file(client_secrets, client_secrets, ip, ssh_key)
    end

    HelperFunctions.scp_file(gce_oauth, gce_oauth, ip, ssh_key)
  end

  # Logs into the named host and alters its ssh configuration to enable the
  # root user to directly log in.
  def enable_root_login(ip, ssh_key, user_name)
    options = '-o StrictHostkeyChecking=no -o NumberOfPasswordPrompts=0'
    backup_keys = 'sudo cp -p /root/.ssh/authorized_keys ' +
        '/root/.ssh/authorized_keys.old'
    Djinn.log_run("ssh -i #{ssh_key} #{options} 2>&1 #{user_name}@#{ip} " +
                      "'#{backup_keys}'")

    merge_keys = 'sudo sed -n ' +
        '"/Please login/d; w/root/.ssh/authorized_keys" ' +
        "~#{user_name}/.ssh/authorized_keys /root/.ssh/authorized_keys.old"
    Djinn.log_run("ssh -i #{ssh_key} #{options} 2>&1 #{user_name}@#{ip} " +
                      "'#{merge_keys}'")
  end

  def rsync_files(dest_node)
    # Get the keys and address of the destination node.
    ssh_key = dest_node.ssh_key
    ip = dest_node.private_ip
    options = "-e 'ssh -i #{ssh_key}' -a --filter '- *.pyc'"

    ["#{APPSCALE_HOME}/AdminServer", "#{APPSCALE_HOME}/AppDB",
     "#{APPSCALE_HOME}/AppManager", "#{APPSCALE_HOME}/AppTaskQueue",
     "#{APPSCALE_HOME}/AppController", "#{APPSCALE_HOME}/common",
     "#{APPSCALE_HOME}/InfrastructureManager", "#{APPSCALE_HOME}/AppDashboard",
     "#{APPSCALE_HOME}/scripts", "#{APPSCALE_HOME}/AppServer",
     "#{APPSCALE_HOME}/AppServer_Java", "#{APPSCALE_HOME}/XMPPReceiver",
     "#{APPSCALE_HOME}/LogService"].each { |dir|
      if system("rsync #{options} #{dir}/* root@#{ip}:#{dir}") != true
        Djinn.log_warn("Rsync of #{dir} to #{ip} failed!")
      end
    }

    if dest_node.is_appengine?
      locations_json = "#{APPSCALE_CONFIG_DIR}/locations-#{@options['keyname']}.json"
      loop {
        break if File.exists?(locations_json)
        Djinn.log_warn("Locations JSON file does not exist on head node yet, #{dest_node.private_ip} is waiting ")
        Kernel.sleep(SMALL_WAIT)
      }
      Djinn.log_info("Copying locations.json to #{dest_node.private_ip}")
      HelperFunctions.shell("rsync #{options} #{locations_json} root@#{ip}:#{locations_json}")
    end
  end


  # Writes locations (IP addresses) for the various nodes fulfilling
  # specific roles, in the local filesystems. These files will be updated
  # as the deployment adds or removes nodes.
  def write_locations
    all_ips = []
    load_balancer_ips = []
    login_ip = @options['login']
    master_ips = []
    memcache_ips = []
    search_ips = []
    slave_ips = []
    taskqueue_ips = []
    my_public = my_node.public_ip
    my_private = my_node.private_ip

    # Populate the appropriate list.
    num_of_nodes = 0
    @state_change_lock.synchronize {
      num_of_nodes = @nodes.length.to_s
      @nodes.each { |node|
        all_ips << node.private_ip
        load_balancer_ips << node.private_ip if node.is_load_balancer?
        master_ips << node.private_ip if node.is_db_master?
        memcache_ips << node.private_ip if node.is_memcache?
        search_ips << node.private_ip if node.is_search?
        slave_ips << node.private_ip if node.is_db_slave?
        taskqueue_ips << node.private_ip if node.is_taskqueue_master? ||
          node.is_taskqueue_slave?
      }
    }
    slave_ips << master_ips[0] if slave_ips.empty?

    # Turn the arrays into string.
    all_ips_content = all_ips.join("\n") + "\n"
    memcache_content = memcache_ips.join("\n") + "\n"
    load_balancer_content = load_balancer_ips.join("\n") + "\n"
    taskqueue_content = taskqueue_ips.join("\n") + "\n"
    login_content = login_ip + "\n"
    master_content = master_ips.join("\n") + "\n"
    search_content = search_ips.join("\n") + "\n"
    slaves_content = slave_ips.join("\n") + "\n"

    new_content = all_ips_content + login_content + load_balancer_content +
      master_content + memcache_content + my_public + my_private +
      num_of_nodes + taskqueue_content + search_content + slaves_content

    # If nothing changed since last time we wrote locations file(s), skip it.
    if new_content != @locations_content
      @locations_content = new_content

      # For the taskqueue, let's shuffle the entries, and then put
      # ourselves as first option, if we are a taskqueue node.
      taskqueue_ips.shuffle!
      if my_node.is_taskqueue_master? || my_node.is_taskqueue_slave?
        taskqueue_ips.delete(my_private)
        taskqueue_ips.unshift(my_private)
      end
      taskqueue_content = taskqueue_ips.join("\n") + "\n"

      head_node_private_ip = get_shadow.private_ip
      HelperFunctions.write_file("#{APPSCALE_CONFIG_DIR}/head_node_private_ip",
                                 "#{head_node_private_ip}\n")

      Djinn.log_info("All private IPs: #{all_ips}.")
      HelperFunctions.write_file("#{APPSCALE_CONFIG_DIR}/all_ips", all_ips_content)

      Djinn.log_info("Load balancer location(s): #{load_balancer_ips}.")
      load_balancer_file = "#{APPSCALE_CONFIG_DIR}/load_balancer_ips"
      HelperFunctions.write_file(load_balancer_file, load_balancer_content)

      Djinn.log_info("Deployment public name/IP: #{login_ip}.")
      login_file = "#{APPSCALE_CONFIG_DIR}/login_ip"
      HelperFunctions.write_file(login_file, login_content)

      Djinn.log_info("Memcache locations: #{memcache_ips}.")
      memcache_file = "#{APPSCALE_CONFIG_DIR}/memcache_ips"
      HelperFunctions.write_file(memcache_file, memcache_content)

      Djinn.log_info("Taskqueue locations: #{taskqueue_ips}.")
      HelperFunctions.write_file(TASKQUEUE_FILE,  taskqueue_content)

      Djinn.log_info("Database master is at #{master_ips}, slaves are at #{slave_ips}.")
      HelperFunctions.write_file("#{APPSCALE_CONFIG_DIR}/masters", "#{master_content}")

      unless slaves_content.chomp.empty?
        HelperFunctions.write_file("#{APPSCALE_CONFIG_DIR}/slaves",
                                   slaves_content)
      end

      Djinn.log_info("My public IP is #{my_public}, and my private is #{my_private}.")
      HelperFunctions.write_file("#{APPSCALE_CONFIG_DIR}/my_public_ip", "#{my_public}")
      HelperFunctions.write_file("#{APPSCALE_CONFIG_DIR}/my_private_ip", "#{my_private}")

      Djinn.log_info("Writing num_of_nodes as #{num_of_nodes}.")
      HelperFunctions.write_file("#{APPSCALE_CONFIG_DIR}/num_of_nodes", "#{num_of_nodes}\n")

      Djinn.log_info("Search service locations: #{search_ips}.")
      unless search_content.chomp.empty?
        HelperFunctions.write_file(Search::SEARCH_LOCATION_FILE,
                                   search_content)
      end
    end
  end


  # Updates files on this machine with information about our hostname
  # and a mapping of where other machines are located.
  def update_hosts_info()
    # If we are running in Docker, don't try to set the hostname.
    if system("grep docker /proc/1/cgroup > /dev/null")
      return
    end

    all_nodes = ""
    @state_change_lock.synchronize {
      @nodes.each_with_index { |node, index|
        all_nodes << "#{node.private_ip} appscale-image#{index}\n"
      }
    }

    new_etc_hosts = <<HOSTS
127.0.0.1 localhost.localdomain localhost
127.0.1.1 localhost
::1     ip6-localhost ip6-loopback
fe00::0 ip6-localnet
ff00::0 ip6-mcastprefix
ff02::1 ip6-allnodes
ff02::2 ip6-allrouters
ff02::3 ip6-allhosts
#{all_nodes}
HOSTS

    etc_hosts = "/etc/hosts"
    File.open(etc_hosts, "w+") { |file| file.write(new_etc_hosts) }

    etc_hostname = "/etc/hostname"
    my_hostname = "appscale-image#{@my_index}"
    File.open(etc_hostname, "w+") { |file| file.write(my_hostname) }

    Djinn.log_run("/bin/hostname #{my_hostname}")
  end


  # Writes new nginx and haproxy configuration files for the App Engine
  # applications hosted in this deployment. Callers should invoke this
  # method whenever there is a change in the number of machines hosting
  # App Engine apps.
  def regenerate_routing_config()
    Djinn.log_debug("Regenerating nginx and haproxy config files for apps.")
    my_public = my_node.public_ip
    my_private = my_node.private_ip
    login_ip = @options['login']

    @apps_loaded.each { |app|

      begin
        version_details = ZKInterface.get_version_details(
          app, DEFAULT_SERVICE, DEFAULT_VERSION)
      rescue VersionNotFound
        Djinn.log_debug(
          "Removing routing for #{app} since it should not be running.")
        Nginx.remove_app(app)
        CronHelper.clear_app_crontab(app)
        HAProxy.remove_app(app)
        next
      end

      http_port = version_details['appscaleExtensions']['httpPort']
      https_port = version_details['appscaleExtensions']['httpsPort']
      proxy_port = version_details['appscaleExtensions']['haproxyPort']
      app_language = version_details['runtime']

      # Check that we have the application information needed to
      # regenerate the routing configuration.
      appservers = []
      unless @app_info_map[app].nil? || @app_info_map[app]['appengine'].nil?
        Djinn.log_debug("Regenerating nginx config for app #{app}, on http " +
          "port #{http_port}, https port #{https_port}, and haproxy port " +
          "#{proxy_port}.")

        # Let's see if we already have any AppServers running for this
        # application. We count also the ones we need to terminate.
        @app_info_map[app]['appengine'].each { |location|
          _, port = location.split(":")
          next if Integer(port) < 0
          appservers << location
        }
      end

      if appservers.empty?
        # If no AppServer is running, we clear the routing and the crons.
        Djinn.log_debug("Removing routing for #{app} since no AppServer is running.")
        Nginx.remove_app(app)
        CronHelper.clear_app_crontab(app)
        HAProxy.remove_app(app)
      else
        begin
          static_handlers = HelperFunctions.parse_static_data(app, false)
        rescue => except
          # This specific exception may be a JSON parse error.
          error_msg = "ERROR: Unable to parse app.yaml file for #{app}. "\
            "Exception of #{except.class} with message #{except.message}"
          place_error_app(app, error_msg, app_language)
          static_handlers = []
        end

        # Reload haproxy first, to ensure we have the backend ready when
        # nginx routing is enabled.
        unless HAProxy.update_app_config(my_private, app, proxy_port, appservers)
          Djinn.log_warn("No AppServer in haproxy for application #{app}.")
          next
        end

        # If nginx config files have been updated, we communicate the app's
        # ports to the UserAppServer to make sure we have the latest info.
        if Nginx.write_fullproxy_app_config(app, http_port, https_port,
            my_public, my_private, proxy_port, static_handlers, login_ip,
            app_language)
          uac = UserAppClient.new(my_node.private_ip, @@secret)
          begin
            if uac.add_instance(app, my_public, http_port, https_port)
              Djinn.log_info("Committed application info for #{app} " +
                "to user_app_server")
            end
          rescue FailedNodeException
            Djinn.log_warn("Failed to talk to UAServer to add_instance for #{app}.")
          end
        end
      end
    }
    Djinn.log_debug("Done updating nginx and haproxy config files.")
  end


  def my_node()
    if @my_index.nil?
      find_me_in_locations()
    end

    if @my_index.nil?
      Djinn.log_debug("My index is nil - is nodes nil? #{@nodes.nil?}")
      if @nodes.nil?
        Djinn.log_debug("My nodes is nil also, timing error? race condition?")
      else
        HelperFunctions.log_and_crash("Couldn't find our position in #{@nodes}")
      end
    end

    return @nodes[@my_index]
  end

  # If we are in cloud mode, we should mount any volume containing our
  # local state.
  def mount_persistent_storage
    # If we don't have any disk to attach, we are done.
    unless my_node.disk
      Djinn.log_run("mkdir -p #{PERSISTENT_MOUNT_POINT}/apps")
      return
    end

    imc = InfrastructureManagerClient.new(@@secret)
    begin
      device_name = imc.attach_disk(@options, my_node.disk, my_node.instance_id)
    rescue FailedNodeException
      Djinn.log_warn("Failed to talk to InfrastructureManager while attaching disk")
      # TODO: this logic (and the following) to retry forever is not
      # healhy.
      Kernel.sleep(SMALL_WAIT)
      retry
    end
    loop {
      if File.exists?(device_name)
        Djinn.log_info("Device #{device_name} exists - mounting it.")
        break
      else
        Djinn.log_info("Device #{device_name} does not exist - waiting for " +
          "it to exist.")
        Kernel.sleep(SMALL_WAIT)
      end
    }
    Djinn.log_run("mkdir -p #{PERSISTENT_MOUNT_POINT}")

    # Check if the device is already mounted (for example we restarted the
    # AppController).
    if system("mount | grep -E '^#{device_name} '  > /dev/null 2>&1")
      Djinn.log_info("Device #{device_name} is already mounted.")
      return
    end

    # We need to mount and possibly format the disk.
    mount_output = Djinn.log_run("mount -t ext4 #{device_name} " +
      "#{PERSISTENT_MOUNT_POINT} 2>&1")
    if mount_output.empty?
      Djinn.log_info("Mounted persistent disk #{device_name}, without " +
        "needing to format it.")
    else
      Djinn.log_info("Formatting persistent disk #{device_name}.")
      Djinn.log_run("mkfs.ext4 -F #{device_name}")
      Djinn.log_info("Mounting persistent disk #{device_name}.")
      Djinn.log_run("mount -t ext4 #{device_name} #{PERSISTENT_MOUNT_POINT}" +
        " 2>&1")
    end

    Djinn.log_run("mkdir -p #{PERSISTENT_MOUNT_POINT}/apps")

    # Finally, RabbitMQ expects data to be present at /var/lib/rabbitmq.
    # Make sure there is data present there and that it points to our
    # persistent disk.
    if File.directory?("#{PERSISTENT_MOUNT_POINT}/rabbitmq")
      Djinn.log_run("rm -rf /var/lib/rabbitmq")
    else
      Djinn.log_run("mv /var/lib/rabbitmq #{PERSISTENT_MOUNT_POINT}")
    end
    Djinn.log_run("ln -s #{PERSISTENT_MOUNT_POINT}/rabbitmq /var/lib/rabbitmq")
    return
  end

  # This function performs basic setup ahead of starting the API services.
  def initialize_server()
    if not HAProxy.is_running?
      HAProxy.initialize_config()
      HAProxy.start()
      Djinn.log_info("HAProxy configured and started.")
    else
      Djinn.log_info("HAProxy already configured.")
    end
    if not Nginx.is_running?
      Nginx.initialize_config()
      Nginx.start()
      Djinn.log_info("Nginx configured and started.")
    else
      Djinn.log_info("Nginx already configured and running.")
    end

    # As per trusty's version of haproxy, we need to have a listening
    # socket for the daemon to start: we do use the uaserver to configured
    # a default route.
    configure_uaserver()

    # Volume is mounted, let's finish the configuration of static files.
    if my_node.is_shadow? and not my_node.is_appengine?
      write_app_logrotate()
      Djinn.log_info("Copying logrotate script for centralized app logs")
    end

    if my_node.is_load_balancer?
      configure_db_haproxy
      Djinn.log_info("DB HAProxy configured")
    end

    write_locations

    update_hosts_info
    if FIREWALL_IS_ON
      Djinn.log_run("bash #{APPSCALE_HOME}/firewall.conf")
    end
    write_zookeeper_locations
  end

  # Sets up logrotate for this node's centralized app logs.
  # This method is called only when the appengine role does not run
  # on the head node.
  def write_app_logrotate()
    template_dir = File.join(File.dirname(__FILE__),
                             "../common/appscale/common/templates")
    FileUtils.cp("#{template_dir}/#{APPSCALE_APP_LOGROTATE}",
      "#{LOGROTATE_DIR}/appscale-app")
  end

  # Runs any commands provided by the user in their AppScalefile on the given
  # machine.
  #
  # Args:
  # - node: A DjinnJobData that represents the machine where the given commands
  #   should be executed.
  def run_user_commands(node)
    if @options['user_commands'].class == String
      begin
        commands = JSON.load(@options['user_commands'])
      rescue JSON::ParserError
        commands = @options['user_commands']
      end

      if commands.class == String
        commands = [commands]
      end
    else
      commands = []
    end
    Djinn.log_debug("commands are #{commands}, of class #{commands.class.name}")

    if commands.empty?
      Djinn.log_debug("No user-provided commands were given.")
      return
    end

    ip = node.private_ip
    ssh_key = node.ssh_key
    commands.each { |command|
      HelperFunctions.run_remote_command_without_output(ip, command, ssh_key)
    }
  end

  def set_appcontroller_monit
    Djinn.log_debug("Configuring AppController monit.")
    service = `which service`.chomp
    start_cmd = "#{service} appscale-controller start"
    stop_cmd = "#{service} appscale-controller stop"
    pidfile = '/var/run/appscale/controller.pid'

    # Let's make sure we don't have 2 jobs monitoring the controller.
    FileUtils.rm_rf("/etc/monit/conf.d/controller-17443.cfg")

    begin
      MonitInterface.start_daemon(:controller, start_cmd, stop_cmd, pidfile)
    rescue
      Djinn.log_warn("Failed to set local AppController monit: retrying.")
      retry
    end
  end

  def start_appcontroller(node)
    ip = node.private_ip

    # Start the AppController on the remote machine.
    remote_cmd = "/usr/sbin/service appscale-controller start"
    tries = RETRIES
    begin
      result = HelperFunctions.run_remote_command(ip, remote_cmd, node.ssh_key, true)
    rescue => except
      backtrace = except.backtrace.join("\n")
      remote_start_msg = "[remote_start] Unforeseen exception when " + \
        "talking to #{ip}: #{except}\nBacktrace: #{backtrace}"
      tries -= 1
      if tries > 0
        Djinn.log_warn(remote_start_msg)
        retry
      else
        @state = remote_start_msg
        HelperFunctions.log_and_crash(@state, WAIT_TO_CRASH)
      end
    end
    Djinn.log_info("Starting AppController for #{ip} returned #{result}.")

    # If the node is already initialized, it may belong to another
    # deployment: stop the initialization process.
    acc = AppControllerClient.new(ip, @@secret)
    tries = RETRIES
    begin
      if acc.is_done_initializing?
        Djinn.log_warn("The node at #{ip} was already initialized!")
        return
      end
    rescue FailedNodeException => except
      tries -= 1
      if tries > 0
        Djinn.log_debug("AppController at #{ip} not responding yet: retrying.")
        retry
      else
        @state = "Couldn't talk to AppController at #{ip} for #{except.message}."
        HelperFunctions.log_and_crash(@state, WAIT_TO_CRASH)
      end
    end
    Djinn.log_debug("Sending data to #{ip}.")

    layout = Djinn.convert_location_class_to_json(@nodes)
    options = JSON.dump(@options)
    begin
      result = acc.set_parameters(layout, options)
    rescue FailedNodeException => e
      @state = "Couldn't set parameters on node at #{ip} for #{e.message}."
      HelperFunctions.log_and_crash(@state, WAIT_TO_CRASH)
    end
    Djinn.log_info("Parameters set on node at #{ip} returned #{result}.")
  end

  def start_admin_server
    Djinn.log_info('Starting AdminServer')
    script = `which appscale-admin`.chomp
    nginx_port = 17441
    service_port = 17442
    start_cmd = "#{script} -p #{service_port}"
    start_cmd << ' --verbose' if @options['verbose'].downcase == 'true'
    MonitInterface.start(:admin_server, start_cmd)
    if my_node.is_shadow?
      Nginx.add_service_location('appscale-administration', my_node.private_ip,
                                 service_port, nginx_port, '/')
    end
  end

  def start_memcache()
    @state = "Starting up memcache"
    Djinn.log_info("Starting up memcache")
    port = 11211
    start_cmd = "/usr/bin/memcached -m 64 -p #{port} -u root"
    MonitInterface.start(:memcached, start_cmd)
  end

  def stop_memcache()
    MonitInterface.stop(:memcached)
  end

  def start_ejabberd()
    @state = "Starting up XMPP server"
    my_public = my_node.public_ip
    Djinn.log_run("rm -f /var/lib/ejabberd/*")
    Ejabberd.write_config_file(my_public)

    # Monit does not have an entry for ejabberd yet. This allows a restart
    # with the new configuration if it is already running.
    `service ejabberd stop`

    Ejabberd.start()
  end

  def stop_ejabberd()
    Ejabberd.stop()
  end

  # Create the system user used to start and run system's applications.
  def create_appscale_user()
    uac = UserAppClient.new(my_node.private_ip, @@secret)
    password = SecureRandom.base64
    begin
      result = uac.commit_new_user(APPSCALE_USER, password, "app")
      Djinn.log_info("Created/confirmed system user: (#{result})")
    rescue FailedNodeException
      Djinn.log_warn("Failed to talk to the UserAppServer while committing " +
        "the system user.")
    end
  end

  # Deploy the dashboard by making a request to the AdminServer.
  def deploy_dashboard(source_archive)
    # Allow fewer dashboard instances for small deployments.
    min_dashboards = [3, get_all_appengine_nodes.length].min

    version = {:deployment => {:zip => {:sourceUrl => source_archive}},
               :id => DEFAULT_VERSION,
               :instanceClass => 'F4',
               :runtime => AppDashboard::APP_LANGUAGE,
               :threadsafe => true,
               :automaticScaling => {:minTotalInstances => min_dashboards},
               :appscaleExtensions => {
                 :httpPort => AppDashboard::LISTEN_PORT,
                 :httpsPort => AppDashboard::LISTEN_SSL_PORT
               }}
    endpoint = ['v1', 'apps', AppDashboard::APP_NAME,
                'services', DEFAULT_SERVICE, 'versions'].join('/')
    uri = URI("http://#{my_node.private_ip}:#{ADMIN_SERVER_PORT}/#{endpoint}")
    headers = {'Content-Type' => 'application/json',
               'AppScale-Secret' => @@secret,
               'AppScale-User' => APPSCALE_USER}
    request = Net::HTTP::Post.new(uri.path, headers)
    request.body = JSON.dump(version)
    loop do
      begin
        response = Net::HTTP.start(uri.hostname, uri.port) do |http|
          http.request(request)
        end
        if response.code != '200'
          HelperFunctions.log_and_crash(
            "AdminServer was unable to deploy dashboard: #{response.body}")
        end
        break
      rescue Errno::ECONNREFUSED, Errno::ETIMEDOUT => error
        Djinn.log_warn(
          "Error when deploying dashboard: #{error.message}. Trying again.")
        sleep(SMALL_WAIT)
      end
    end
  end

  # Start the AppDashboard web service which allows users to login, upload
  # and remove apps, and view the status of the AppScale deployment. Other
  # nodes will need to delete the old source since we regenerate each
  # 'up'.
  def prep_app_dashboard()
    @state = "Preparing AppDashboard"
    Djinn.log_info("Preparing AppDashboard")

    my_public = my_node.public_ip
    my_private = my_node.private_ip

    source_archive = AppDashboard.prep(
      my_public, my_private, PERSISTENT_MOUNT_POINT, @@secret)

    begin
      ZKInterface.get_version_details(
        AppDashboard::APP_NAME, DEFAULT_SERVICE, DEFAULT_VERSION)
      # If the version node exists, skip the AdminServer call.
      return
    rescue VersionNotFound
      self.deploy_dashboard(source_archive)
    end
  end

  # Stop the AppDashboard web service.
  def stop_app_dashboard()
    Djinn.log_info("Shutting down AppDashboard")
    AppDashboard.stop()
  end

  def start_shadow()
    Djinn.log_info("Starting Shadow role")
  end

  def stop_shadow()
    Djinn.log_info("Stopping Shadow role")
  end

  #
  # Swaps out an application with one that relays an error message to the
  # developer. It will take the application that currently exists in the
  # application folder, deletes it, and places a templated app that prints out the
  # given error message.
  #
  # Args:
  #   app_name: Name of application to construct an error application for
  #   err_msg: A String message that will be displayed as
  #            the reason why we couldn't start their application.
  #   language: The language the application is written in.
  def place_error_app(app_name, err_msg, language)
    Djinn.log_error("Placing error application for #{app_name} because of: #{err_msg}")
    ea = ErrorApp.new(app_name, err_msg)
    ea.generate(language)
  end


  # This function ensures that applications we are not aware of (that is
  # they are not accounted for) will be terminated and, potentially old
  # sources, will be removed.
  def check_stopped_apps()
    # The running AppServers on this node must match the login node view.
    # Only one thread talking to the AppManagerServer at a time.
    if AMS_LOCK.locked?
      Djinn.log_debug("Another thread already working with AppManager.")
      return
    end

    uac = UserAppClient.new(my_node.private_ip, @@secret)
    Djinn.log_debug("Checking applications that have been stopped.")
    app_list = HelperFunctions.get_loaded_apps()
    app_list.each { |app|
      next if ZKInterface.get_app_names.include?(app)
      next if RESERVED_APPS.include?(app)
      begin
        next if uac.is_app_enabled?(app)
      rescue FailedNodeException
        Djinn.log_warn("Failed to talk to the UserAppServer about app #{app}.")
        next
      end

      Djinn.log_info("#{app} is no longer running: removing old states.")

      if my_node.is_load_balancer?
        stop_xmpp_for_app(app)
        Nginx.remove_app(app)

        # Since the removal of an app from HAProxy can cause a reset of
        # the drain flags, let's set them again.
        HAProxy.remove_app(app)
      end

      if my_node.is_appengine?
        AMS_LOCK.synchronize {
          Djinn.log_debug("Calling AppManager to stop app #{app}.")
          app_manager = AppManagerClient.new(my_node.private_ip)
          begin
            app_manager.stop_app(app)
            Djinn.log_info("Asked AppManager to shut down app #{app}.")
          rescue FailedNodeException => error
            Djinn.log_warn("Error stopping #{app}: #{error.message}")
          end
        }
      end

      if my_node.is_shadow?
        Djinn.log_info("Removing log configuration for #{app}.")
        FileUtils.rm_f(get_rsyslog_conf(app))
        HelperFunctions.shell("service rsyslog restart")
      end

      Djinn.log_run("rm -rf #{HelperFunctions.get_app_path(app)}")
      CronHelper.clear_app_crontab(app)
      Djinn.log_debug("Done cleaning up after stopped application #{app}.")
    }
  end


  # LoadBalancers need to do some extra work to detect when AppServers failed
  # or were terminated.
  def check_haproxy
    @apps_loaded.each{ |app|
      _, failed = HAProxy.list_servers(app)
      if my_node.is_shadow?
        failed.each{ |appserver|
          Djinn.log_warn("Detected failed AppServer for #{app}: #{appserver}.")
          @app_info_map[app]['appengine'].delete(appserver)
        }
      end
    }
    regenerate_routing_config
  end

  # All nodes will compare the list of AppServers they should be running,
  # with the list of AppServers actually running, and make the necessary
  # adjustments. Effectively only login node and appengine nodes will run
  # AppServers (login node runs the dashboard).
  def check_running_appservers
    # The running AppServers on this node must match the login node view.
    # Only one thread talking to the AppManagerServer at a time.
    if AMS_LOCK.locked?
      Djinn.log_debug("Another thread already working with AppManager.")
      return
    end

    # Registered instances are no longer pending.
    @app_info_map.each { |app, info|
      info['appengine'].each { |location|
        _, port = location.split(':')
        @pending_appservers.delete("#{app}:#{port}")
      }
    }

    # If an instance has not been registered in time, allow it to be removed.
    expired_appservers = []
    @pending_appservers.each { |instance_key, start_time|
      if Time.new > start_time + START_APP_TIMEOUT
        expired_appservers << instance_key
      end
    }
    expired_appservers.each { |instance_key|
      @pending_appservers.delete(instance_key)
    }

    to_start = []
    no_appservers = []
    my_apps = []
    to_end = []
    APPS_LOCK.synchronize {
      @app_info_map.each { |app, info|
        # Machines with a taskqueue role need to ensure that the files are
        # available and that we have the queue.yaml from the application.
        setup_app_dir(app)

        # The remainer of this loop is for AppEngine nodes only, so we
        # need to do work only if we have AppServers.
        next unless info['appengine']

        pending_count = 0
        @pending_appservers.each { |instance_key, _|
          pending_count += 1 if instance_key.split(':')[0] == app
        }

        if info['appengine'].length > HelperFunctions::NUM_ENTRIES_TO_PRINT
          Djinn.log_debug("Checking #{app} with #{info['appengine'].length} AppServers.")
        else
          Djinn.log_debug("Checking #{app} running at #{info['appengine']}.")
        end
        info['appengine'].each { |location|
          host, port = location.split(":")
          next if @my_private_ip != host

          if Integer(port) < 0
            # Start a new instance unless there is one pending.
            if pending_count > 0
              pending_count -= 1
            else
              no_appservers << app
            end
          elsif not MonitInterface.is_running?("#{app}-#{port}")
            Djinn.log_warn("Didn't find the AppServer for #{app} at port #{port}.")
            to_end << "#{app}:#{port}"
          else
            my_apps << "#{app}:#{port}"
          end
        }
      }
    }
    # Let's make sure we have the proper list of apps with no currently
    # running AppServers.
    my_apps.each { |appserver|
      app, _ = appserver.split(":")

      # Let's start AppServers with normal priority if we already have
      # some AppServer for this application running.
      no_appservers.each { |x|
        to_start << app if x == app
      }
      no_appservers.delete(app)
    }
    Djinn.log_debug("Running AppServers on this node: #{my_apps}.") unless my_apps.empty?

    # Check that all the AppServers running are indeed known to the
    # head node.
    MonitInterface.running_appengines().each { |appengine|
      # Nothing to do if we already account for this AppServer.
      next if my_apps.include?(appengine)

      # Give pending instances more time to start.
      next if @pending_appservers.key?(appengine)

      # If the unaccounted instance is not pending, stop it.
      to_end << appengine
    }

    Djinn.log_debug("First AppServers to start: #{no_appservers}.") unless no_appservers.empty?
    Djinn.log_debug("AppServers to start: #{to_start}.") unless to_start.empty?
    Djinn.log_debug("AppServers to terminate: #{to_end}.") unless to_end.empty?

    # Now we do the talking with the appmanagerserver. Since it may take
    # some time to start/stop apps, we do this in a thread. We take care
    # of not letting this thread go past the duty cycle, to ensure we can
    # re-evalute the priorities of what to start/stop.
    Thread.new {
      AMS_LOCK.synchronize {
        # Work until the next DUTY_CYCLE starts.
        end_work = Time.now.to_i + DUTY_CYCLE - 1
        while Time.now.to_i < end_work
          if !no_appservers[0].nil?
            app = no_appservers.shift
            begin
              version_details = ZKInterface.get_version_details(
                app, DEFAULT_SERVICE, DEFAULT_VERSION)
            rescue VersionNotFound
              next
            end
            Djinn.log_info("Starting first AppServer for app: #{app}.")
            ret = add_appserver_process(
              app, version_details['appscaleExtensions']['httpPort'],
              version_details['runtime'])
            Djinn.log_debug("add_appserver_process returned: #{ret}.")
          elsif !to_start[0].nil?
            app = to_start.shift
            begin
              version_details = ZKInterface.get_version_details(
                app, DEFAULT_SERVICE, DEFAULT_VERSION)
            rescue VersionNotFound
              next
            end
            Djinn.log_info("Starting AppServer for app: #{app}.")
            ret = add_appserver_process(
              app, version_details['appscaleExtensions']['httpPort'],
              version_details['runtime'])
            Djinn.log_debug("add_appserver_process returned: #{ret}.")
          elsif !to_end[0].nil?
            Djinn.log_info("Terminate the following AppServer: #{to_end[0]}.")
            app, port = to_end.shift.split(":")
            ret = remove_appserver_process(app, port)
            Djinn.log_debug("remove_appserver_process returned: #{ret}.")
          end
        end
      }
    }
  end

  # This functions returns the language of the application as recorded in
  # the metadata.
  # Args
  #   app: A String naming the application.
  # Returns:
  #   language: returns python27, java, php or go depending on the
  #       language of the app
  def get_app_language(app)
    app_language = ""

    # Let's get the application language as we have in the metadata (this
    # will be the latest from the user).
    uac = UserAppClient.new(my_node.private_ip, @@secret)
    loop {
      begin
        result = uac.get_app_data(app)
        app_data = JSON.load(result)
        Djinn.log_debug("Got application data for #{app}: #{app_data}.")
        app_language = app_data['language']
        break
      rescue FailedNodeException
        # Failed to talk to the UserAppServer: let's try again.
        Djinn.log_debug("Failed to talk to UserAppServer for #{app}.")
      end
      Djinn.log_info("Waiting for app data to have instance info for app named #{app}")
      Kernel.sleep(SMALL_WAIT)
    }

    return app_language
  end

  # Small utility function that returns the full path for the rsyslog
  # configuration for each application.
  #
  # Args:
  #   app: A String containing the application ID.
  # Returns:
  #   path: A String with the path to the rsyslog configuration file.
  def get_rsyslog_conf(app)
    return "/etc/rsyslog.d/10-#{app}.conf"
  end

  # Performs all of the preprocessing needed to start an App Engine application
  # on this node. This method then starts the actual app by calling the AppManager.
  #
  # Args:
  #   app: A String containing the appid for the app to start.
  def setup_appengine_application(app)
    @state = "Setting up AppServers for #{app}"
    Djinn.log_debug("setup_appengine_application: got a new app #{app}.")

    # Let's create an entry for the application if we don't already have it.
    @app_info_map[app] = {} if @app_info_map[app].nil?

    if @app_info_map[app]['appengine'].nil?
      @app_info_map[app]['appengine'] = []
    end
    Djinn.log_debug("setup_appengine_application: info for #{app}: #{@app_info_map[app]}.")

    version_details = ZKInterface.get_version_details(
      app, DEFAULT_SERVICE, DEFAULT_VERSION)
    nginx_port = version_details['appscaleExtensions']['httpPort']
    https_port = version_details['appscaleExtensions']['httpsPort']
    proxy_port = version_details['appscaleExtensions']['haproxyPort']

    port_file = "#{APPSCALE_CONFIG_DIR}/port-#{app}.txt"
    HelperFunctions.write_file(port_file, nginx_port.to_s)
    Djinn.log_debug("App #{app} will be using nginx port #{nginx_port}, " +
      "https port #{https_port}, and haproxy port #{proxy_port}")

    # Setup rsyslog to store application logs.
    app_log_config_file = get_rsyslog_conf(app)
    begin
      existing_app_log_config = HelperFunctions.read_file(app_log_config_file)
    rescue Errno::ENOENT
      existing_app_log_config = ''
    end
    app_log_template = HelperFunctions.read_file(RSYSLOG_TEMPLATE_LOCATION)
    app_log_config = app_log_template.gsub("{0}", app)
    unless existing_app_log_config == app_log_config
      Djinn.log_info("Installing log configuration for #{app}.")
      HelperFunctions.write_file(app_log_config_file, app_log_config)
      HelperFunctions.shell("service rsyslog restart")
    end
    begin
      start_xmpp_for_app(app, version_details['runtime'])
    rescue FailedNodeException
      Djinn.log_warn("Failed to start xmpp for application #{app}")
    end

    @apps_loaded << app unless @apps_loaded.include?(app)
  end


  # Finds the lowest numbered port that is free to serve a new process.
  #
  # Callers should make sure to store the port returned by this process in
  # @app_info_map, preferably within the use of the APPS_LOCK (so that a
  # different caller doesn't get the same value).
  #
  # Args:
  #   starting_port: we look for ports starting from this port.
  #   ending_port:   we look up to this port, if 0, we keep going.
  #   appid:         if ports are used by this app, we ignore them, if
  #                  nil we check all the applications ports.
  #
  # Returns:
  #   A Fixnum corresponding to the port number that a new process can be bound
  #   to.
  def find_lowest_free_port(starting_port, ending_port=0, appid="")
    possibly_free_port = starting_port
    loop {
      # If we have ending_port, we need to check the upper limit too.
      break if ending_port > 0 and possibly_free_port > ending_port

      # Make sure the port is not already allocated to any application.
      # This is important when applications start at the same time since
      # there can be a race condition allocating ports.
      in_use = false
      @app_info_map.each { |app, info|
        # If appid is defined, let's ignore its ports.
        next if app == appid

        # These ports are allocated on the AppServers nodes.
        if info['appengine']
          info['appengine'].each { |location|
            _, port = location.split(":")
            in_use = true if possibly_free_port == Integer(port)
          }
        end

        break if in_use
      }

      # Check if the port is really available.
      unless in_use
        actually_available = Djinn.log_run("lsof -i:#{possibly_free_port} -sTCP:LISTEN")
        if actually_available.empty?
          Djinn.log_debug("Port #{possibly_free_port} is available for use.")
          return possibly_free_port
        end
      end

      # Let's try the next available port.
      Djinn.log_debug("Port #{possibly_free_port} is in use, so skipping it.")
      possibly_free_port += 1
    }
    return -1
  end


  # Scale AppServers up/down for each application depending on the current
  # queued requests and load of the application.
  #
  # Returns:
  #   An Integer indicating the number of AppServers that we couldn't
  #   start for lack of resources.
  def scale_appservers
    needed_appservers = 0
    ZKInterface.get_app_names.each { |app_name|
      next unless @apps_loaded.include?(app_name)

      initialize_scaling_info_for_app(app_name)

      # Get the desired changes in the number of AppServers.
      delta_appservers = get_scaling_info_for_app(app_name)
      if delta_appservers > 0
        Djinn.log_debug("Considering scaling up app #{app_name}.")
        unless try_to_scale_up(app_name, delta_appservers)
          needed_appservers += delta_appservers
        end
      elsif delta_appservers < 0
        Djinn.log_debug("Considering scaling down app #{app_name}.")
        try_to_scale_down(app_name, delta_appservers.abs)
      else
        Djinn.log_debug("Not scaling app #{app_name} up or down right now.")
      end
    }

    return needed_appservers
  end


  # Adds or removes AppServers and/or nodes to the deployment, depending
  # on the statistics of the application and the loads of the various
  # services.
  def scale_deployment
    # Here, we calculate how many more AppServers we need and try to start them.
    # If we do not have enough capacity to start all of them, we return the number
    # of more AppServers needed and spawn new machines to accommodate them.
    needed_appservers = scale_appservers
    if needed_appservers > 0
      Djinn.log_debug("Need to start VMs for #{needed_appservers} more AppServers.")
      scale_up_instances(needed_appservers)
      return
    end
    scale_down_instances
  end

  # Adds additional nodes to the deployment, depending on the load of the
  # application and the additional AppServers we need to accomodate.
  #
  # Args:
  #   needed_appservers: The number of additional AppServers needed.
  def scale_up_instances(needed_appservers)
    # Here we count the number of machines we need to spawn, and the roles
    # we need.
    vms_to_spawn = 0
    roles_needed = {}
    vm_scaleup_capacity = Integer(@options['max_images']) - @nodes.length
    if needed_appservers > 0
      # TODO: Here we use 3 as an arbitrary number to calculate the number of machines
      # needed to run those number of appservers. That will change in the next step
      # to improve autoscaling/downscaling by using the capacity as a measure.

      Integer(needed_appservers/3).downto(0) {
        vms_to_spawn += 1
        if vm_scaleup_capacity < vms_to_spawn
          Djinn.log_warn("Only have capacity to start #{vm_scaleup_capacity}" +
            " vms, so spawning only maximum allowable nodes.")
          break
        end
        roles_needed["appengine"] = [] unless roles_needed["appengine"]
        roles_needed["appengine"] << "node-#{vms_to_spawn}"
      }
    end

    # Check if we need to spawn VMs and the InfrastructureManager is
    # available to do so.
    return unless vms_to_spawn > 0
    if SCALE_LOCK.locked?
      Djinn.log_debug("Another thread is already working with the InfrastructureManager.")
      return
    end

    Thread.new {
      SCALE_LOCK.synchronize {
        Djinn.log_info("We need #{vms_to_spawn} more VMs.")

        if Time.now.to_i - @last_scaling_time < (SCALEUP_THRESHOLD *
              SCALE_TIME_MULTIPLIER * DUTY_CYCLE)
          Djinn.log_info("Not scaling up right now, as we recently scaled " +
            "up or down.")
          return
        end

        result = start_roles_on_nodes(JSON.dump(roles_needed), @@secret)
        if result != "OK"
          Djinn.log_error("Was not able to add nodes because: #{result}.")
          return
        end

        @last_scaling_time = Time.now.to_i
        Djinn.log_info("Added the following nodes: #{roles_needed}.")
      }
    }
  end

  # Removes autoscaled nodes from the deployment as long as they are not running
  # any AppServers and the minimum number of user specified machines are still
  # running in the deployment.
  def scale_down_instances
    num_scaled_down = 0
    # If we are already at the minimum number of machines that the user specified,
    # then we do not have the capacity to scale down.
    max_scale_down_capacity = @nodes.length - Integer(@options['min_images'])
    if max_scale_down_capacity <= 0
      Djinn.log_debug("We are already at the minimum number of user specified machines," +
        "so will not be scaling down")
      return
    end

    # Also, don't scale down if we just scaled up or down.
    if Time.now.to_i - @last_scaling_time < (SCALEUP_THRESHOLD *
        SCALE_TIME_MULTIPLIER * DUTY_CYCLE)
      Djinn.log_info("Not scaling down right now, as we recently scaled " +
        "up or down.")
      return
    end

    if SCALE_LOCK.locked?
      Djinn.log_debug("Another thread is already working with the InfrastructureManager.")
      return
    end

    Thread.new {
      SCALE_LOCK.synchronize {
        # Look through an array of autoscaled nodes and check if any of the
        # machines are not running any AppServers and need to be downscaled.
        get_autoscaled_nodes.reverse_each { |node|
          break if num_scaled_down == max_scale_down_capacity

          hosted_apps = []
          @apps_loaded.each { |app_name|
            @app_info_map[app_name]['appengine'].each { |location|
              host, port = location.split(":")
              if host == node.private_ip
                hosted_apps << "#{app_name}:#{port}"
              end
            }
          }

          unless hosted_apps.empty?
            Djinn.log_debug("The node #{node.private_ip} has these AppServers " +
              "running: #{hosted_apps}")
            next
          end

          # Right now, only the autoscaled machines are started with just the
          # appengine role, so we check specifically for that during downscaling
          # to make sure we only downscale the new machines added.
          node_to_remove = nil
          if node.jobs == ['appengine']
            Djinn.log_info("Removing node #{node}")
            node_to_remove = node
          end

          num_terminated = terminate_node_from_deployment(node_to_remove)
          num_scaled_down += num_terminated
        }
      }
    }
  end

  # Removes the specified node from the deployment and terminates
  # the instance from the cloud.
  #
  # Args:
  #   node_to_remove: A node instance, to be terminated and removed
  #     from this deployment.
  def terminate_node_from_deployment(node_to_remove)
    if node_to_remove.nil?
      Djinn.log_warn("Tried to scale down but couldn't find a node to remove.")
      return 0
    end

    remove_node_from_local_and_zookeeper(node_to_remove.private_ip)

    to_remove = {}
    @app_info_map.each { |_, info|
      next if info['appengine'].nil?

      info['appengine'].each { |location|
        host, port = location.split(":")
        if host == node_to_remove.private_ip
          to_remove[app] = [] if to_remove[app].nil?
          to_remove[app] << location
        end
      }
    }
    to_remove.each { |app, locations|
        locations.each { |location|
          @app_info_map[app]['appengine'].delete(location)
        }
    }

    imc = InfrastructureManagerClient.new(@@secret)
    begin
      imc.terminate_instances(@options, node_to_remove.instance_id)
    rescue FailedNodeException
      Djinn.log_warn("Failed to call terminate_instances")
      return 0
    end

    @last_scaling_time = Time.now.to_i
    return 1
  end

  # Sets up information about the request rate and number of requests in
  # haproxy's queue for the given application.
  #
  # Args:
  #   app_name: The name of the application to set up scaling info
  #   force: A boolean value that indicates if we should reset the scaling
  #     info even in the presence of existing scaling info.
  def initialize_scaling_info_for_app(app_name, force=false)
    return if @initialized_apps[app_name] and !force

    @current_req_rate[app_name] = 0
    @total_req_seen[app_name] = 0
    @last_sampling_time[app_name] = Time.now.to_i
    (@last_decision[app_name] = 0) unless @last_decision.has_key?(app_name)
    @initialized_apps[app_name] = true
  end


  # Queries haproxy to see how many requests are queued for a given application
  # and how many requests are served at a given time.
  # Args:
  #   app_name: The name of the application to get info for.
  # Returns:
  #   an Integer: the number of AppServers desired (a positive number
  #     means we want more, a negative that we want to remove some, and 0
  #     for no changes).
  def get_scaling_info_for_app(app_name)
    begin
      version_details = ZKInterface.get_version_details(
        app_name, DEFAULT_SERVICE, DEFAULT_VERSION)
    rescue VersionNotFound
      Djinn.log_info("Not scaling app #{app_name} since we aren't " +
                     'hosting it anymore.')
      return 0
    end

    # Let's make sure we have the minimum number of AppServers running.
    Djinn.log_debug("Evaluating app #{app_name} for scaling.")
    if @app_info_map[app_name]['appengine'].nil?
      num_appengines = 0
    else
      num_appengines = @app_info_map[app_name]['appengine'].length
    end

    scaling_params = version_details.fetch('automaticScaling', {})
    min = scaling_params.fetch('minTotalInstances',
                               Integer(@options['appengine']))
    if num_appengines < min
      Djinn.log_info("#{app_name} needs #{min - num_appengines} more AppServers.")
      @last_decision[app_name] = 0
      return min - num_appengines
    end

    # We only run @options['appengine'] AppServers per application if
    # austoscale is disabled.
    return 0 if @options['autoscale'].downcase != "true"

    haproxy_port = version_details['appscaleExtensions']['haproxyPort']
    # We need the haproxy stats to decide upon what to do.
    total_requests_seen, total_req_in_queue, current_sessions,
      time_requests_were_seen = HAProxy.get_haproxy_stats(
        app_name, my_node.private_ip, haproxy_port)

    if time_requests_were_seen == :no_backend
      Djinn.log_warn("Didn't see any request data - not sure whether to scale up or down.")
      return 0
    end

    update_request_info(app_name, total_requests_seen, time_requests_were_seen,
      total_req_in_queue)

    prepended_app_name = [HelperFunctions::GAE_PREFIX, app_name].join
    allow_concurrency = HelperFunctions.get_app_thread_safe(prepended_app_name)
    current_load = calculate_current_load(num_appengines, current_sessions,
                                          allow_concurrency)
    if current_load >= MAX_LOAD_THRESHOLD
      if Time.now.to_i - @last_decision[app_name] < SCALEUP_THRESHOLD * DUTY_CYCLE
        Djinn.log_debug("Not enough time has passed to scale up app #{app_name}")
        return 0
      end
      appservers_to_scale = calculate_appservers_needed(
        num_appengines, current_sessions, allow_concurrency)
      Djinn.log_debug("The deployment has reached its maximum load threshold for " +
        "app #{app_name} - Advising that we scale up #{appservers_to_scale} AppServers.")
      return appservers_to_scale

    elsif current_load <= MIN_LOAD_THRESHOLD
      if Time.now.to_i - @last_decision[app_name] < SCALEDOWN_THRESHOLD * DUTY_CYCLE
        Djinn.log_debug("Not enough time has passed to scale down app #{app_name}")
        return 0
      end
      appservers_to_scale = calculate_appservers_needed(
        num_appengines, current_sessions, allow_concurrency)
      Djinn.log_debug("The deployment is below its minimum load threshold for " +
        "app #{app_name} - Advising that we scale down #{appservers_to_scale.abs} AppServers.")
      return appservers_to_scale
    else
      Djinn.log_debug("The deployment is within the desired range of load for " +
        "app #{app_name} - Advising that there is no need to scale currently.")
      return 0
    end
  end

  # Calculates the current load of the deployment based on the number of
  # running AppServers, its max allowed threaded connections and current
  # handled sessions.
  # Formula: Load = Current Sessions / (No of AppServers * Max conn)
  #
  # Args:
  #   num_appengines: The total number of AppServers running for the app.
  #   curr_sessions: The number of current sessions from HAProxy stats.
  #   allow_concurrency: A boolean indicating that AppServers can handle
  #     concurrent connections.
  # Returns:
  #   A decimal indicating the current load.
  def calculate_current_load(num_appengines, curr_sessions, allow_concurrency)
    max_connections = allow_concurrency ? HAProxy::MAX_APPSERVER_CONN : 1
    max_sessions = num_appengines * max_connections
    return curr_sessions.to_f / max_sessions
  end

  # Calculates the additional number of AppServers needed to be scaled up in
  # order achieve the desired load.
  # Formula: No of AppServers = Current sessions / (Load * Max conn)
  #
  # Args:
  #   num_appengines: The total number of AppServers running for the app.
  #   curr_sessions: The number of current sessions from HAProxy stats.
  #   allow_concurrency: A boolean indicating that AppServers can handle
  #     concurrent connections.
  # Returns:
  #   A number indicating the number of additional AppServers to be scaled up.
  def calculate_appservers_needed(num_appengines, curr_sessions,
                                  allow_concurrency)
    max_conn = allow_concurrency ? HAProxy::MAX_APPSERVER_CONN : 1
    desired_appservers = curr_sessions.to_f / (DESIRED_LOAD * max_conn)
    appservers_to_scale = desired_appservers.ceil - num_appengines
    return appservers_to_scale
  end

  # Updates internal state about the number of requests seen for the given App
  # Engine app, as well as how many requests are currently enqueued for it.
  #
  # Args:
  #   app_name: A String that indicates the name this Google App Engine
  #     application is registered as.
  #   total_requests_seen: An Integer that indicates how many requests haproxy
  #     has received for the given application since we reloaded it (which
  #     occurs when we start the app or add/remove AppServers).
  #   time_requests_were_seen: An Integer that represents the epoch time when we
  #     got request info from haproxy.
  #   total_req_in_queue: An Integer that represents the current number of
  #     requests waiting to be served.
  def update_request_info(app_name, total_requests_seen,
    time_requests_were_seen, total_req_in_queue)
    Djinn.log_debug("Time now is #{time_requests_were_seen}, last " +
      "time was #{@last_sampling_time[app_name]}")
    Djinn.log_debug("Total requests seen now is #{total_requests_seen}, last " +
      "time was #{@total_req_seen[app_name]}")
    Djinn.log_debug("Requests currently in the queue #{total_req_in_queue}")
    requests_since_last_sampling = total_requests_seen - @total_req_seen[app_name]
    time_since_last_sampling = time_requests_were_seen - @last_sampling_time[app_name]
    if time_since_last_sampling.zero?
      time_since_last_sampling = 1
    end

    average_request_rate = Float(requests_since_last_sampling) / Float(time_since_last_sampling)
    if average_request_rate < 0
      Djinn.log_info("Saw negative request rate for app #{app_name}, so " +
        "resetting our haproxy stats for this app.")
      initialize_scaling_info_for_app(app_name, true)
      return
    end
    Djinn.log_debug("Total requests will be set to #{total_requests_seen} " +
      "for app #{app_name}, with last sampling time #{time_requests_were_seen}")
    @average_req_rate[app_name] = average_request_rate
    @current_req_rate[app_name] = total_req_in_queue
    @total_req_seen[app_name] = total_requests_seen
    @last_sampling_time[app_name] = time_requests_were_seen
  end


  # Try to add an AppServer for the specified application, ensuring
  # that a minimum number of AppServers is always kept.
  #
  # Args:
  #   app_name: A String containing the application ID.
  #   delta_appservers: The desired number of new AppServers.
  # Returns:
  #   A boolean indicating if the desired AppServers were started.
  def try_to_scale_up(app_name, delta_appservers)
    # Select an appengine machine if it has enough resources to support
    # another AppServer for this app.
    available_hosts = []

    # We count now the number of AppServers running on each node: we will
    # need to consider the maximum amount of memory allocated to it, in
    # order to not overprovision the appengine node.
    appservers_count = {}
    current_hosts = Set.new()
    max_memory = {}
    @app_info_map.each_pair { |appid, app_info|
      next if app_info['appengine'].nil?

      # We need to keep track of the theoretical max memory used by all
      # the AppServervers.
      begin
        version_details = ZKInterface.get_version_details(
          appid, DEFAULT_SERVICE, DEFAULT_VERSION)
      rescue VersionNotFound
        Djinn.log_warn("#{appid} not found when considering memory usage")
        return false
      end

      max_app_mem = Integer(@options['max_memory'])
      if version_details.key?('instanceClass')
        instance_class = version_details['instanceClass'].to_sym
        max_app_mem = INSTANCE_CLASSES.fetch(instance_class, max_app_mem)
      end

      app_info['appengine'].each { |location|
        host, _ = location.split(":")
        if appservers_count[host].nil?
          appservers_count[host] = 1
          max_memory[host] = max_app_mem
        else
          appservers_count[host] += 1
          max_memory[host] += max_app_mem
        end

        # We also see which host is running the application we need to
        # scale. We will need later on to prefer hosts not running this
        # app.
        current_hosts << host if app_name == appid
      }
    }

    # Get the memory limit for this application.
    begin
      version_details = ZKInterface.get_version_details(
        app_name, DEFAULT_SERVICE, DEFAULT_VERSION)
    rescue VersionNotFound
      Djinn.log_info("Not scaling #{app_name} because it no longer exists")
      return false
    end

    max_app_mem = Integer(@options['max_memory'])
    if version_details.key?('instanceClass')
      instance_class = version_details['instanceClass'].to_sym
      max_app_mem = INSTANCE_CLASSES.fetch(instance_class, max_app_mem)
    end

    # Let's consider the last system load readings we have, to see if the
    # node can run another AppServer.
    get_all_appengine_nodes.each { |host|
      @cluster_stats.each { |node|
        next if node['private_ip'] != host

        # Convert total memory to MB
        total = Float(node['memory']['total']/MEGABYTE_DIVISOR)

        # Check how many new AppServers of this app, we can run on this
        # node (as theoretical maximum memory usage goes).
        max_memory[host] = 0 if max_memory[host].nil?
        max_new_total = Integer((total - max_memory[host] - SAFE_MEM)/ max_app_mem)
        Djinn.log_debug("Check for total memory usage: #{host} can run #{max_new_total}" +
          " AppServers for #{app_name}.")
        break if max_new_total <= 0

        # Now we do a similar calculation but for the current amount of
        # available memory on this node. First convert bytes to MB
        host_available_mem = Float(node['memory']['available']/MEGABYTE_DIVISOR)
        max_new_free = Integer((host_available_mem - SAFE_MEM) / max_app_mem)
        Djinn.log_debug("Check for free memory usage: #{host} can run #{max_new_free}" +
          " AppServers for #{app_name}.")
        break if max_new_free <= 0

        # The host needs to have normalized average load less than MAX_LOAD_AVG.
        if Float(node['loadavg']['last_1_min']) / node['cpu']['count'] > MAX_LOAD_AVG
          Djinn.log_debug("#{host} CPUs are too busy.")
          break
        end

        # We add the host as many times as AppServers it can run.
        (max_new_total > max_new_free ? max_new_free : max_new_total).downto(1) {
          available_hosts << host
        }

        # Since we already found the stats for this node, no need to look
        # further.
        break
      }
    }
    Djinn.log_debug("Hosts available to scale #{app_name}: #{available_hosts}.")

    # If we're this far, no room is available for AppServers, so try to
    # add a new node instead.
    if available_hosts.empty?
      Djinn.log_info("No AppServer available to scale #{app_name}")
      return false
    end

    # Since we may have 'clumps' of the same host (say a very big
    # appengine machine) we shuffle the list of candidate here.
    available_hosts.shuffle!

    # We prefer candidate that are not already running the application, so
    # ensure redundancy for the application.
    delta_appservers.downto(1) {
      appserver_to_use = nil
      available_hosts.each { |host|
        unless current_hosts.include?(host)
          Djinn.log_debug("Prioritizing #{host} to run #{app_name} " +
              "since it has no running AppServers for it.")
          appserver_to_use = host
          current_hosts << host
          break
        end
      }

      # If we haven't decided on a host yet, we pick one at random, then
      # we remove it from the list to ensure we don't go over the
      # requirements.
      appserver_to_use = available_hosts.sample if appserver_to_use.nil?
      available_hosts.delete_at(available_hosts.index(appserver_to_use))

      Djinn.log_info("Adding a new AppServer on #{appserver_to_use} for #{app_name}.")
      @app_info_map[app_name]['appengine'] << "#{appserver_to_use}:-1"

      # If we ran our of available hosts, we'll have to wait for the
      # next cycle to add more AppServers.
      break if available_hosts.empty?
    }
    @last_decision[app_name] = Time.now.to_i
    return true
  end


  # Try to remove an AppServer for the specified application, ensuring
  # that a minimum number of AppServers is always kept. We remove
  # AppServers from the 'latest' appengine node.
  #
  # Args:
  #   app_name: A String containing the application ID.
  #   delta_appservers: The desired number of AppServers to remove.
  # Returns:
  #   A boolean indicating if an AppServer was removed.
  def try_to_scale_down(app_name, delta_appservers)
    # See how many AppServers are running on each machine. We cannot scale
    # if we already are at the requested minimum.
    begin
      version_details = ZKInterface.get_version_details(
        app_name, DEFAULT_SERVICE, DEFAULT_VERSION)
      scaling_params = version_details.fetch('automaticScaling', {})
      min = scaling_params.fetch('minTotalInstances',
                                 Integer(@options['appengine']))
    rescue VersionNotFound
      min = 0
    end

    if @app_info_map[app_name]['appengine'].length <= min
      Djinn.log_debug("We are already at the minimum number of AppServers for #{app_name}.")
      return false
    end

    # Make sure we leave at least the minimum number of AppServers
    # running.
    max_delta = @app_info_map[app_name]['appengine'].length - min
    num_to_remove = [delta_appservers, max_delta].min

    # Let's pick the latest appengine node hosting the application and
    # remove the AppServer there, so we can try to reclaim it once it's
    # unloaded.
    get_all_appengine_nodes.reverse_each { |node_ip|
      @app_info_map[app_name]['appengine'].each { |location|
        host, _ = location.split(":")
        if host == node_ip
          @app_info_map[app_name]['appengine'].delete(location)
          @last_decision[app_name] = Time.now.to_i
          Djinn.log_info("Removing an AppServer for #{app_name} #{location}.")
          num_to_remove -= 1
          return true if num_to_remove == 0
        end
      }
    }

    return true
  end

  # This function unpacks an application tarball if needed. A removal of
  # the old application code can be forced with a parameter.
  #
  # Args:
  #   app       : the application name to setup
  #   remove_old: boolean to force a re-setup of the app from the tarball
  def setup_app_dir(app, remove_old=false)
    app_dir = "#{HelperFunctions.get_app_path(app)}/app"

    begin
      version_details = ZKInterface.get_version_details(
        app, DEFAULT_SERVICE, DEFAULT_VERSION)
    rescue VersionNotFound
      Djinn.log_debug(
        "Skipping #{app} setup because version node does not exist")
      return
    end

    app_path = version_details['deployment']['zip']['sourceUrl']
    error_msg = ""

    if remove_old
      Djinn.log_info("Removing old application version for app: #{app}.")
      if my_node.is_shadow?
        # Force the shadow node to refresh the application directory.
        FileUtils.rm_rf(app_dir)
      else
        FileUtils.rm_rf(app_path)
        revision_key = [app, DEFAULT_SERVICE, DEFAULT_VERSION,
                        version_details['revision'].to_s].join('_')
        stop_hosting_revision(revision_key, app_path, @@secret)
      end
    end

    # Let's make sure we have a copy of the tarball of the application. If
    # not, we will get the latest version from another node.
    FileUtils.rm_rf(app_dir) unless File.exists?(app_path)

    unless File.directory?(app_dir)
      Djinn.log_info("App untar directory created from scratch.")
      FileUtils.mkdir_p(app_dir)

      # Let's make sure we have a copy of the application locally.
      if copy_app_to_local(app)
        # Let's make sure their app has an app.yaml or appengine-web.xml in it,
        # since the following code assumes it is present. If it is not there
        # (which can happen if the scp fails on a large app), throw up a dummy
        # app.
        unless HelperFunctions.app_has_config_file?(app_path)
          error_msg = "ERROR: No app.yaml or appengine-web.xml for app: #{app}."
        else
          # Application is good: let's set it up.
          begin
            HelperFunctions.setup_app(app)
          rescue AppScaleException => exception
            error_msg = "ERROR: couldn't setup source for #{app} " +
              "(#{exception.message})."
          end
        end
      else
        # If we couldn't get a copy of the application, place a dummy error
        # application to inform the user we had issues.
        error_msg = "ERROR: Failed to copy app: #{app}."
      end
    end
    if remove_old and my_node.is_load_balancer?
      begin
        HelperFunctions.parse_static_data(app, true)
      rescue => except
        # This specific exception may be a JSON parse error.
        error_msg = "ERROR: Unable to parse app.yaml file for #{app}. "\
                  "Exception of #{except.class} with message #{except.message}"
      end
    end
    unless error_msg.empty?
      # Something went wrong: place the error applcation instead.
      place_error_app(app, error_msg, get_app_language(app))
    end
  end


  # Starts a new AppServer for the given application.
  #
  # Args:
  #   app: A String naming the application that an additional instance will
  #     be added for.
  #   nginx_port: A String or Fixnum that names the port that should be used to
  #     serve HTTP traffic for this app.
  #   app_language: A String naming the language of the application.
  # Returns:
  #   A Boolean to indicate if the AppServer was successfully started.
  def add_appserver_process(app, nginx_port, app_language)
    Djinn.log_info("Received request to add an AppServer for #{app}.")

    # Wait for the head node to be setup for this app.
    port_file = "#{APPSCALE_CONFIG_DIR}/port-#{app}.txt"
    HelperFunctions.write_file(port_file, "#{nginx_port}")
    Djinn.log_info("Using NGINX port #{nginx_port} for #{app}.")

    appengine_port = find_lowest_free_port(STARTING_APPENGINE_PORT)
    if appengine_port < 0
      Djinn.log_error("Failed to get port for application #{app} on " +
        "#{@my_private_ip}")
      return false
    end
    Djinn.log_info("Starting #{app_language} app #{app} on " +
      "#{@my_private_ip}:#{appengine_port}")

    app_manager = AppManagerClient.new(my_node.private_ip)
    begin
<<<<<<< HEAD
      app_manager.start_app(
        app, DEFAULT_SERVICE, DEFAULT_VERSION, appengine_port,
        HelperFunctions.get_app_env_vars(app))
=======
      version_details = ZKInterface.get_version_details(
        app, DEFAULT_SERVICE, DEFAULT_VERSION)
    rescue VersionNotFound
      Djinn.log_warn("#{app} not found when starting AppServer")
      return false
    end

    max_app_mem = Integer(@options['max_memory'])
    if version_details.key?('instanceClass')
      instance_class = version_details['instanceClass'].to_sym
      max_app_mem = INSTANCE_CLASSES.fetch(instance_class, max_app_mem)
    end

    begin
      app_manager.start_app(app, appengine_port, login_ip,
        app_language, HelperFunctions.get_app_env_vars(app), max_app_mem,
        get_shadow.private_ip)
      @pending_appservers["#{app}:#{appengine_port}"] = Time.new
>>>>>>> 8cd33f71
      Djinn.log_info("Done adding AppServer for #{app}.")
    rescue FailedNodeException => error
      Djinn.log_warn(
        "Error while starting instance for #{app}: #{error.message}")
    end

    return true
  end


  # Terminates a specific AppServer (determined by the listening port)
  # that hosts the specified App Engine app.
  #
  # Args:
  #   app_id: A String naming the application that a process will be removed
  #     from.
  #   port: A Fixnum that names the port of the AppServer to remove.
  #   secret: A String that is used to authenticate the caller.
  # Returns:
  #   A Boolean indicating the success of the operation.
  def remove_appserver_process(app_id, port)
    @state = "Stopping an AppServer to free unused resources"
    Djinn.log_debug("Deleting AppServer instance to free up unused resources")

    uac = UserAppClient.new(my_node.private_ip, @@secret)
    app_manager = AppManagerClient.new(my_node.private_ip)

    begin
      app_is_enabled = uac.is_app_enabled?(app_id)
    rescue FailedNodeException
      Djinn.log_warn("Failed to talk to the UserAppServer about " +
        "application #{app_id}")
      return false
    end
    Djinn.log_debug("is app #{app_id} enabled? #{app_is_enabled}")
    if app_is_enabled == "false"
      return false
    end

    begin
      app_manager.stop_app_instance(app_id, port)
    rescue FailedNodeException => error
      Djinn.log_error(
        "Error while stopping #{app_id}:#{port}: #{error.message}")
    end

    return true
  end


  # Returns request info stored by the AppController in a JSON string
  # containing the average request rate, timestamp, and total requests seen.
  #
  # Args:
  #   app_id: A String that indicates which application id we are storing
  #     request info for.
  #   secret: A String that authenticates callers.
  # Returns:
  #   A JSON string containing the average request rate, timestamp, and total
  # requests seen for the given application.
  def get_request_info(app_id, secret)
    return BAD_SECRET_MSG unless valid_secret?(secret)
    Djinn.log_debug("Sending a log with request rate #{app_id}, timestamp " +
      "#{@last_sampling_time[app_id]}, request rate " +
      "#{@average_req_rate[app_id]}")
    encoded_request_info = JSON.dump({
      'timestamp' => @last_sampling_time[app_id],
      'avg_request_rate' => @average_req_rate[app_id],
      'num_of_requests' => @total_req_seen[app_id]
    })
    return encoded_request_info
  end

  def stop_appengine()
    Djinn.log_info("Shutting down AppEngine")

    erase_app_instance_info()
    Nginx.reload()

    APPS_LOCK.synchronize {
      @apps_loaded = []
    }
  end

  # Returns true on success, false otherwise
  def copy_app_to_local(appname)
    begin
      version_details = ZKInterface.get_version_details(
        appname, DEFAULT_SERVICE, DEFAULT_VERSION)
    rescue VersionNotFound
      Djinn.log_error("Unable to determine source location for #{appname}")
      return false
    end

    app_path = version_details['deployment']['zip']['sourceUrl']

    if File.exists?(app_path)
      Djinn.log_debug("I already have a copy of app #{appname} - won't grab it remotely")
      return true
    else
      Djinn.log_debug("I don't have a copy of app #{appname} - will grab it remotely")
    end

    RETRIES.downto(0) { |attempt|
      revision_key = [appname, DEFAULT_SERVICE, DEFAULT_VERSION,
                      version_details['revision'].to_s].join('_')
      nodes_with_app = ZKInterface.get_revision_hosters(
        revision_key, @options['keyname'])

      if nodes_with_app.empty?
        Djinn.log_info("#{attempt} attempt: waiting for a node to " +
          "have a copy of app #{appname}")
        Kernel.sleep(SMALL_WAIT)
        next
      end

      # Try few times on each node known to retrieve this application. Make
      # sure we pick a random order to not overload the same host.
      nodes_with_app.shuffle.each { |node|
        ssh_key = node.ssh_key
        ip = node.private_ip
        md5 = ZKInterface.get_revision_md5(revision_key, ip)
        Djinn.log_debug("Trying #{ip}:#{app_path} for the application.")
        RETRIES.downto(0) {
          begin
            HelperFunctions.scp_file(app_path, app_path, ip, ssh_key, true)
            if File.exists?(app_path)
              if HelperFunctions.check_tarball(app_path, md5)
                Djinn.log_info("Got a copy of #{appname} from #{ip}.")
                ZKInterface.add_revision_entry(
                  revision_key, my_node.private_ip, md5)
                return true
              end
            end
          rescue AppScaleSCPException
            Djinn.log_debug("Got scp issues getting a copy of #{app_path} from #{ip}.")
          end
          # Removing possibly corrupted, or partially downloaded tarball.
          FileUtils.rm_rf(app_path)
          Kernel.sleep(SMALL_WAIT)
        }
        Djinn.log_warn("Unable to get the application from #{ip}:#{app_path}: scp failed.")
      }
    }

    Djinn.log_error("Unable to get the application from any node.")
    return false
  end

  # This function creates the xmpp account for 'app', as app@login_ip.
  def start_xmpp_for_app(app, app_language)
    watch_name = "xmpp-#{app}"

    # If we have it already running, nothing to do
    if MonitInterface.is_running?(watch_name)
      Djinn.log_debug("xmpp already running for application #{app}")
      return
    end

    # We don't need to check for FailedNodeException here since we catch
    # it at a higher level.
    login_ip = @options['login']
    uac = UserAppClient.new(my_node.private_ip, @@secret)
    xmpp_user = "#{app}@#{login_ip}"
    xmpp_pass = HelperFunctions.encrypt_password(xmpp_user, @@secret)
    result = uac.commit_new_user(xmpp_user, xmpp_pass, "app")
    Djinn.log_debug("User creation returned: #{result}")
    if result.include?('Error: user already exists')
      # We need to update the password of the channel XMPP account for
      # authorization.
      result = uac.change_password(xmpp_user, xmpp_pass)
      Djinn.log_debug("Change password returned: #{result}")
    end

    Djinn.log_debug("Created user [#{xmpp_user}] with password [#{@@secret}] and hashed password [#{xmpp_pass}]")

    if Ejabberd.does_app_need_receive?(app, app_language)
      start_cmd = "#{PYTHON27} #{APPSCALE_HOME}/XMPPReceiver/xmpp_receiver.py #{app} #{login_ip} #{@@secret}"
      MonitInterface.start(watch_name, start_cmd)
      Djinn.log_debug("App #{app} does need xmpp receive functionality")
    else
      Djinn.log_debug("App #{app} does not need xmpp receive functionality")
    end
  end

  # Stop the xmpp receiver for an application.
  #
  # Args:
  #   app: The application ID whose XMPPReceiver we should shut down.
  def stop_xmpp_for_app(app)
    Djinn.log_info("Shutting down xmpp receiver for app: #{app}")
    MonitInterface.stop("xmpp-#{app}")
    Djinn.log_info("Done shutting down xmpp receiver for app: #{app}")
  end

  def start_open()
    return
  end

  def stop_open()
    return
  end

  # Gathers App Controller and System Manager stats for this node.
  #
  # Args:
  #   secret: The secret of this deployment.
  # Returns:
  #   A hash in string format containing system and platform stats for this
  #     node.
  def get_node_stats_json(secret)
    return BAD_SECRET_MSG unless valid_secret?(secret)

    # Get stats from SystemManager.
    imc = InfrastructureManagerClient.new(secret)
    system_stats = JSON.load(imc.get_system_stats())
    Djinn.log_debug("get_node_stats_json: got system stats.")

    # Combine all useful stats and return.
    node_stats = system_stats
    node_stats["apps"] = {}
    if my_node.is_shadow?
      APPS_LOCK.synchronize {
        @apps_loaded.each { |app_name|
          if @app_info_map[app_name].nil? or @app_info_map[app_name]['appengine'].nil?
            Djinn.log_debug("#{app_name} not setup yet: skipping getting stats.")
            next
          end

          begin
            version_details = ZKInterface.get_version_details(
              app_name, DEFAULT_SERVICE, DEFAULT_VERSION)
          rescue VersionNotFound
            next
          end

          # Get HAProxy requests.
          Djinn.log_debug("Getting HAProxy stats for app: #{app_name}")
          haproxy_port = version_details['appscaleExtensions']['haproxyPort']
          total_reqs, reqs_enqueued, _, collection_time = HAProxy.get_haproxy_stats(
            app_name, my_node.private_ip, haproxy_port)
          # Create the apps hash with useful information containing HAProxy stats.
          begin
            appservers = 0
            pending = 0
            if collection_time == :no_backend
              total_reqs = 0
              reqs_enqueued = 0
            else

              @app_info_map[app_name]['appengine'].each { |location|
                host, port = location.split(":")
                if Integer(port) > 0
                  appservers += 1
                else
                  pending += 1
                end
              }
            end
            node_stats["apps"][app_name] = {
              "language" => version_details['runtime'].tr('^A-Za-z', ''),
              "appservers" => appservers,
              "pending_appservers" => pending,
              "http" => version_details['appscaleExtensions']['httpPort'],
              "https" => version_details['appscaleExtensions']['httpsPort'],
              "total_reqs" => total_reqs,
              "reqs_enqueued" => reqs_enqueued
            }
          rescue => exception
            backtrace = exception.backtrace.join("\n")
            message = "Unforseen exception: #{exception} \nBacktrace: #{backtrace}"
            Djinn.log_warn("Unable to get application stats: #{message}")
          end
        }
      }
    end

    node_stats["cloud"] = my_node.cloud
    node_stats["state"] = @state
    if @done_initializing
      node_stats["db_location"] = get_db_master.public_ip
    else
      node_stats["db_location"] = NOT_UP_YET
    end
    node_stats["is_initialized"] = @done_initializing
    node_stats["is_loaded"] = @done_loading
    node_stats["public_ip"] = my_node.public_ip
    node_stats["private_ip"] = my_node.private_ip
    node_stats["roles"] = my_node.jobs or ["none"]

    return JSON.dump(node_stats)
  end

  # Gets an application cron info.
  #
  # Args:
  #   app_name: The application ID.
  #   secret: The secret of this deployment.
  # Returns:
  #   An application cron info
  def get_application_cron_info(app_name, secret)
    return BAD_SECRET_MSG unless valid_secret?(secret)
    content = CronHelper.get_application_cron_info(app_name)
    return JSON.dump(content)
  end
end<|MERGE_RESOLUTION|>--- conflicted
+++ resolved
@@ -5826,30 +5826,10 @@
 
     app_manager = AppManagerClient.new(my_node.private_ip)
     begin
-<<<<<<< HEAD
       app_manager.start_app(
         app, DEFAULT_SERVICE, DEFAULT_VERSION, appengine_port,
         HelperFunctions.get_app_env_vars(app))
-=======
-      version_details = ZKInterface.get_version_details(
-        app, DEFAULT_SERVICE, DEFAULT_VERSION)
-    rescue VersionNotFound
-      Djinn.log_warn("#{app} not found when starting AppServer")
-      return false
-    end
-
-    max_app_mem = Integer(@options['max_memory'])
-    if version_details.key?('instanceClass')
-      instance_class = version_details['instanceClass'].to_sym
-      max_app_mem = INSTANCE_CLASSES.fetch(instance_class, max_app_mem)
-    end
-
-    begin
-      app_manager.start_app(app, appengine_port, login_ip,
-        app_language, HelperFunctions.get_app_env_vars(app), max_app_mem,
-        get_shadow.private_ip)
       @pending_appservers["#{app}:#{appengine_port}"] = Time.new
->>>>>>> 8cd33f71
       Djinn.log_info("Done adding AppServer for #{app}.")
     rescue FailedNodeException => error
       Djinn.log_warn(

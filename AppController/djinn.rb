--- conflicted
+++ resolved
@@ -3461,18 +3461,12 @@
   def start_hermes
     @state = "Starting Hermes"
     Djinn.log_info("Starting Hermes service.")
-<<<<<<< HEAD
 
     service_env = {}
     service_env[:APPSCALE_OPTION_VERBOSE] = '--verbose' if @options['verbose'].downcase == 'true'
     ServiceHelper.write_environment('appscale-hermes', service_env)
 
     ServiceHelper.start('appscale-hermes')
-=======
-    start_cmd = "/opt/appscale_venvs/hermes/bin/appscale-hermes"
-    start_cmd << ' --verbose' if @options['verbose'].downcase == 'true'
-    MonitInterface.start(:hermes, start_cmd)
->>>>>>> a3c5cfb5
     if my_node.is_shadow?
       nginx_port = 17441
       service_port = 4378
@@ -4349,11 +4343,6 @@
 
   def start_admin_server
     Djinn.log_info('Starting AdminServer')
-<<<<<<< HEAD
-=======
-    script = `which appscale-admin`.chomp
-    HelperFunctions.log_and_crash("Cannot find appscale-admin!") if script.empty?
->>>>>>> a3c5cfb5
     nginx_port = 17441
     service_port = 17442
 

--- conflicted
+++ resolved
@@ -1606,7 +1606,6 @@
     end
   end
 
-<<<<<<< HEAD
   # Clears version entries to make way for a new revision.
   #
   # Args:
@@ -1620,88 +1619,6 @@
         @app_info_map[version_key]['appservers'].clear
       }
     }
-  end
-
-  # Start a new, or update an old version of applications. This method
-  # assumes that the application tarball(s) have already been uploaded.
-  # Only the leader will update the application, so the message is
-  # forwarded if arrived to the wrong node.
-  #
-  # Args:
-  #   versions: An Array containing the version keys to start or update.
-  #   secret: A String containing the deployment secret.
-  def update(versions, secret)
-=======
-  # Removes a version and stops all AppServers hosting it.
-  #
-  # Args:
-  #   version_key: The version to stop
-  #   secret: Shared key for authentication
-  #
-  def stop_version(version_key, secret)
->>>>>>> 894304bb
-    return BAD_SECRET_MSG unless valid_secret?(secret)
-
-    unless my_node.is_shadow?
-      Djinn.log_debug(
-<<<<<<< HEAD
-        "Sending update call for #{versions} to shadow.")
-      acc = AppControllerClient.new(get_shadow.private_ip, @@secret)
-      begin
-        return acc.update(versions)
-      rescue FailedNodeException
-        Djinn.log_warn(
-          "Failed to forward update call to shadow (#{get_shadow}).")
-=======
-        "Sending stop_version call for #{version_key} to shadow.")
-      acc = AppControllerClient.new(get_shadow.private_ip, @@secret)
-      begin
-        return acc.stop_version(version_key)
-      rescue FailedNodeException
-        Djinn.log_warn(
-          "Failed to forward stop_version call to shadow (#{get_shadow}).")
->>>>>>> 894304bb
-        return NOT_READY
-      end
-    end
-
-<<<<<<< HEAD
-    versions_to_restart = []
-    APPS_LOCK.synchronize {
-      versions_to_restart = @versions_loaded & versions
-    }
-
-    # Starts new AppServers (and stop the old ones) for the new versions.
-    restart_versions(versions_to_restart)
-
-    Djinn.log_info("Done updating #{versions}.")
-    return 'OK'
-=======
-    project_id, _service_id, _version_id = version_key.split(
-      VERSION_PATH_SEPARATOR)
-    if RESERVED_APPS.include?(project_id)
-      return "false: #{project_id} is a reserved app."
-    end
-    Djinn.log_info("Shutting down #{version_key}")
-
-    # Since stopping an application can take some time, we do it in a
-    # thread.
-    Thread.new {
-      # If this node has any information about AppServers for this version,
-      # clear that information out.
-      APPS_LOCK.synchronize {
-        @app_info_map.delete(version_key)
-        @versions_loaded = @versions_loaded - [version_key]
-      }
-
-      # To prevent future deploys from using the old application code, we
-      # force a removal of the application status on disk (for example the
-      # code and cronjob) right now.
-      check_stopped_apps
-    }
-
-    'true'
->>>>>>> 894304bb
   end
 
   def get_all_public_ips(secret)
@@ -1927,10 +1844,6 @@
         }
       end
 
-<<<<<<< HEAD
-      # Check the running, terminated, pending AppServers.
-      check_running_appservers
-
       # Load balancers and shadow need to check/update applications that have
       # been undeployed and nginx/haproxy.
       if my_node.is_shadow? or my_node.is_load_balancer?
@@ -1938,13 +1851,6 @@
           check_stopped_apps
         }
       end
-=======
-      # Detect applications that have been undeployed and terminate all
-      # running AppServers.
-      check_stopped_apps
-
-      # Load balancers and shadow need to check/update nginx/haproxy.
->>>>>>> 894304bb
       if my_node.is_load_balancer?
         update_db_haproxy
         APPS_LOCK.synchronize {
@@ -4663,27 +4569,11 @@
   # sources, will be removed. Must be called under APPS_LOCK.
   def check_stopped_apps
     Djinn.log_debug("Checking applications that have been stopped.")
-<<<<<<< HEAD
     removed_versions = []
     @versions_loaded.each { |version_key|
       next if ZKInterface.get_versions.include?(version_key)
       project_id, service_id, version_id = version_key.split(
         VERSION_PATH_SEPARATOR)
-=======
-    version_list = HelperFunctions.get_loaded_versions
-    begin
-      configured_versions = ZKInterface.get_versions
-    rescue FailedZooKeeperOperationException
-      Djinn.log_warn(
-        'Failed to fetch configured versions when checking stopped apps')
-      return
-    end
-
-    version_list.each { |version_key|
-      project_id, service_id, version_id = version_key.split(
-        VERSION_PATH_SEPARATOR)
-      next if configured_versions.include?(version_key)
->>>>>>> 894304bb
       next if RESERVED_APPS.include?(project_id)
 
       Djinn.log_info(
@@ -4708,18 +4598,6 @@
         HAProxy.remove_version(version_key)
       end
 
-<<<<<<< HEAD
-=======
-      if my_node.is_shadow?
-        Djinn.log_info("Removing log configuration for #{version_key}.")
-        FileUtils.rm_f(get_rsyslog_conf(version_key))
-        HelperFunctions.shell("service rsyslog restart")
-      end
-
-      if service_id == DEFAULT_SERVICE && version_id == DEFAULT_VERSION
-        CronHelper.clear_app_crontab(project_id)
-      end
->>>>>>> 894304bb
       Djinn.log_debug("Done cleaning up after stopped version #{version_key}.")
 
       removed_versions << version_key

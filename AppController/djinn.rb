#!/usr/bin/ruby -w

# Imports within Ruby's standard libraries
require 'digest'
require 'logger'
require 'monitor'
require 'net/http'
require 'net/https'
require 'openssl'
require 'securerandom'
require 'set'
require 'socket'
require 'soap/rpc/driver'
require 'syslog'
require 'timeout'
require 'tmpdir'
require 'yaml'

# Imports for RubyGems
require 'rubygems'
require 'httparty'
require 'json'
require 'zookeeper'

# Imports for AppController libraries
$:.unshift File.join(File.dirname(__FILE__), 'lib')
require 'app_controller_client'
require 'app_manager_client'
require 'backup_restore_service'
require 'blobstore'
require 'cron_helper'
require 'custom_exceptions'
require 'datastore_server'
require 'ejabberd'
require 'error_app'
require 'groomer_service'
require 'haproxy'
require 'helperfunctions'
require 'hermes_client'
require 'infrastructure_manager_client'
require 'monit_interface'
require 'nginx'
require 'search'
require 'taskqueue'
require 'terminate'
require 'user_app_client'
require 'zkinterface'
require 'zookeeper_helper'

NO_OUTPUT = false

# This lock makes it so that global variables related to apps are not updated
# concurrently, preventing race conditions.
APPS_LOCK = Monitor.new

# This lock is to ensure that only one thread is trying to start/stop
# applications.
AMS_LOCK = Mutex.new

# This lock is to ensure that only one thread is trying to start/stop
# new nodes (it takes a long time to spawn a new VM).
SCALE_LOCK = Mutex.new

# Prevents nodetool from being invoked concurrently.
NODETOOL_LOCK = Mutex.new

# The name of the user to be used with reserved applications.
APPSCALE_USER = 'appscale-user@local.appscale'.freeze

# The string that should be returned to the caller if they call a publicly
# exposed SOAP method but provide an incorrect secret.
BAD_SECRET_MSG = 'false: bad secret'.freeze

# The String that should be returned to callers if they attempt to add or remove
# AppServers from an HAProxy config file at a node where HAProxy is not running.
NO_HAPROXY_PRESENT = 'false: haproxy not running'.freeze

# The String that should be returned to callers if they attempt to add
# AppServers for an app that does not yet have nginx and haproxy set up.
NOT_READY = 'false: not ready yet'.freeze

# A response that indicates that the caller made an invalid request.
INVALID_REQUEST = 'false: invalid request'.freeze

# The maximum number of seconds that we should wait when deploying Google App
# Engine applications via the AppController.
APP_UPLOAD_TIMEOUT = 180

# The location on the local file system where we store information about
# where ZooKeeper clients are located, used to backup and restore
# AppController information.
ZK_LOCATIONS_FILE = '/etc/appscale/zookeeper_locations.json'.freeze

# The location of the logrotate scripts.
LOGROTATE_DIR = '/etc/logrotate.d'.freeze

# The name of the generic appscale centralized app logrotate script.
APPSCALE_APP_LOGROTATE = 'appscale-app-logrotate.conf'.freeze

# The location of the appscale-upload-app script from appscale-tools.
UPLOAD_APP_SCRIPT = `which appscale-upload-app`.chomp

# The location of the build cache.
APPSCALE_CACHE_DIR = '/var/cache/appscale'.freeze

# The domain that hosts packages for the build.
PACKAGE_MIRROR_DOMAIN = 's3.amazonaws.com'.freeze

# The location on the package mirror where the packages are stored.
PACKAGE_MIRROR_PATH = '/appscale-build'.freeze

# The highest load of the deployment we handle before trying to scale up.
MAX_LOAD_THRESHOLD = 0.9

# The desired load of the deployment to achieve after scaling up or down.
DESIRED_LOAD = 0.8

# The lowest load of the deployment to tolerate before trying to scale down.
MIN_LOAD_THRESHOLD = 0.7

# The number of seconds to wait for an AppServer instance to start.
START_APP_TIMEOUT = 180

# Djinn (interchangeably known as 'the AppController') automatically
# configures and deploys all services for a single node. It relies on other
# Djinns or the AppScale Tools to tell it what services (roles) it should
# be hosting, and exposes these methods via a SOAP interface (as is provided
# in DjinnServer).
class Djinn
  # An Array of DjinnJobData objects, each of which containing information about
  # a node in the currently running AppScale deployment.
  attr_accessor :nodes

  # A Hash containing all the parameters needed to configure any service
  # on any node. At a minimum, this is all the information from the AppScale
  # Tools, including information about database parameters and the roles
  # for all nodes.
  attr_accessor :options

  # An Array of Strings, each of which corresponding to the name of an App
  # Engine app that has been loaded on this node.
  attr_accessor :versions_loaded

  # A boolean that is used to let remote callers know when this AppController
  # is done initializing itself, but not necessarily done starting or
  # stopping roles.
  attr_accessor :done_initializing

  # A boolean that is used to let remote callers know when this AppController
  # is done starting all the services it is responsible for.
  attr_accessor :done_loading

  # The human-readable state that this AppController is in.
  attr_accessor :state

  # A boolean that is used to let remote callers start the shutdown process
  # on this AppController, which will cleanly shut down and terminate all
  # services on this node.
  attr_accessor :kill_sig_received

  # An Integer that indexes into @nodes, to return information about this node.
  attr_accessor :my_index

  # An Array that lists the CPU, disk, and memory usage of each machine in this
  # AppScale deployment. Used as a cache so that it does not need to be
  # generated in response to AppDashboard requests.
  # This Array can be fetched in JSON format by get_cluster_stats_json
  # server's method. Its structure is following
  # [
  #  {
  #    # System stats provided by infrustucture manager
  #    "cpu" => {
  #      "idle" => 81.3,
  #      "system" => 13.2,
  #      "user" => 5.5
  #    },
  #    "disk" => [
  #      # For each partition
  #      {
  #        "/" => {
  #          "total" => 30965743616,
  #          "free" => 15482871808,
  #          "used" => 15482871808
  #        }
  #      },
  #      ...
  #    ],
  #    "memory => {
  #      "total" => 12365412865,
  #      "available" => 6472179712,
  #      "used" => 8186245120
  #    },
  #    "swap" => {
  #      "total" => 2097147904,
  #      "free" => 1210527744,
  #      "used" => 886620160
  #    },
  #    "services" => {
  #      # For each Process monitored by monit
  #      "cassandra" => "Running",
  #      ...
  #    },
  #    "loadavg" => {
  #      "last_1_min" => 1.35,
  #      "last_5_min" => 0.67,
  #      "last_15_min" => 0.89,
  #      "runnable_entities" => 3,
  #      "scheduling_entities" => 687
  #    },
  #    # Node information provided by AppController itself
  #    "apps" => {
  #      # This hash is empty for non-shadow nodes
  #      "my_app" => {
  #        "language" => "python",
  #        "appservers" => 4,
  #        "pending_appservers" => 2,
  #        "http" => 8080,
  #        "https" => 4380,
  #        "reqs_enqueued" => 15,
  #        "total_reqs" => 6513
  #      },
  #      ...
  #    },
  #    "cloud" => False,
  #    "state" => "Done starting up AppScale, now in heartbeat mode",
  #    "db_location" => "192.168.33.10",
  #    "is_initialized" => True,
  #    "is_loaded" => True,
  #    "public_ip" => "192.168.33.10",
  #    "private_ip" => "10.10.105.18",
  #    "roles" => ["shadow", "zookeeper", "datastore", "taskqueue"],
  #  },
  #  ...
  # ]
  attr_accessor :cluster_stats

  # An integer timestamp that corresponds to the last time this AppController
  # has updated @nodes, which we use to compare with a similar timestamp in
  # ZooKeeper to see when data in @nodes has changed on other nodes.
  attr_accessor :last_updated

  # A Hash that contains information about each Google App Engine application
  # running in this deployment. It includes information about the nginx and
  # haproxy ports the app uses, as well as the language the app is written
  # in.
  attr_accessor :app_info_map

  # A lock that should be used whenever we modify internal state that can be
  # modified by more than one thread at a time.
  attr_accessor :state_change_lock

  # A Hash that maps the names of Google App Engine apps running in this
  # AppScale deployment to the total number of requests that haproxy has
  # processed.
  attr_accessor :total_req_seen

  # A Hash that maps the names of Google App Engine apps running in this
  # AppScale deployment to the current number of requests that haproxy has
  # queued.
  attr_accessor :current_req_rate

  # A Hash that maps the names of Google App Engine apps running in this
  # AppScale deployment to the last time we sampled the total number of
  # requests that haproxy has processed. When combined with
  # total_req_seen, we can infer the average number of requests per second
  # that come in for each App Engine application.
  attr_accessor :last_sampling_time

  # A Time that corresponds to the last time this machine added or removed
  # nodes in this AppScale deployment. Adding or removing nodes can happen
  # in response to autoscaling requests, or (eventually) to recover from
  # faults.
  attr_accessor :last_scaling_time

  # A Hash that maps reservation IDs generated when uploading App Engine
  # apps via the AppDashboard to the status of the uploaded app (e.g.,
  # started uploading, failed because of a bad app.yaml).
  attr_accessor :app_upload_reservations

  # The port that the AppController runs on by default
  SERVER_PORT = 17443

  # The port that SSH connections are hosted over, by default.
  SSH_PORT = 22

  # A boolean that should be used when we are waiting for a specific port
  # to open, and only if that port needs SSL to talk over it.
  USE_SSL = true

  # A boolean that indicates whether or not we should turn the firewall on,
  # and continuously keep it on. Should definitely be on for releases, and
  # on whenever possible.
  FIREWALL_IS_ON = true

  # The location on the local filesystem where AppScale-related configuration
  # files are written to.
  APPSCALE_CONFIG_DIR = '/etc/appscale'.freeze

  # The location on the local filesystem where the AppController writes
  # the location of all the nodes which are taskqueue nodes.
  TASKQUEUE_FILE = "#{APPSCALE_CONFIG_DIR}/taskqueue_nodes".freeze

  APPSCALE_HOME = ENV['APPSCALE_HOME']

  # The location on the local filesystem where we save data that should be
  # persisted across AppScale deployments. Currently this is Cassandra data,
  # ZooKeeper data, and Google App Engine apps that users upload.
  PERSISTENT_MOUNT_POINT = '/opt/appscale'.freeze

  # The location where we can find the Python 2.7 executable, included because
  # it is not the default version of Python installed on AppScale VMs.
  PYTHON27 = '/usr/bin/python2'.freeze

  # The message that we display to the user if they call a SOAP-accessible
  # function with a malformed input (e.g., of the wrong class or format).
  BAD_INPUT_MSG = JSON.dump({ 'success' => false, 'message' => 'bad input' })

  # The message that we display to the user if they want to scale up services
  # in an Xen/KVM deployment but don't have enough open nodes to do so.
  NOT_ENOUGH_OPEN_NODES = JSON.dump({ 'success' => false,
    'message' => 'not enough open nodes' })

  # This is the duty cycle for the main loop(s).
  DUTY_CYCLE = 10

  # How many minutes to print the stats in the logs.
  PRINT_STATS_MINUTES = 30

  # This is the time to wait before aborting after a crash. We use this
  # time to give a chance to the tools to collect the crashlog.
  WAIT_TO_CRASH = 30

  # This is a 'small' sleep that we generally use when waiting for
  # services to be up.
  SMALL_WAIT = 5

  # How often we should attempt to scale up. It's measured as a multiplier
  # of DUTY_CYCLE.
  SCALEUP_THRESHOLD = 5

  # How often we should attempt to decrease the number of AppServers on a
  # given node. It's measured as a multiplier of DUTY_CYCLE.
  SCALEDOWN_THRESHOLD = 15

  # When scaling down instances we need to use a much longer time in order
  # to reap the benefit of an already running instance.  This is a
  # multiplication factor we use with the above threshold.
  SCALE_TIME_MULTIPLIER = 6

  # This is the generic retries to do.
  RETRIES = 5

  # We won't allow any AppServer to have 1 minute average load
  # (normalized on the number of CPUs) to be bigger than this constant.
  MAX_LOAD_AVG = 2.0

  # We need to leave some extra RAM available for the system to operate
  # safely.
  SAFE_MEM = 50

  # Conversion divisor to MB for RAM statistics given in Bytes.
  MEGABYTE_DIVISOR = 1024 * 1024

  # A regular expression that can be used to match any character that is not
  # acceptable to use in a hostname:port string, used to filter out unacceptable
  # characters from user input.
  NOT_FQDN_REGEX = /[^\w\d\.:\/_-]/

  # A regular expression that can be used to match any character that is not
  # acceptable to use in a hostname:port string, while also allowing the +
  # character to be used. This is used to filter out unacceptable characters
  # from user input where the plus sign is acceptable.
  NOT_FQDN_OR_PLUS_REGEX = /[^\w\d\.\+:\/_-]/

  # A regular expression that can be used to match any character that is not
  # acceptable to use in a e-mail address, used to filter out unacceptable
  # characters from user input.
  NOT_EMAIL_REGEX = /[^\w\d_@-]/

  # An Integer that determines how many log messages we should send at a time
  # to the AppDashboard, for later viewing.
  LOGS_PER_BATCH = 25

  # An Array of Strings, where each String is an appid that corresponds to an
  # application that cannot be relocated within AppScale, because system
  # services assume that they run at a specific location.
  RESERVED_APPS = [AppDashboard::APP_NAME].freeze

  # A Fixnum that indicates what the first port is that can be used for hosting
  # Google App Engine apps.
  STARTING_APPSERVER_PORT = 20_000

  # A String that is returned to callers of get_app_upload_status that provide
  # an invalid reservation ID.
  ID_NOT_FOUND = 'Reservation ID not found.'.freeze

  # This String is used to inform the tools that the AppController is not
  # quite ready to receive requests.
  NOT_UP_YET = 'not-up-yet'.freeze

  # A String that is returned to callers of set_property that provide an invalid
  # instance variable name to set.
  KEY_NOT_FOUND = 'Invalid property name, or property value.'.freeze

  # A String indicating when we are looking for a Zookeeper connection to
  # become available.
  NO_ZOOKEEPER_CONNECTION = 'No Zookeeper available: in isolated mode'.freeze

  # Where to put logs.
  LOG_FILE = '/var/log/appscale/controller-17443.log'.freeze

  # Default memory to allocate to each AppServer.
  DEFAULT_MEMORY = 400

  # The default service for a project.
  DEFAULT_SERVICE = 'default'.freeze

  # The default version for a service.
  DEFAULT_VERSION = 'v1'.freeze

  # The character used to separate portions of a complete version string.
  # (e.g. guestbook_default_v1)
  VERSION_PATH_SEPARATOR = '_'.freeze

  # The port that the AdminServer listens on.
  ADMIN_SERVER_PORT = 17442

  # List of parameters allowed in the set_parameter (and in AppScalefile
  # at this time). If a default value is specified, it will be used if the
  # parameter is unspecified. The last value (a boolean) indicates if the
  # parameter's value is of a sensitive nature and shouldn't be printed in
  # the logs.
  PARAMETER_CLASS = 0
  PARAMETER_DEFAULT = 1
  PARAMETER_SHOW = 2
  PARAMETERS_AND_CLASS = {
    'azure_subscription_id' => [String, nil, false],
    'azure_app_id' => [String, nil, false],
    'azure_app_secret_key' => [String, nil, false],
    'azure_tenant_id' => [String, nil, false],
    'azure_resource_group' => [String, nil, false],
    'azure_storage_account' => [String, nil, false],
    'azure_group_tag' => [String, nil, false],
    'autoscale' => [TrueClass, 'True', true],
    'client_secrets' => [String, nil, false],
    'controller_logs_to_dashboard' => [TrueClass, 'False', false],
    'default_max_appserver_memory' => [Fixnum, "#{DEFAULT_MEMORY}", true],
    'default_min_appservers' => [Fixnum, '2', true],
    'disks' => [String, nil, true],
    'ec2_access_key' => [String, nil, false],
    'ec2_secret_key' => [String, nil, false],
    'ec2_url' => [String, nil, false],
    'EC2_ACCESS_KEY' => [String, nil, false],
    'EC2_SECRET_KEY' => [String, nil, false],
    'EC2_URL' => [String, nil, false],
    'flower_password' => [String, nil, false],
    'gce_instance_type' => [String, nil],
    'gce_user' => [String, nil, false],
    'group' => [String, nil, true],
    'keyname' => [String, nil, false],
    'infrastructure' => [String, nil, true],
    'instance_type' => [String, nil, true],
    'lb_connect_timeout' => [Fixnum, '120000', true],
    'login' => [String, nil, true],
    'machine' => [String, nil, true],
    'max_machines' => [Fixnum, '0', true],
    'min_machines' => [Fixnum, '1', true],
    'region' => [String, nil, true],
    'replication' => [Fixnum, '1', true],
    'project' => [String, nil, false],
    'table' => [String, 'cassandra', false],
    'use_spot_instances' => [TrueClass, nil, false],
    'user_commands' => [String, nil, true],
    'verbose' => [TrueClass, 'False', true],
    'write_nodes_stats_log' => [TrueClass, 'False', true],
    'nodes_stats_log_interval' => [Fixnum, '15', true],
    'write_processes_stats_log' => [TrueClass, 'False', true],
    'processes_stats_log_interval' => [Fixnum, '65', true],
    'write_proxies_stats_log' => [TrueClass, 'False', true],
    'proxies_stats_log_interval' => [Fixnum, '35', true],
    'write_detailed_processes_stats_log' => [TrueClass, 'False', true],
    'write_detailed_proxies_stats_log' => [TrueClass, 'False', true],
    'zone' => [String, nil, true]
  }.freeze

  # Template used for rsyslog configuration files.
  RSYSLOG_TEMPLATE_LOCATION = "#{APPSCALE_HOME}/common/appscale/common/" \
                              "templates/rsyslog-app.conf"

  # Instance variables that we need to restore from the head node.
  DEPLOYMENT_STATE = [
    "@app_info_map",
    "@versions_loaded",
    "@nodes",
    "@options",
    "@last_decision"
  ].freeze

  # The amount of memory in MB for each instance class.
  INSTANCE_CLASSES = { F1: 128,
                       F2: 256,
                       F4: 512,
                       F4_1G: 1024 }.freeze

  # Creates a new Djinn, which holds all the information needed to configure
  # and deploy all the services on this node.
  def initialize
    # The password, or secret phrase, that is required for callers to access
    # methods exposed via SOAP.
    @@secret = HelperFunctions.get_secret

    @@log = Logger.new(STDOUT)
    @@log.level = Logger::INFO

    @my_index = nil
    @my_public_ip = nil
    @my_private_ip = nil
    @kill_sig_received = false
    @done_initializing = false
    @done_terminating = false
    @waiting_messages = []
    @waiting_messages.extend(MonitorMixin)
    @message_ready = @waiting_messages.new_cond
    @done_loading = false
    @state = 'AppController just started'
    @cluster_stats = []
    @last_updated = 0
    @state_change_lock = Monitor.new

    # Keeps track of started instances that have not been registered yet.
    @pending_appservers = {}

    @initialized_versions = {}
    @total_req_seen = {}
    @current_req_rate = {}
    @average_req_rate = {}
    @last_sampling_time = {}
    @last_scaling_time = Time.now.to_i
    @app_upload_reservations = {}

    # This variable is used to keep track of the list of zookeeper servers
    # we have in this deployment.
    @zookeeper_data = []

    # This variable is used to keep track of the location files we write
    # when layout changes.
    @locations_content = ''

    # This variable keeps track of the state we read/write to zookeeper,
    # to avoid actions if nothing changed.
    @appcontroller_state = ''

    # The following variables are restored from the headnode ie they are
    # part of the common state of the running deployment.
    @app_info_map = {}
    @versions_loaded = []
    @nodes = []
    @options = {}
    @last_decision = {}

    # Make sure monit is started.
    MonitInterface.start_monit
  end

  # A SOAP-exposed method that callers can use to determine if this node
  # has received information from another node and is starting up.
  def is_done_initializing(secret)
    return @done_initializing if valid_secret?(secret)
    BAD_SECRET_MSG
  end

  # A SOAP-exposed method that callers use to determine if this node has
  # finished starting all the roles it should run when it initially starts.
  def is_done_loading(secret)
    return @done_loading if valid_secret?(secret)
    BAD_SECRET_MSG
  end

  # A SOAP-exposed method that callers can use to get information about what
  # roles each node in the AppScale deployment are running.
  def get_role_info(secret)
    return BAD_SECRET_MSG unless valid_secret?(secret)

    all_nodes = []
    @nodes.each { |node| all_nodes << node.to_hash }
    JSON.dump(all_nodes)
  end

  # A SOAP-exposed method that callers can use to get information about what
  # versions are running on this machine, as well as what ports they are bound
  # to, and what ports run nginx and haproxy in front of them.
  #
  # Args:
  #   secret: A String that authenticates callers.
  # Returns:
  #   BAD_SECRET_MSG if the caller could not be authenticated. If the caller
  #   can be authenticated, a JSON-dumped Hash containing information about
  #   versions on this machine is returned.
  def get_app_info_map(secret)
    return BAD_SECRET_MSG unless valid_secret?(secret)
    JSON.dump(@app_info_map)
  end

  # A SOAP-exposed method that callers can use to tell this AppController that
  # a version hosted in this cloud needs to have its nginx reverse proxy
  # serving HTTP and HTTPS traffic on different ports.
  #
  # Args:
  #   version_key: A String that names the version that should be relocated.
  #   http_port: A String or Fixnum that names the port that should be used to
  #     serve HTTP traffic for this app.
  #   https_port: A String or Fixnum that names the port that should be used to
  #     serve HTTPS traffic for this app.
  #   secret: A String that authenticates callers.
  # Returns:
  #   "OK" if the relocation occurred successfully, and a String containing the
  #   reason why the relocation failed in all other cases.
  def relocate_version(version_key, http_port, https_port, secret)
    return BAD_SECRET_MSG unless valid_secret?(secret)
    Djinn.log_debug("Received relocate_version for #{version_key} for " \
                    "http port #{http_port} and https port #{https_port}.")

    unless my_node.is_shadow?
      # We need to send the call to the shadow.
      Djinn.log_debug("Sending relocate_version for #{version_key} " \
        "to #{get_shadow}.")
      acc = AppControllerClient.new(get_shadow.private_ip, @@secret)
      begin
        return acc.relocate_version(version_key, http_port, https_port)
      rescue FailedNodeException
        Djinn.log_warn("Failed to forward relocate_version " \
          "call to #{get_shadow}.")
        return NOT_READY
      end
    end

    project_id, service_id, version_id = version_key.split(
      VERSION_PATH_SEPARATOR)
    begin
      version_details = ZKInterface.get_version_details(
        project_id, service_id, version_id)
    rescue VersionNotFound => error
      return "false: #{error.message}"
    end

    # Forward relocate as a patch request to the AdminServer.
    version = {:appscaleExtensions => {:httpPort => http_port.to_i,
                                       :httpsPort => https_port.to_i}}
    endpoint = ['v1', 'apps', project_id, 'services', service_id,
                'versions', version_id].join('/')
    fields_updated = %w(appscaleExtensions.httpPort
                        appscaleExtensions.httpsPort)
    uri = URI("http://#{my_node.private_ip}:#{ADMIN_SERVER_PORT}/#{endpoint}")
    uri.query = URI.encode_www_form({:updateMask => fields_updated.join(',')})
    headers = {'Content-Type' => 'application/json',
               'AppScale-Secret' => @@secret}
    request = Net::HTTP::Patch.new([uri.path, uri.query].join('?'), headers)
    request.body = JSON.dump(version)
    response = Net::HTTP.start(uri.hostname, uri.port) do |http|
      http.request(request)
    end
    return "false: #{response.body}" if response.code != '200'

    if service_id == DEFAULT_SERVICE && version_id == DEFAULT_VERSION
      CronHelper.update_cron(
        get_load_balancer.public_ip, http_port, project_id)
    end

    'OK'
  end

  # A SOAP-exposed method that tells the AppController to terminate all services
  # in this AppScale deployment.
  #
  # Args:
  #   stop_deployment: A boolean to indicate if the whole deployment
  #                    should be stopped.
  #   secret         : A String used to authenticate callers.
  # Returns:
  #   A String indicating that the termination has started, or the reason why it
  #   failed.
  def kill(stop_deployment, secret)
    begin
      return BAD_SECRET_MSG unless valid_secret?(secret)
    rescue Errno::ENOENT
      # On appscale down, terminate may delete our secret key before we
      # can check it here.
      Djinn.log_debug('kill(): didn\'t find secret file. Continuing.')
    end
    @kill_sig_received = true

    Djinn.log_info('Received a stop request.')

    if my_node.is_shadow? && stop_deployment
      Djinn.log_info('Stopping all other nodes.')
      # Let's stop all other nodes.
      Thread.new {
        @nodes.each { |node|
          next if node.private_ip == my_node.private_ip
          acc = AppControllerClient.new(ip, @@secret)
          begin
            acc.kill(stop_deployment)
            Djinn.log_info("kill: sent kill command to node at #{ip}.")
          rescue FailedNodeException
            Djinn.log_warn("kill: failed to talk to node at #{ip} while.")
          end
        }
      }
    end

    Djinn.log_info('---- Stopping AppController ----')

    'OK'
  end

  # This method validates that the layout received is correct (both
  # syntactically and logically).
  #
  # Args:
  #   layout: this is a JSON structure containing the nodes
  #     informations (IPs, roles, instance ID etc...). These are the nodes
  #     specified in the AppScalefile at startup time.
  #   keyname: the key of this deployment, needed to initialize
  #     DjinnJobData.
  #
  # Returns:
  #   A DjinnJobData array suitale to be used in @nodes.
  #
  # Exception:
  #   AppScaleException: returns a message if the layout is not valid.
  def check_layout(layout, keyname)
    if layout.class != String
      msg = "Error: layout wasn't a String, but was a " + layout.class.to_s
      Djinn.log_error(msg)
      raise AppScaleException.new(msg)
    end
    begin
      locations = JSON.load(layout)
    rescue JSON::ParserError
      msg = 'Error: got exception parsing JSON structure layout.'
      Djinn.log_error(msg)
      raise AppScaleException.new(msg)
    end
    if locations.class != Array
      msg = 'Error: layout is not an Array.'
      Djinn.log_error(msg)
      raise AppScaleException.new(msg)
    end
    all_roles = []
    locations.each { |node|
      if node.class != Hash
        msg = 'Error: node structure is not a Hash.'
        Djinn.log_error(msg)
        raise AppScaleException.new(msg)
      end
      if !node['public_ip'] || !node['private_ip'] || !node['jobs'] ||
        !node['instance_id']
        msg = "Error: node layout is missing information #{node}."
        Djinn.log_error(msg)
        raise AppScaleException.new(msg)
      elsif node['public_ip'].empty? || node['private_ip'].empty? ||
         node['jobs'].empty? || node['instance_id'].empty?
        msg = "Error: node layout is missing information #{node}."
        Djinn.log_error(msg)
        raise AppScaleException.new(msg)
      end
      if node['jobs'].class == String
        all_roles << node['jobs']
      elsif node['jobs'].class == Array
        all_roles += node['jobs']
      else
        msg = "Error: node jobs is not String or Array for #{node}."
        Djinn.log_error(msg)
        raise AppScaleException.new(msg)
      end
    }

    # Now we can check if we have the needed roles to start the
    # deployment.
    all_roles.uniq!
    ['compute', 'shadow', 'load_balancer', 'login', 'zookeeper',
      'memcache', 'db_master', 'taskqueue_master'].each { |role|
      unless all_roles.include?(role)
        msg = "Error: layout is missing role #{role}."
        Djinn.log_error(msg)
        raise AppScaleException.new(msg)
      end
    }

    # Transform the hash into DjinnJobData and return it.
    nodes = Djinn.convert_location_array_to_class(locations, keyname)
    return nodes
  end

  # This method validate and set (if valid) the proper @options value.
  #
  # Args:
  #   options: a Hash containing the property and the value to set it to.
  #
  # Returns:
  #   A sanitized Hash of valid properties.
  def check_options(options)
    newoptions = {}
    if options.class != Hash
      Djinn.log_warn("check_options received a non-hash parameter.")
      return newoptions
    end

    options.each { |name, val|
      unless name.class == String
        Djinn.log_warn("Received an invalid property name of class #{name.class}.")
        next
      end
      key = name.gsub(NOT_EMAIL_REGEX, '')

      # Let's check if the property is a known one.
      unless PARAMETERS_AND_CLASS.has_key?(key)
        begin
          Djinn.log_warn("Removing unknown parameter '" + key.to_s + "'.")
        rescue
          Djinn.log_warn("Removing unknown paramete.")
        end
        next
      end

      # Check that the value that came in is a String or as final class of
      # the parameter. There is no boolean, so TrueClass and FalseClass
      # needs to be check both. If not, remove the parameter since we
      # won't be able to translate it.
      unless (val.class == String || val.class ==
              PARAMETERS_AND_CLASS[key][PARAMETER_CLASS] ||
              (PARAMETERS_AND_CLASS[key][PARAMETER_CLASS] == TrueClass &&
              val.class == FalseClass))
        if PARAMETERS_AND_CLASS[key][PARAMETER_SHOW]
          begin
            msg = "Removing parameter '" + key + "' with unknown value '" +\
              val.to_s + "'."
          rescue
            msg = "Removing parameter '" + key + "' with unknown value."
          end
        else
          msg = "Removing parameter '" + key + "' with unknown value."
        end
        Djinn.log_warn(msg)
        next
      end

      if PARAMETERS_AND_CLASS[key][PARAMETER_SHOW]
        msg = "Converting/checking '" + key + "' with value '" + val + "'."
      else
        msg = "Converting/checking '" + key + "."
      end
      Djinn.log_info(msg)

      # Let's check if we can convert them now to the proper class.
      if PARAMETERS_AND_CLASS[key][PARAMETER_CLASS] == Fixnum
        begin
          Integer(val)
        rescue
          if PARAMETERS_AND_CLASS[key][PARAMETER_SHOW]
            msg = "Warning: parameter '" + key + "' is not an integer (" +\
              val.to_s + "). Removing it."
          else
            msg = "Warning: parameter '" + key + "' is not an integer. Removing it."
          end
          Djinn.log_warn(msg)
          next
        end
      end

      # Booleans and Integer (basically non-String) seem to create issues
      # at the SOAP level (possibly because they are in a structure) with
      # message similar to "failed to serialize detail object". We convert
      # them here to String.
      if PARAMETERS_AND_CLASS[key][PARAMETER_CLASS] == TrueClass ||
         PARAMETERS_AND_CLASS[key][PARAMETER_CLASS] == Fixnum
        begin
          newval = val.to_s
        rescue
          msg = "Warning: cannot convert '" + key + "' to string. Removing it."
          Djinn.log_warn(msg)
          next
        end
      end

      # Strings may need to be sanitized.
      if PARAMETERS_AND_CLASS[key][PARAMETER_CLASS] == String
        # Some options shouldn't be sanitize.
        if key == 'user_commands' or key == 'azure_app_secret_key'
          newval = val
        # Keys have a relaxed sanitization process.
        elsif key.include? "_key" or key.include? "EC2_SECRET_KEY"
          newval = val.gsub(NOT_FQDN_OR_PLUS_REGEX, '')
        else
          newval = val.gsub(NOT_FQDN_REGEX, '')
        end
      end

      newoptions[key] = newval
      newval = "*****" unless PARAMETERS_AND_CLASS[key][2]
      Djinn.log_debug("Accepted option #{key}:#{newval}.")
    }

    return newoptions
  end

  def enforce_options
    # Set the proper log level.
    new_level = Logger::INFO
    new_level = Logger::DEBUG if @options['verbose'].downcase == "true"
    @@log.level = new_level if @@log.level != new_level
  end

  # This is the method needed to get the current layout and options for
  # this deployment. The first AppController to receive this call is the
  # shadow node. It will then forward these information to all other
  # nodes.
  #
  # Args:
  #   layout: this is a JSON structure containing the node
  #     information (IPs, roles, instance ID etc...). These are the nodes
  #     specified in the AppScalefile at startup time.
  #   options: this is a Hash containing all the options and credentials
  #     (for autoscaling) pertinent to this deployment.
  def set_parameters(layout, options, secret)
    return BAD_SECRET_MSG unless valid_secret?(secret)

    # options is a JSON string that will be loaded into a Hash.
    if options.class != String
      msg = "Error: options wasn't a String, but was a " +
            options.class.to_s
      Djinn.log_error(msg)
      return msg
    end
    begin
      opts = JSON.load(options)
    rescue JSON::ParserError
      msg = "Error: got exception parsing JSON options."
      Djinn.log_error(msg)
      return msg
    end
    if opts.nil? || opts.empty?
      Djinn.log_info("Empty options: using defaults.")
    elsif opts.class != Hash
      msg = "Error: options is not a Hash."
      Djinn.log_error(msg)
      return msg
    else
      @options = check_options(opts)
    end

    # Let's validate we have the needed options defined.
    ['keyname', 'login', 'table'].each { |key|
      unless @options[key]
        msg = "Error: cannot find #{key} in options!" unless @options[key]
        Djinn.log_error(msg)
        return msg
      end
    }

    begin
      @state_change_lock.synchronize {
        @nodes = check_layout(layout, @options['keyname'])
      }
    rescue AppScaleException => e
      Djinn.log_error(e.message)
      return e.message
    end

    # Now let's make sure the parameters that needs to have values are
    # indeed defines, otherwise set the defaults.
    PARAMETERS_AND_CLASS.each { |key, _|
      if @options[key]
        # The parameter 'key' is defined, no need to do anything.
        next
      end
      if PARAMETERS_AND_CLASS[key][1]
         # The parameter has a default, and it's not defined. Adding
         # default value.
         @options[key] = PARAMETERS_AND_CLASS[key][1]
      end
    }
    enforce_options

    # From here on we do more logical checks on the values we received.
    # The first one is to check that max and min are set appropriately.
    # Max and min needs to be at least the number of started nodes, it
    # needs to be positive. Max needs to be no smaller than min.
    if Integer(@options['max_machines']) < @nodes.length
      Djinn.log_warn("max_machines is less than the number of nodes!")
      @options['max_machines'] = @nodes.length.to_s
    end
    if Integer(@options['min_machines']) < @nodes.length
      Djinn.log_warn("min_machines is less than the number of nodes!")
      @options['min_machines'] = @nodes.length.to_s
    end
    if Integer(@options['max_machines']) < Integer(@options['min_machines'])
      Djinn.log_warn("min_machines is bigger than max_machines!")
      @options['max_machines'] = @options['min_machines']
    end

    # We need to make sure this node is listed in the started nodes.
    find_me_in_locations
    return "Error: Couldn't find me in the node map" if @my_index.nil?

    ENV['EC2_URL'] = @options['ec2_url']
    if @options['ec2_access_key'].nil?
      @options['ec2_access_key'] = @options['EC2_ACCESS_KEY']
      @options['ec2_secret_key'] = @options['EC2_SECRET_KEY']
      @options['ec2_url'] = @options['EC2_URL']
    end

    'OK'
  end

  # Upload a Google App Engine application into this AppScale deployment.
  #
  # Args:
  #   archived_file: A String, with the path to the compressed file containing
  #     the app.
  #   file_suffix: A String indicating what suffix the file should have.
  #   secret: A String with the shared key for authentication.
  # Returns:
  #   A JSON-dumped Hash with fields indicating if the upload process began
  #   successfully, and a reservation ID that can be used with
  #   get_app_upload_status to see if the app has successfully uploaded or not.
  def upload_app(archived_file, file_suffix, secret)
    return BAD_SECRET_MSG unless valid_secret?(secret)

    unless my_node.is_shadow?
      Djinn.log_debug("Sending upload_app call to shadow.")
      acc = AppControllerClient.new(get_shadow.private_ip, @@secret)
      begin
        remote_file = [archived_file, file_suffix].join('.')
        HelperFunctions.scp_file(archived_file, remote_file,
                                 get_shadow.private_ip, get_shadow.ssh_key)
        return acc.upload_app(remote_file, file_suffix)
      rescue FailedNodeException
        Djinn.log_warn("Failed to forward upload_app call to shadow (#{get_shadow}).")
        return NOT_READY
      end
    end

    reservation_id = HelperFunctions.get_random_alphanumeric
    @app_upload_reservations[reservation_id] = {'status' => 'starting'}

    Djinn.log_debug("Received a request to upload app at #{archived_file}" \
      ", with suffix #{file_suffix}")

    Thread.new {
      # If the dashboard is on the same node as the shadow, the archive needs
      # to be copied to a location that includes the suffix.
      unless archived_file.match(/#{file_suffix}$/)
        new_location = [archived_file, file_suffix].join('.')
        Djinn.log_debug("Copying #{archived_file} to #{new_location}")
        FileUtils.copy(archived_file, new_location)
        archived_file = new_location
      end

      Djinn.log_debug("Uploading file at location #{archived_file}")
      keyname = @options['keyname']
      command = "#{UPLOAD_APP_SCRIPT} --file '#{archived_file}' " \
        "--keyname #{keyname} 2>&1"
      output = Djinn.log_run(command)
      if output.include?("Your app can be reached at the following URL")
        result = "true"
      else
        result = output
      end

      @app_upload_reservations[reservation_id]['status'] = result
      File.delete(archived_file)
    }

    return JSON.dump({
      'reservation_id' => reservation_id,
      'status' => 'starting'
    })
  end

  # Checks the status of the App Engine app uploading with the given reservation
  # ID.
  #
  # Args:
  #   reservation_id: A String that corresponds to the reservation ID given when
  #     the app upload process began.
  #   secret: A String with the shared key for authentication.
  # Returns:
  #   A String that indicates what the state is of the uploaded application. If
  #   the given reservation ID was not found, ID_NOT_FOUND is returned. If the
  #   caller attempts to authenticate with an invalid secret, BAD_SECRET_MSG is
  #   returned.
  def get_app_upload_status(reservation_id, secret)
    return BAD_SECRET_MSG unless valid_secret?(secret)

    unless my_node.is_shadow?
      Djinn.log_debug("Sending get_upload_status call to shadow.")
      acc = AppControllerClient.new(get_shadow.private_ip, @@secret)
      begin
        return acc.get_app_upload_status(reservation_id)
      rescue FailedNodeException
        Djinn.log_warn(
          "Failed to forward get_app_upload_status call to #{get_shadow}.")
        return NOT_READY
      end
    end

    if @app_upload_reservations.has_key?(reservation_id) &&
       @app_upload_reservations[reservation_id]['status']
      return @app_upload_reservations[reservation_id]['status']
    else
      return ID_NOT_FOUND
    end
  end

  # Gets the statistics of all the nodes in the AppScale deployment.
  #
  # Args:
  #   secret: A string with the shared key for authentication.
  # Returns:
  #   A JSON string with the statistics of the nodes.
  def get_cluster_stats_json(secret)
    return BAD_SECRET_MSG unless valid_secret?(secret)

    unless my_node.is_shadow?
      Djinn.log_debug("Sending get_cluster_stats_json call to shadow.")
      acc = AppControllerClient.new(get_shadow.private_ip, @@secret)
      begin
        return acc.get_cluster_stats_json
      rescue FailedNodeException
        Djinn.log_warn(
          "Failed to forward get_cluster_stats_json call to #{get_shadow}.")
        return NOT_READY
      end
    end

    JSON.dump(@cluster_stats)
  end

  # Updates our locally cached information about the CPU, memory, and disk
  # usage of each machine in this AppScale deployment.
  def update_node_info_cache
    new_stats = []

    Thread.new {
      @nodes.each { |node|
        ip = node.private_ip
        if ip == my_node.private_ip
          node_stats = JSON.load(get_node_stats_json(@@secret))
        else
          acc = AppControllerClient.new(ip, @@secret)
          begin
            node_stats = JSON.load(acc.get_node_stats_json)
          rescue FailedNodeException
            Djinn.log_warn("Failed to get status update from node at #{ip}, so " \
              "not adding it to our cached info.")
            next
          end
        end
        new_stats << node_stats
      }
      @cluster_stats = new_stats
    }
  end

  # Gets the database information of the AppScale deployment.
  #
  # Args:
  #   secret: A string with the shared key for authentication.
  # Returns:
  #   A JSON string with the database information.
  def get_database_information(secret)
    return BAD_SECRET_MSG unless valid_secret?(secret)

    tree = { :table => @options['table'], :replication => @options['replication'],
      :keyname => @options['keyname'] }
    return JSON.dump(tree)
  end

  # Runs the Groomer service that the Datastore provides, which cleans up
  # deleted entries and generates statistics about the entities stored for each
  # application.
  #
  # Args:
  #   secret: A String with the shared key for authentication.
  # Returns:
  #   'OK' if the groomer was invoked, and BAD_SECRET_MSG if the user failed to
  #   authenticate correctly.
  def run_groomer(secret)
    return BAD_SECRET_MSG unless valid_secret?(secret)

    Thread.new {
      run_groomer_command = `which appscale-groomer`.chomp
      if my_node.is_db_master?
        Djinn.log_run(run_groomer_command)
      else
        db_master = get_db_master
        HelperFunctions.run_remote_command(db_master.private_ip,
          run_groomer_command, db_master.ssh_key, NO_OUTPUT)
      end
    }

    return 'OK'
  end

  # Queries the AppController for a list of instance variables whose names match
  # the given regular expression, as well as the values associated with each
  # match.
  #
  # Args:
  #   property_regex: A String that will be used as the regular expression,
  #     determining which instance variables should be returned.
  #   secret: A String with the shared key for authentication.
  #
  # Returns:
  #   A JSON-dumped Hash mapping each instance variable matching the given regex
  #   to the value it is bound to.
  def get_property(property_regex, secret)
    return BAD_SECRET_MSG unless valid_secret?(secret)

    unless my_node.is_shadow?
      # We need to send the call to the shadow.
      Djinn.log_debug("Sending get_property for #{appid} to #{get_shadow}.")
      acc = AppControllerClient.new(get_shadow.private_ip, @@secret)
      begin
        return acc.get_property(property_regex)
      rescue FailedNodeException
        Djinn.log_warn("Failed to forward get_property call to #{get_shadow}.")
        return NOT_READY
      end
    end

    Djinn.log_info("Received request to get properties matching #{property_regex}.")
    properties = {}
    PARAMETERS_AND_CLASS.each { |key, val|
      begin
        if key =~ /\A#{property_regex}\Z/
          unless val[2]
            properties[key] = "*****"
            next
          end
          if @options[key].nil?
            properties[key] = val[1]
          else
            properties[key] = @options[key]
          end
        end
      rescue RegexpError
        Djinn.log_warn("get_property: got invalid regex (#{property_regex}).")
      end
    }

    Djinn.log_debug("Caller asked for instance variables matching regex " \
      "#{property_regex}, returning response #{properties.inspect}")
    return JSON.dump(properties)
  end

  # Sets the named instance variable to the given value.
  #
  # Args:
  #   property_name: A String naming the instance variable that should be set.
  #   property_value: A String or Fixnum that provides the value for the given
  #     property name.
  #   secret: A String with the shared key for authentication.
  #
  # Returns:
  #   A String containing:
  #     - 'OK' if the value was successfully set.
  #     - KEY_NOT_FOUND if there is no instance variable with the given name.
  #     - NOT_READY if this node is not shadow, and cannot talk to shadow.
  #     - BAD_SECRET_MSG if the caller could not be authenticated.
  def set_property(property_name, property_value, secret)
    return BAD_SECRET_MSG unless valid_secret?(secret)
    if property_name.class != String or property_value.class != String
      Djinn.log_warn("set_property: received non String parameters.")
      return KEY_NOT_FOUND
    end

    unless my_node.is_shadow?
      # We need to send the call to the shadow.
      Djinn.log_debug("Sending set_property for #{appid} to #{get_shadow}.")
      acc = AppControllerClient.new(get_shadow.private_ip, @@secret)
      begin
        return acc.set_property(property_name, property_value)
      rescue FailedNodeException
        Djinn.log_warn("Failed to forward set_property call to #{get_shadow}.")
        return NOT_READY
      end
    end

    Djinn.log_info("Received request to change #{property_name} to #{property_value}.")
    opts = {}
    opts[property_name] = property_value
    newopts = check_options(opts)

    # If we don't have any option to set, property was invalid.
    if newopts.length == 0
      Djinn.log_info("Failed to set property '#{property_name}'.")
      return KEY_NOT_FOUND
    end

    # Let's keep an old copy of the options: we'll need them to check if
    # something changed and we need to act.
    old_options = @options.clone
    newopts.each { |key, val|
      # We give some extra information to the user about some properties.
      if key == "keyname"
        Djinn.log_warn("Changing keyname can break your deployment!")
      elsif key == "default_max_appserver_memory"
        Djinn.log_warn("default_max_appserver_memory will be enforced on new AppServers only.")
        ZKInterface.set_runtime_params({:default_max_appserver_memory => Integer(val)})
      elsif key == "min_machines"
        unless is_cloud?
          Djinn.log_warn("min_machines is not used in non-cloud infrastructures.")
        end
        if Integer(val) < Integer(@options['min_machines'])
          Djinn.log_warn("Invalid input: cannot lower min_machines!")
          return "min_machines cannot be less than the nodes defined in ips_layout"
        end
      elsif key == "max_machines"
        unless is_cloud?
          Djinn.log_warn("max_machines is not used in non-cloud infrastructures.")
        end
        if Integer(val) < Integer(@options['min_machines'])
          Djinn.log_warn("Invalid input: max_machines is smaller than min_machines!")
          return "max_machines is smaller than min_machines."
        end
      elsif key == "flower_password"
        TaskQueue.stop_flower
        TaskQueue.start_flower(@options['flower_password'])
      elsif key == "replication"
        Djinn.log_warn("replication cannot be changed at runtime.")
        next
      elsif key == "login"
        Djinn.log_info("Restarting applications since public IP changed.")
        restart_versions(@versions_loaded)
      elsif key == "lb_connect_timeout"
        unless Integer(val) > 0
          Djinn.log_warn("Cannot set a negative timeout.")
          next
        end
        Djinn.log_info("Reload haproxy with new connect timeout.")
        HAProxy.initialize_config(val)
        HAProxy.regenerate_config
      end

      @options[key] = val

      if key.include? "stats_log"
        if key.include? "nodes"
          ZKInterface.update_hermes_nodes_profiling_conf(
            @options["write_nodes_stats_log"].downcase == "true",
            @options["nodes_stats_log_interval"].to_i
          )
        elsif key.include? "processes"
          ZKInterface.update_hermes_processes_profiling_conf(
            @options["write_processes_stats_log"].downcase == "true",
            @options["processes_stats_log_interval"].to_i,
            @options["write_detailed_processes_stats_log"].downcase == "true"
          )
        elsif key.include? "proxies"
          ZKInterface.update_hermes_proxies_profiling_conf(
            @options["write_proxies_stats_log"].downcase == "true",
            @options["proxies_stats_log_interval"].to_i,
            @options["write_detailed_proxies_stats_log"].downcase == "true"
          )
        end
      end
      Djinn.log_info("Successfully set #{key} to #{val}.")
    }
    # Act upon changes.
    enforce_options unless old_options == @options

    return 'OK'
  end

  # Updates a project's cron jobs.
  def update_cron(project_id, secret)
    return BAD_SECRET_MSG unless valid_secret?(secret)

    unless my_node.is_shadow?
      Djinn.log_debug(
        "Sending update_cron call for #{project_id} to shadow.")
      acc = AppControllerClient.new(get_shadow.private_ip, @@secret)
      begin
        return acc.update_cron(project_id)
      rescue FailedNodeException
        Djinn.log_warn(
          "Failed to forward update_cron call to shadow (#{get_shadow}).")
        return NOT_READY
      end
    end

    begin
      version_details = ZKInterface.get_version_details(
        project_id, DEFAULT_SERVICE, DEFAULT_VERSION)
    rescue VersionNotFound => error
      return "false: #{error.message}"
    end

    CronHelper.update_cron(get_load_balancer.public_ip,
                           version_details['appscaleExtensions']['httpPort'],
                           project_id)

    return 'OK'
  end

  # Checks ZooKeeper to see if the deployment ID exists.
  # Returns:
  #   A boolean indicating whether the deployment ID has been set or not.
  def deployment_id_exists(secret)
    return BAD_SECRET_MSG unless valid_secret?(secret)

    return ZKInterface.exists?(DEPLOYMENT_ID_PATH)
  end

  # Retrieves the deployment ID from ZooKeeper.
  # Returns:
  #   A string that contains the deployment ID.
  def get_deployment_id(secret)
    return BAD_SECRET_MSG unless valid_secret?(secret)

    begin
      return ZKInterface.get(DEPLOYMENT_ID_PATH)
    rescue FailedZooKeeperOperationException => e
      Djinn.log_warn("(get_deployment_id) failed talking to zookeeper " \
        "with #{e.message}.")
      return
    end
  end

  # Sets deployment ID in ZooKeeper.
  # Args:
  #   id: A string that contains the deployment ID.
  def set_deployment_id(secret, id)
    return BAD_SECRET_MSG unless valid_secret?(secret)

    begin
      ZKInterface.set(DEPLOYMENT_ID_PATH, id, false)
    rescue FailedZooKeeperOperationException => e
      Djinn.log_warn("(set_deployment_id) failed talking to zookeeper " \
        "with #{e.message}.")
    end
    return
  end

  # Enables or disables datastore writes on this node.
  # Args:
  #   read_only: A string that indicates whether to turn read-only mode on or
  #     off.
  def set_node_read_only(read_only, secret)
    return BAD_SECRET_MSG unless valid_secret?(secret)
    return INVALID_REQUEST unless %w(true false).include?(read_only)
    read_only = read_only == 'true'

    DatastoreServer.set_read_only_mode(read_only)
    if read_only
      GroomerService.stop
    else
      GroomerService.start
    end

    return 'OK'
  end

  # Enables or disables datastore writes on this deployment.
  # Args:
  #   read_only: A string that indicates whether to turn read-only mode on or
  #     off.
  def set_read_only(read_only, secret)
    return BAD_SECRET_MSG unless valid_secret?(secret)
    return INVALID_REQUEST unless %w(true false).include?(read_only)

    @nodes.each { | node |
      if node.is_db_master? or node.is_db_slave?
        acc = AppControllerClient.new(node.private_ip, @@secret)
        response = acc.set_node_read_only(read_only)
        return response unless response == 'OK'
      end
    }

    return 'OK'
  end

  # Checks if the primary database node is ready. For Cassandra, this is needed
  # because the seed node needs to start before the other nodes.
  # Args:
  #   secret: A string that authenticates the caller.
  # Returns:
  #   A string indicating whether or not the primary database node is ready.
  def primary_db_is_up(secret)
    return BAD_SECRET_MSG unless valid_secret?(secret)

    primary_ip = get_db_master.private_ip
    unless my_node.is_db_master?
      Djinn.log_debug("Asking #{primary_ip} if database is ready.")
      acc = AppControllerClient.new(get_db_master.private_ip, @@secret)
      begin
        return acc.primary_db_is_up
      rescue FailedNodeException
        Djinn.log_warn("Unable to ask #{primary_ip} if database is ready.")
        return NOT_READY
      end
    end

    lock_obtained = NODETOOL_LOCK.try_lock
    begin
      return NOT_READY unless lock_obtained
      output = `"#{NODETOOL}" status`
      ready = false
      output.split("\n").each { |line|
        ready = true if line.start_with?('UN') && line.include?(primary_ip)
      }
      return "#{ready}"
    ensure
      NODETOOL_LOCK.unlock
    end
  end

  # Resets a user's password.
  #
  # Args:
  #   username: The email address for the user whose password will be changed.
  #   password: The SHA1-hashed password that will be set as the user's password.
  def reset_password(username, password, secret)
    return BAD_SECRET_MSG unless valid_secret?(secret)

    begin
      uac = UserAppClient.new(my_node.private_ip, @@secret)
      return uac.change_password(username, password)
    rescue FailedNodeException
      Djinn.log_warn("Failed to talk to the UserAppServer while resetting " \
        "the user's password.")
    end
  end

  # Queries the UserAppServer to see if the given user exists.
  #
  # Args:
  #   username: The email address registered as username for the user's application.
  def does_user_exist(username, secret)
    return BAD_SECRET_MSG unless valid_secret?(secret)

    begin
      uac = UserAppClient.new(my_node.private_ip, @@secret)
      return uac.does_user_exist?(username)
    rescue FailedNodeException
      Djinn.log_warn("Failed to talk to the UserAppServer to check if the " \
        "the user #{username} exists.")
    end
  end

  # Creates a new user account, with the given username and hashed password.
  #
  # Args:
  #   username: An email address that should be set as the new username.
  #   password: A sha1-hashed password that is bound to the given username.
  #   account_type: A str that indicates if this account can be logged into
  #     by XMPP users.
  def create_user(username, password, account_type, secret)
    return BAD_SECRET_MSG unless valid_secret?(secret)

    begin
      uac = UserAppClient.new(my_node.private_ip, @@secret)
      return uac.commit_new_user(username, password, account_type)
    rescue FailedNodeException
      Djinn.log_warn("Failed to talk to the UserAppServer while committing " \
        "the user #{username}.")
    end
  end

  # Grants the given user the ability to perform any administrative action.
  #
  # Args:
  #   username: The e-mail address that should be given administrative authorizations.
  def set_admin_role(username, is_cloud_admin, capabilities, secret)
    return BAD_SECRET_MSG unless valid_secret?(secret)

    begin
      uac = UserAppClient.new(my_node.private_ip, @@secret)
      return uac.set_admin_role(username, is_cloud_admin, capabilities)
    rescue FailedNodeException
      Djinn.log_warn("Failed to talk to the UserAppServer while setting admin role " \
        "for the user #{username}.")
    end
  end

  # Removes a version and stops all AppServers hosting it.
  #
  # Args:
  #   version_key: The version to stop
  #   secret: Shared key for authentication
  #
  def stop_version(version_key, secret)
    return BAD_SECRET_MSG unless valid_secret?(secret)

    unless my_node.is_shadow?
      Djinn.log_debug(
        "Sending stop_version call for #{version_key} to shadow.")
      acc = AppControllerClient.new(get_shadow.private_ip, @@secret)
      begin
        return acc.stop_version(version_key)
      rescue FailedNodeException
        Djinn.log_warn(
          "Failed to forward stop_version call to shadow (#{get_shadow}).")
        return NOT_READY
      end
    end

    project_id, _service_id, _version_id = version_key.split(
      VERSION_PATH_SEPARATOR)
    if RESERVED_APPS.include?(project_id)
      return "false: #{project_id} is a reserved app."
    end
    Djinn.log_info("Shutting down #{version_key}")

    # Since stopping an application can take some time, we do it in a
    # thread.
    Thread.new {
      # If this node has any information about AppServers for this version,
      # clear that information out.
      APPS_LOCK.synchronize {
        @app_info_map.delete(version_key)
        @versions_loaded = @versions_loaded - [version_key]
      }

      # To prevent future deploys from using the old application code, we
      # force a removal of the application status on disk (for example the
      # code and cronjob) right now.
      check_stopped_apps
    }

    'true'
  end

  # Clears version entries to make way for a new revision.
  #
  # Args:
  #   versions_to_restart: An Array containing the version keys to restart.
  def restart_versions(versions_to_restart)
    return if versions_to_restart.empty?

    Djinn.log_info("Remove old AppServers for #{versions_to_restart}.")
    APPS_LOCK.synchronize {
      versions_to_restart.each { |version_key|
        @app_info_map[version_key]['appservers'].clear
      }
    }
  end

  # Start a new, or update an old version of applications. This method
  # assumes that the application tarball(s) have already been uploaded.
  # Only the leader will update the application, so the message is
  # forwarded if arrived to the wrong node.
  #
  # Args:
  #   versions: An Array containing the version keys to start or update.
  #   secret: A String containing the deployment secret.
  def update(versions, secret)
    return BAD_SECRET_MSG unless valid_secret?(secret)

    unless my_node.is_shadow?
      Djinn.log_debug(
        "Sending update call for #{versions} to shadow.")
      acc = AppControllerClient.new(get_shadow.private_ip, @@secret)
      begin
        return acc.update(versions)
      rescue FailedNodeException
        Djinn.log_warn(
          "Failed to forward update call to shadow (#{get_shadow}).")
        return NOT_READY
      end
    end

    versions_to_restart = []
    APPS_LOCK.synchronize {
      versions_to_restart = @versions_loaded & versions
    }

    # Starts new AppServers (and stop the old ones) for the new versions.
    restart_versions(versions_to_restart)

    Djinn.log_info("Done updating #{versions}.")
    return 'OK'
  end

  def get_all_public_ips(secret)
    return BAD_SECRET_MSG unless valid_secret?(secret)

    public_ips = []
    @nodes.each { |node|
      public_ips << node.public_ip
    }
    JSON.dump(public_ips)
  end

  def get_all_private_ips(secret)
    return BAD_SECRET_MSG unless valid_secret?(secret)

    private_ips = []
    @nodes.each { |node|
      private_ips << node.private_ip
    }
    JSON.dump(private_ips)
  end

  def job_start(secret)
    return BAD_SECRET_MSG unless valid_secret?(secret)

    Djinn.log_info("==== Starting AppController (pid: #{Process.pid}) ====")

    # We reload our old IPs (if we find them) so we can check later if
    # they changed and act accordingly.
    begin
      @my_private_ip = HelperFunctions.read_file("#{APPSCALE_CONFIG_DIR}/my_private_ip")
      @my_public_ip = HelperFunctions.read_file("#{APPSCALE_CONFIG_DIR}/my_public_ip")
    rescue Errno::ENOENT
      Djinn.log_info("Couldn't find my old my_public_ip or my_private_ip.")
      @my_private_ip = nil
      @my_public_ip = nil
    end

    # If we have the ZK_LOCATIONS_FILE, the deployment has already been
    # configured and started. We need to check if we are a zookeeper host
    # and start it if needed.
    if File.exists?(ZK_LOCATIONS_FILE)
      # We need to check our saved IPs with the list of zookeeper nodes
      # (IPs can change in cloud environments).
      if @my_private_ip.nil?
        @state = "Cannot find my old private IP address."
        HelperFunctions.log_and_crash(@state, WAIT_TO_CRASH)
      end

      # Restore the initial list of zookeeper nodes.
      zookeeper_data = HelperFunctions.read_json_file(ZK_LOCATIONS_FILE)
      @zookeeper_data = zookeeper_data['locations']
      if @zookeeper_data.include?(@my_private_ip) && !is_zookeeper_running?
        # We are a zookeeper host and we need to start it.
        begin
          start_zookeeper(false)
        rescue FailedZooKeeperOperationException
          @state = "Couldn't start Zookeeper."
          HelperFunctions.log_and_crash(@state, WAIT_TO_CRASH)
        end
      end
      pick_zookeeper(@zookeeper_data)
    end

    # We need to wait for the 'state', that is the deployment layouts and
    # the options for this deployment. It's either a save state from a
    # previous start, or it comes from the tools. If the tools communicate
    # the deployment's data, then we are the headnode.
    unless restore_appcontroller_state
      wait_for_data
      erase_old_data
    end
    parse_options

    # Load datastore helper.
    # TODO: this should be the class or module.
    table = @options['table']
    # require db_file
    begin
      require "#{table}_helper"
    rescue => e
      backtrace = e.backtrace.join("\n")
      HelperFunctions.log_and_crash("Unable to find #{table} helper." \
        " Please verify datastore type: #{e}\n#{backtrace}")
    end

    # We reset the kill signal received since we are starting now.
    @kill_sig_received = false

    # From here on we have the basic local state that allows to operate.
    # In particular we know our roles, and the deployment layout. Let's
    # start attaching any permanent disk we may have associated with us.
    start_infrastructure_manager
    mount_persistent_storage

    find_me_in_locations
    write_database_info
    update_firewall

    # If we have uncommitted changes, we rebuild/reinstall the
    # corresponding packages to ensure we are using the latest code.
    build_uncommitted_changes

    # If we are the headnode, we may need to start/setup all other nodes.
    # Better do it early on, since it may take some time for the other
    # nodes to start up.
    if my_node.is_shadow?
      configure_ejabberd_cert
      Djinn.log_info("Preparing other nodes for this deployment.")
      initialize_nodes_in_parallel(@nodes)
    end

    # Initialize the current server and starts all the API and essential
    # services. The functions are idempotent ie won't restart already
    # running services and can be ran multiple time with no side effect.
    initialize_server
    start_stop_api_services

    # Now that we are done loading, we can set the monit job to check the
    # AppController. At this point we are resilient to failure (ie the AC
    # will restart if needed).
    set_appcontroller_monit
    @done_loading = true

    pick_zookeeper(@zookeeper_data)
    write_our_node_info
    wait_for_nodes_to_finish_loading(@nodes)

    # This variable is used to keep track of the last time we printed some
    # statistics to the log.
    last_print = Time.now.to_i

    until @kill_sig_received do
      # We want to ensure monit stays up all the time, since we rely on
      # it for services and AppServers.
      unless MonitInterface.start_monit
        Djinn.log_warn("Monit was not running: restarted it.")
      end

      write_database_info
      update_port_files
      update_firewall
      write_zookeeper_locations

      # This call will block if we cannot reach a zookeeper node, but will
      # be very fast if we have an available connection. The function sets
      # the state in case we are looking for a zookeeper server.
      pick_zookeeper(@zookeeper_data)

      # We save the current @options and roles to check if
      # restore_appcontroller_state modifies them.
      old_options = @options.clone
      old_jobs = my_node.jobs

      # The following is the core of the duty cycle: start new apps,
      # restart apps, terminate non-responsive AppServers, and autoscale.

      # Every other node syncs its state with the login node state. The
      # load_balancers need to check the applications that got loaded
      # this time, to setup the routing.
      my_versions_loaded = @versions_loaded if my_node.is_load_balancer?
      if my_node.is_shadow?
        update_node_info_cache
        backup_appcontroller_state
      elsif !restore_appcontroller_state
        @state = "Couldn't reach the deployment state: now in isolated mode"
        Djinn.log_warn("Cannot talk to zookeeper: in isolated mode.")
        next
      end

      # We act here if options or roles for this node changed.
      check_role_change(old_options, old_jobs)

      # Load balancers (and shadow) needs to setup new applications.
      if my_node.is_load_balancer?
        APPS_LOCK.synchronize {
          # Starts apps that are not running yet but they should.
          if my_node.is_shadow?
            versions_to_load = ZKInterface.get_versions - @versions_loaded
          else
            versions_to_load = @versions_loaded - my_versions_loaded
          end
          versions_to_load.each { |version_key|
            setup_app_dir(version_key, true)
            setup_appengine_version(version_key)
          }
          # In addition only shadow kick off the autoscaler.
          scale_deployment if my_node.is_shadow?
        }
      end

      # Check the running, terminated, pending AppServers.
      check_running_appservers

      # Detect applications that have been undeployed and terminate all
      # running AppServers.
      check_stopped_apps

      # Load balancers and shadow need to check/update nginx/haproxy.
      if my_node.is_load_balancer?
        APPS_LOCK.synchronize {
          regenerate_routing_config
        }
      end
      @state = "Done starting up AppScale, now in heartbeat mode"

      # Print stats in the log recurrently; works as a heartbeat mechanism.
      if last_print < (Time.now.to_i - 60 * PRINT_STATS_MINUTES)
        if my_node.is_shadow? && @options['autoscale'].downcase != "true"
          Djinn.log_info("--- This deployment has autoscale disabled.")
        end
        stats = JSON.parse(get_node_stats_json(secret))
        Djinn.log_info("--- Node at #{stats['public_ip']} has " \
          "#{stats['memory']['available']/MEGABYTE_DIVISOR}MB memory available " \
          "and knows about these apps #{stats['apps']}.")
        Djinn.log_debug("--- Node stats: #{JSON.pretty_generate(stats)}")
        last_print = Time.now.to_i
      end

      Kernel.sleep(DUTY_CYCLE)
    end
  end

  def is_appscale_terminated(secret)
    begin
      bad_secret = JSON.dump({'status'=>BAD_SECRET_MSG})
      return bad_secret unless valid_secret?(secret)
    rescue Errno::ENOENT
      # On appscale down, terminate may delete our secret key before we
      # can check it here.
      Djinn.log_debug("run_terminate(): didn't find secret file. Continuing.")
    end
    return @done_terminating
  end

  def run_terminate(clean, secret)
    return BAD_SECRET_MSG unless valid_secret?(secret)
    if my_node.is_shadow?
      begin
        bad_secret = JSON.dump({'status'=>BAD_SECRET_MSG})
        return bad_secret unless valid_secret?(secret)
      rescue Errno::ENOENT
        # On appscale down, terminate may delete our secret key before we
        # can check it here.
        Djinn.log_debug("run_terminate(): didn't find secret file. Continuing.")
      end
      Djinn.log_info("Received a stop request.")
      Djinn.log_info("Stopping all other nodes.")
      Thread.new {
        terminate_appscale_in_parallel(clean){|node| send_client_message(node)}
        @done_terminating = true
      }
      # Return a "request id" for future use in sending and receiving messages.
      return SecureRandom.hex
    end
  end

  def terminate_appscale(node_to_terminate, clean)
    ip = node_to_terminate.private_ip
    Djinn.log_info("Running terminate.rb on the node at IP address #{ip}")
    ssh_key = node_to_terminate.ssh_key

    # Add ' clean' as parameter to terminate.rb if clean is true
    extra_command = clean.downcase == 'true' ? ' clean' : ''

    # Run terminate.rb on node
    begin
      Timeout.timeout(WAIT_TO_CRASH) {
        HelperFunctions.sleep_until_port_is_open(ip, SSH_PORT)
      }
    rescue Timeout::Error => e
      # Return ip, status, and output of terminated node
      return {'ip'=>ip, 'status'=> false,
              'output'=>"Waiting for port #{SSH_PORT} returned #{e.message}"}
    end
    output = HelperFunctions.run_remote_command(ip,
        "ruby /root/appscale/AppController/terminate.rb#{extra_command}",
        ssh_key, true)

    # terminate.rb will print "OK" if it ran successfully
    status = output.chomp!("OK").nil? ? false : true

    # Get the output of 'ps x' from node
    output += HelperFunctions.run_remote_command(ip, 'ps x', ssh_key, true)
    Djinn.log_debug("#{ip} terminated:#{status}\noutput:#{output}")

    # Return ip, status, and output of terminated node
    return {'ip'=>ip, 'status'=> status, 'output'=>output}
  end

  def terminate_appscale_in_parallel(clean)
    # Let's stop all other nodes.
    threads = []
    @nodes.each { |node|
      if node.private_ip != my_node.private_ip
        threads << Thread.new {
          Thread.current[:output] = terminate_appscale(node, clean)
        }
      end
    }

    threads.each do |t|
      t.join
      yield t[:output]
    end

    'OK'
  end

  # Adds message to queue so it can be received by client.
  def send_client_message(message)
    @waiting_messages.synchronize {
      @waiting_messages.push(message)
      Djinn.log_debug(@waiting_messages)
      @message_ready.signal
    }
  end

  # Method ran by client to access the messages in @waiting_messages. Client
  # must send a timeout so that the server will not clear the messages.
  def receive_server_message(timeout, secret)
    was_queue_emptied = false
    begin
      Timeout.timeout(timeout.to_i) {
        begin
          bad_secret = JSON.dump({'status'=>BAD_SECRET_MSG})
          return bad_secret unless valid_secret?(secret)
        rescue Errno::ENOENT
          # On appscale down, terminate may delete our secret key before we
          # can check it here.
          Djinn.log_debug("run_terminate(): didn't find secret file. Continuing.")
        end
        # Client will process "Error" and try again unless appscale is
        # terminated
        if @done_terminating and @waiting_messages.empty?
          return "Error: Done Terminating and No Messages"
        end
        @waiting_messages.synchronize {
          @message_ready.wait_while {@waiting_messages.empty?}
          message = JSON.dump(@waiting_messages)
          @waiting_messages.clear
          was_queue_emptied = true
          return message
        }
      }
    # Client will process "Error" and try again unless appscale is terminated
    rescue Timeout::Error
      Djinn.log_debug("Timed out trying to receive server message. Queue empty:
                     #{was_queue_emptied}")
      return "Error: Server Timed Out"
    end
  end

  # Starts the InfrastructureManager service on this machine, which exposes
  # a SOAP interface by which we can dynamically add and remove nodes in this
  # AppScale deployment.
  def start_infrastructure_manager
    iaas_script = "#{APPSCALE_HOME}/InfrastructureManager/infrastructure_manager_service.py"
    start_cmd = "#{PYTHON27} #{iaas_script}"
    env = {
      'APPSCALE_HOME' => APPSCALE_HOME,
      'EC2_HOME' => ENV['EC2_HOME'],
      'JAVA_HOME' => ENV['JAVA_HOME']
    }

    MonitInterface.start(:iaas_manager, start_cmd, nil, env)
    Djinn.log_info("Started InfrastructureManager successfully!")
  end

  def stop_infrastructure_manager
    Djinn.log_info("Stopping InfrastructureManager")
    MonitInterface.stop(:iaas_manager)
  end

  def get_online_users_list(secret)
    return BAD_SECRET_MSG unless valid_secret?(secret)

    online_users = []

    lb_node = get_load_balancer
    ip = lb_node.public_ip
    key = lb_node.ssh_key
    raw_list = `ssh -i #{key} -o StrictHostkeyChecking=no root@#{ip} 'ejabberdctl connected-users'`
    raw_list.split("\n").each { |userdata|
      online_users << userdata.split("/")[0]
    }

    return online_users
  end

  # This function removes this node from the list of possible sources for
  # a revision's source archive.
  #
  # Args:
  #   revision_key: The revision key.
  #   location: Full path for the tarball of the application.
  #   secret: The deployment current secret.
  # Returns:
  #   A Boolean indicating the success of the operation.
  def stop_hosting_revision(revision_key, location, secret)
    return BAD_SECRET_MSG unless valid_secret?(secret)

    Djinn.log_warn("#{location} still exists") unless File.exists?(location)

    begin
      ZKInterface.remove_revision_entry(revision_key, my_node.private_ip)
      return true
    rescue FailedZooKeeperOperationException => except
      # We just warn here and don't retry, since the shadow may have
      # already cleaned up the hosters.
      Djinn.log_warn("stop_hosting_revision: got exception talking to " \
        "zookeeper: #{except.message}.")
    end

    return false
  end

  # Finds an 'open' node and assigns the specified roles.
  #
  # Args:
  #   roles: An Array with the list of roles to assume.
  #
  # Returns:
  #   A Boolean indicating if an open node was found and the roles
  #   assigned.
  def assign_roles_to_open_node(roles)
    @state_change_lock.synchronize {
      @nodes.each { |node|
        if node.is_open?
          Djinn.log_debug("New roles #{roles} will be assumed by open node #{node}.")
          node.jobs = roles
          return true
        end
      }
    }
    return false
  end

  # This SOAP-exposed method dynamically scales up a currently running
  # AppScale deployment. For virtualized clusters, this assumes the
  # user has given us a list of IP addresses where AppScale has been
  # installed to, and for cloud deployments, we assume that the user
  # wants to use the same credentials as for their current deployment.
  #
  # Args:
  #   ips_hash: A Hash that maps roles (e.g., compute, database) to the
  #     IP address (in virtualized deployments) or unique identifier (in
  #     cloud deployments) that should run that role.
  #   secret: A String password that is used to authenticate the request
  #     to add nodes to the deployment.
  # Returns:
  #   BAD_SECRET_MSG: If the secret given does not match the secret for
  #     this AppScale deployment.
  #   BAD_INPUT_MSG: If ips_hash was not a Hash.
  #   OK: otherwise.
  def start_roles_on_nodes(ips_hash, secret)
    return BAD_SECRET_MSG unless valid_secret?(secret)

    begin
      ips_hash = JSON.load(ips_hash)
    rescue JSON::ParserError
      Djinn.log_warn("ips_hash must be valid JSON")
      return BAD_INPUT_MSG
    end

    if ips_hash.class != Hash
      Djinn.log_warn("Was expecting ips_hash to be a Hash, not " \
        "a #{ips_hash.class}.")
      return BAD_INPUT_MSG
    end
    Djinn.log_debug("Received a request to start additional roles on " \
      "these machines: #{ips_hash}.")

    # ips_hash maps roles to IPs, but the internal format here maps
    # IPs to roles, so convert to the right format
    new_nodes_roles = {}
    node_roles = []
    ips_hash.each { |role, ip_or_ips|
      if ip_or_ips.class == String
        ips = [ip_or_ips]  # just one IP
      elsif ip_or_ips.class == Array
        ips = ip_or_ips  # a list of IPs
      else
        Djinn.log_warn("Was expecting an IP or list of IPs, got" \
          " a #{ip_or_ips.class}.")
        return BAD_INPUT_MSG
      end

      ips.each { |ip_or_node|
        begin
          # Convert (or check) if we have an IP address or we have a node
          # we need to start, then we add this role to the node.
          ip = HelperFunctions.convert_fqdn_to_ip(ip_or_node)
        rescue AppScaleException
          # We assume here that we need to create the VM (that is the user
          # specified node-#).
          new_nodes_roles[ip_or_node] = [] unless new_nodes_roles[ip_or_node]
          new_nodes_roles[ip_or_node] << role
          next
        end

        # Save the roles we want for this specific IP.
        found = false
        node_roles.each { |node|
          if node['private_ip'] == ip
            node.jobs << role
            found = true
            break
          end
        }
        unless found
          node_roles << {
            "public_ip" => ip,
            "private_ip" => ip,
            "jobs" => role,
            "disk" => nil
          }
        end
      }
    }
    Djinn.log_debug("Need to assign the following roles: #{new_nodes_roles}.")

    # Use the existing 'open' nodes first and delete them from the list of
    # roles still to fulfill.
    open_nodes = 0
    new_nodes_roles.each { |_, roles|
      open_nodes += 1 if assign_roles_to_open_node(roles)
    }
    open_nodes.downto(1) { new_nodes_roles.shift }

    # We spawn new nodes if we need to (and can do so) here.
    new_nodes_info = []
    if new_nodes_roles.length > 0
      unless is_cloud?
        Djinn.log_warn("Still need #{new_nodes_roles.length} more " \
          "nodes, but we aren't in a cloud environment, so we can't " \
          "aquire more nodes - failing the caller's request.")
        return NOT_ENOUGH_OPEN_NODES
      end
      Djinn.log_info("Need to spawn #{new_nodes_roles.length} VMs.")

      # We create here the needed nodes, with open role and no disk.
      disks = Array.new(new_nodes_roles.length, nil)
      imc = InfrastructureManagerClient.new(@@secret)
      begin
        new_nodes_info = imc.spawn_vms(new_nodes_roles.length, @options,
           new_nodes_roles.values, disks)
      rescue FailedNodeException, AppScaleException => exception
        Djinn.log_error("Couldn't spawn #{new_nodes_roles.length} VMs " \
          "because: #{exception.message}")
        return exception.message
      end
    end
    Djinn.log_debug("We used #{open_nodes} open nodes.")
    Djinn.log_debug("We spawned VMs for these roles #{new_nodes_info}.")
    Djinn.log_debug("We used the following existing nodes #{node_roles}.")

    # If we have an already running node with the same IP, we change its
    # roles list.
    new_nodes_info += node_roles unless node_roles.empty?
    @state_change_lock.synchronize {
      @nodes.each { |node|
        delete_index = nil
        new_nodes_info.each_with_index { |new_node, index|
          if new_node['private_ip'] == node.private_ip
            Djinn.log_info("Node at #{node.private_ip} changed role to #{new_node['jobs']}.")
            node.jobs = new_node['jobs']
            delete_index = index
            break
          end
        }
        new_nodes_info.delete_at(delete_index) if delete_index
      }
    }
    add_nodes(new_nodes_info) unless new_nodes_info.empty?

    'OK'
  end

  # Given an Array of Strings containing information about machines with
  # AppScale installed on them, copies over deployment-specific files
  # and starts the AppController on them. Each AppController is then
  # instructed to start a specific set of roles, and join the existing
  # AppScale deployment.
  # Args:
  #   node_info: An Array of Strings, where each String has information
  #     about a node to add to the current AppScale deployment (e.g.,
  #     IP addresses, roles to run).
  def add_nodes(node_info)
    keyname = @options['keyname']
    new_nodes = Djinn.convert_location_array_to_class(node_info, keyname)

    # Since an external thread can modify @nodes, let's put a lock around
    # it to prevent race conditions.
    @state_change_lock.synchronize {
      @nodes.concat(new_nodes)
      @nodes.uniq!
    }
    Djinn.log_debug("Changed nodes to #{@nodes}")

    update_firewall
    initialize_nodes_in_parallel(new_nodes)
    update_hosts_info
  end

  # Cleans out temporary files that may have been written by a previous
  # AppScale deployment.
  def erase_old_data
    Djinn.log_run("rm -f ~/.appscale_cookies")

    # Delete (possibly old) mapping of IP <-> HostKey.
    if File.exist?(File.expand_path('~/.ssh/known_hosts'))
      @state_change_lock.synchronize {
        @nodes.each { |node|
          Djinn.log_run("ssh-keygen -R #{node.private_ip}")
          Djinn.log_run("ssh-keygen -R #{node.public_ip}")
        }
      }
    end

    Nginx.clear_sites_enabled()
    HAProxy.clear_sites_enabled()
    CronHelper.clear_app_crontabs()
  end

  def wait_for_nodes_to_finish_loading(nodes)
    Djinn.log_info("Waiting for nodes to finish loading")

    nodes.each { |node|
      if ZKInterface.is_node_done_loading?(node.private_ip)
        Djinn.log_info("Node at #{node.private_ip} has finished loading.")
        next
      else
        Djinn.log_info("Node at #{node.private_ip} has not yet finished " \
          "loading - will wait for it to finish.")
        Kernel.sleep(SMALL_WAIT)
        redo
      end
    }

    Djinn.log_info("Nodes have finished loading")
    return
  end

  # This method logs a message that is useful to know when debugging AppScale,
  # but is too extraneous to know when AppScale normally runs.
  #
  # Args:
  #   message: A String containing the message to be logged.
  def self.log_debug(message)
    @@log.debug(message)
  end

  # This method logs a message that is useful to know when AppScale normally
  # runs.
  #
  # Args:
  #   message: A String containing the message to be logged.
  def self.log_info(message)
    @@log.info(message)
  end

  # This method logs a message that is useful to know when the AppController
  # experiences an unexpected event.
  #
  # Args:
  #   message: A String containing the message to be logged.
  def self.log_warn(message)
    @@log.warn(message)
  end

  # This method logs a message that corresponds to an erroneous, but
  # recoverable, event.
  #
  # Args:
  #   message: A String containing the message to be logged.
  def self.log_error(message)
    @@log.error(message)
  end

  # This method logs a message that immediately precedes the death of this
  # AppController.
  #
  # Args:
  #   message: A String containing the message to be logged.
  def self.log_fatal(message)
    @@log.fatal(message)
  end

  # Use syslogd to log a message to the combined application log.
  #
  # Args:
  #   app_id: A String containing the app ID.
  #   message: A String containing the message to log.
  def self.log_app_error(app_id, message)
    Syslog.open("app___#{app_id}", Syslog::LOG_PID, Syslog::LOG_USER) { |s|
      s.err message
    }
  end

  # Logs and runs the given command, which is assumed to be trusted and thus
  # needs no filtering on our part. Obviously this should not be executed by
  # anything that the user could inject input into. Returns the output of
  # the command that was executed.
  def self.log_run(command)
    Djinn.log_debug("Running #{command}")
    output = `#{command}`
    if $?.exitstatus != 0
      Djinn.log_debug("Command #{command} failed with #{$?.exitstatus}" \
          " and output: #{output}.")
    end
    return output
  end

  # This method converts an Array of Strings (where each String contains all the
  # information about a single node) to an Array of DjinnJobData objects, which
  # provide convenience methods that make them easier to operate on than just
  # raw String objects.
  def self.convert_location_array_to_class(nodes, keyname)
    array_of_nodes = []
    nodes.each { |node|
      converted = DjinnJobData.new(node, keyname)
      array_of_nodes << converted
    }

    return array_of_nodes
  end

  # This method is the opposite of the previous method, and is needed when an
  # AppController wishes to pass node information to other AppControllers via
  # SOAP (as SOAP accepts Arrays and Strings but not DjinnJobData objects).
  def self.convert_location_class_to_json(layout)
    if layout.class != Array
      @state = "Locations is not an Array, but a #{layout.class}."
      HelperFunctions.log_and_crash(@state, WAIT_TO_CRASH)
    end

    layout_array = []
    layout.each { |location|
      layout_array << location.to_hash
    }
    JSON.dump(layout_array)
  end

  def get_shadow
    @state_change_lock.synchronize {
      @nodes.each { |node|
        return node if node.is_shadow?
      }
    }

    @state = "No shadow nodes found."
    HelperFunctions.log_and_crash(@state, WAIT_TO_CRASH)
  end

  def get_db_master
    @state_change_lock.synchronize {
      @nodes.each { |node|
        return node if node.is_db_master?
      }
    }

    @state = "No DB master nodes found."
    HelperFunctions.log_and_crash(@state, WAIT_TO_CRASH)
  end

  def get_all_compute_nodes
    ae_nodes = []
    @state_change_lock.synchronize {
      @nodes.each { |node|
        if node.is_compute?
          ae_nodes << node.private_ip
        end
      }
    }
    return ae_nodes
  end

  # Gets a list of autoscaled nodes by going through the nodes array
  # and splitting the array from index greater than the
  # minimum images specified.
  def get_autoscaled_nodes
    autoscaled_nodes = []
    min_machines = Integer(@options['min_machines'])
    @state_change_lock.synchronize {
      autoscaled_nodes = @nodes.drop(min_machines)
    }
  end

  def get_load_balancer
    @state_change_lock.synchronize {
      @nodes.each { |node|
        return node if node.is_load_balancer?
      }
    }

    @state = "No load balancer nodes found."
    HelperFunctions.log_and_crash(@state, WAIT_TO_CRASH)
  end

  def valid_secret?(secret)
    @@secret = HelperFunctions.get_secret
    if secret != @@secret
      failed_match_msg = "Incoming secret [#{secret}] failed to match " + \
        " known secret [#{@@secret}]"
      Djinn.log_error(failed_match_msg)
    end
    return secret == @@secret
  end

  # Collects all AppScale-generated logs from all machines, and places them in
  # a tarball in the AppDashboard running on this machine. This enables users
  # to download it for debugging purposes.
  #
  # Args:
  #   secret: A String password that is used to authenticate SOAP callers.
  def gather_logs(secret)
    return BAD_SECRET_MSG unless valid_secret?(secret)

    uuid = HelperFunctions.get_random_alphanumeric
    Djinn.log_info("Generated uuid #{uuid} for request to gather logs.")

    Thread.new {
      # Begin by copying logs on all machines to this machine.
      local_log_dir = "#{Dir.tmpdir}/#{uuid}"
      remote_log_dir = "/var/log/appscale"
      FileUtils.mkdir_p(local_log_dir)
      @state_change_lock.synchronize {
        @nodes.each { |node|
          this_nodes_logs = "#{local_log_dir}/#{node.private_ip}"
          FileUtils.mkdir_p(this_nodes_logs)
          Djinn.log_run("scp -r -i #{node.ssh_key} -o StrictHostkeyChecking=no " \
            "2>&1 root@#{node.private_ip}:#{remote_log_dir} #{this_nodes_logs}")
        }
      }

      # Next, tar.gz it up in the dashboard app so that users can download it.
      version_key = [AppDashboard::APP_NAME, DEFAULT_SERVICE,
                     DEFAULT_VERSION].join(VERSION_PATH_SEPARATOR)
      assets_dir = "#{HelperFunctions::VERSION_ASSETS_DIR}/#{version_key}"
      dashboard_log_location = "#{assets_dir}/static/download-logs/#{uuid}.tar.gz"
      Djinn.log_info("Done gathering logs - placing logs at " +
        dashboard_log_location)
      Djinn.log_run("tar -czf #{dashboard_log_location} #{local_log_dir}")
      FileUtils.rm_rf(local_log_dir)
    }

    return uuid
  end

<<<<<<< HEAD
=======
  # Instructs Nginx and HAProxy to begin routing traffic for the named
  # version to a new AppServer.
  #
  # This method should be called at the AppController running the login role,
  # as it is the node that receives application traffic from the outside.
  #
  # Args:
  #   version_key: A String that identifies the version that runs the new
  #     AppServer.
  #   ip: A String that identifies the private IP address where the new
  #     AppServer runs.
  #   port: A Fixnum that identifies the port where the new AppServer runs at
  #     ip.
  #   secret: A String that is used to authenticate the caller.
  #
  # Returns:
  #   "OK" if the addition was successful. In case of failures, the following
  #   Strings may be returned:
  #   - BAD_SECRET_MSG: If the caller cannot be authenticated.
  #   - NO_HAPROXY_PRESENT: If this node does not run HAProxy (and thus cannot
  #     add AppServers to HAProxy config files).
  #   - NOT_READY: If this node runs HAProxy, but hasn't allocated ports for
  #     it and nginx yet. Callers should retry at a later time.
  def add_routing_for_appserver(version_key, ip, port, secret)
    return BAD_SECRET_MSG unless valid_secret?(secret)

    unless my_node.is_shadow?
       # We need to send the call to the shadow.
       Djinn.log_debug("Sending routing call for #{version_key} to shadow.")
       acc = AppControllerClient.new(get_shadow.private_ip, @@secret)
       begin
         return acc.add_routing_for_appserver(version_key, ip, port)
       rescue FailedNodeException
         Djinn.log_warn("Failed to forward routing call to shadow (#{get_shadow}).")
         return NOT_READY
       end
    end

    project_id, service_id, version_id = version_key.split(
      VERSION_PATH_SEPARATOR)
    begin
      version_details = ZKInterface.get_version_details(
        project_id, service_id, version_id)
    rescue VersionNotFound => error
      return "false: #{error.message}"
    end

    APPS_LOCK.synchronize {
      if @app_info_map[version_key].nil? ||
          @app_info_map[version_key]['appservers'].nil?
        return NOT_READY
      elsif @app_info_map[version_key]['appservers'].include?("#{ip}:#{port}")
        Djinn.log_warn(
          "Already registered AppServer for #{version_key} at #{ip}:#{port}.")
        return INVALID_REQUEST
      end

      Djinn.log_debug("Add routing for #{version_key} at #{ip}:#{port}.")

      # Find and remove an entry for this AppServer node and app.
      match = @app_info_map[version_key]['appservers'].index("#{ip}:-1")
      if match
        @app_info_map[version_key]['appservers'].delete_at(match)
      else
        Djinn.log_warn("Received a no matching request for: #{ip}:#{port}.")
      end
      @app_info_map[version_key]['appservers'] << "#{ip}:#{port}"
    }

    'OK'
  end

  # Updates the list of blob_server in haproxy.
  def update_blob_servers
    servers = []
    get_all_compute_nodes.each { |ip|
      servers << {'ip' => ip, 'port' => BlobServer::SERVER_PORT}
    }
    HAProxy.create_app_config(servers, my_node.private_ip,
      BlobServer::HAPROXY_PORT, BlobServer::NAME)
  end

>>>>>>> bff3d6a9
  # Instruct HAProxy to begin routing traffic to the BlobServers.
  #
  # Args:
  #   secret: A String that is used to authenticate the caller.
  #
  # Returns:
  #   "OK" if the addition was successful. In case of failures, the following
  #   Strings may be returned:
  #   - BAD_SECRET_MSG: If the caller cannot be authenticated.
  #   - NO_HAPROXY_PRESENT: If this node does not run HAProxy.
  def add_routing_for_blob_server(secret)
    return BAD_SECRET_MSG unless valid_secret?(secret)
    return NO_HAPROXY_PRESENT unless my_node.is_load_balancer?

    Djinn.log_debug('Adding BlobServer routing.')
    update_blob_servers
  end

  # Creates an Nginx/HAProxy configuration file for the Users/Apps soap server.
  def configure_uaserver
    all_db_private_ips = []
    @state_change_lock.synchronize {
      @nodes.each { | node |
        if node.is_db_master? or node.is_db_slave?
          all_db_private_ips.push(node.private_ip)
        end
      }
    }
    HAProxy.create_ua_server_config(all_db_private_ips,
      my_node.private_ip, UserAppClient::HAPROXY_SERVER_PORT)
    Nginx.add_service_location(
      'appscale-uaserver', my_node.private_ip,
      UserAppClient::HAPROXY_SERVER_PORT, UserAppClient::SSL_SERVER_PORT)
  end

  def configure_db_haproxy
    all_db_private_ips = []
    @state_change_lock.synchronize {
      @nodes.each { | node |
        if node.is_db_master? or node.is_db_slave?
          all_db_private_ips.push(node.private_ip)
        end
      }
    }
    HAProxy.create_datastore_server_config(all_db_private_ips,
      DatastoreServer::PROXY_PORT)
  end

  # Creates HAProxy configuration for TaskQueue.
  def configure_tq_routing
    all_tq_ips = []
    @state_change_lock.synchronize {
      @nodes.each { | node |
        if node.is_taskqueue_master? || node.is_taskqueue_slave?
          all_tq_ips.push(node.private_ip)
        end
      }
    }
    HAProxy.create_tq_server_config(
      all_tq_ips, my_node.private_ip, TaskQueue::HAPROXY_PORT)

    # TaskQueue REST API routing.
    # We don't need Nginx for backend TaskQueue servers, only for REST support.
    rest_prefix = '~ /taskqueue/v1beta2/projects/.*'
    Nginx.add_service_location(
      'appscale-taskqueue', my_node.private_ip, TaskQueue::HAPROXY_PORT,
      TaskQueue::TASKQUEUE_SERVER_SSL_PORT, rest_prefix)
  end

  def remove_tq_endpoints
    HAProxy.remove_tq_endpoints
  end

  def write_database_info
    table = @options['table']
    replication = @options['replication']
    keyname = @options['keyname']

    tree = { :table => table, :replication => replication, :keyname => keyname }
    db_info_path = "#{APPSCALE_CONFIG_DIR}/database_info.yaml"
    File.open(db_info_path, "w") { |file| YAML.dump(tree, file) }
  end

  def update_port_files
    ZKInterface.get_versions.each { |version_key|
      project_id, service_id, version_id = version_key.split(
        VERSION_PATH_SEPARATOR)
      begin
        version_details = ZKInterface.get_version_details(
          project_id, service_id, version_id)
      rescue VersionNotFound
        next
      end

      http_port = version_details['appscaleExtensions']['httpPort']
      port_file = "#{APPSCALE_CONFIG_DIR}/port-#{version_key}.txt"

      begin
        current_port = File.read(port_file).to_i
        update_port = current_port != http_port
      rescue Errno::ENOENT
        update_port = true
      end

      if update_port
        File.open(port_file, 'w') { |file| file.write("#{http_port}") }
      end
    }
  end

  def update_firewall
    Djinn.log_debug("Resetting firewall.")

    # We force the write of locations, to ensure we have an up-to-date
    # list of nodes in the firewall.
    write_locations
    if FIREWALL_IS_ON
      Djinn.log_run("bash #{APPSCALE_HOME}/firewall.conf")
    end
  end

  def backup_appcontroller_state
    local_state = {}
    APPS_LOCK.synchronize {
      local_state = {'@@secret' => @@secret }
      DEPLOYMENT_STATE.each { |var|
        value = nil
        if var == "@nodes"
          @state_change_lock.synchronize {
            value = Djinn.convert_location_class_to_json(@nodes)
          }
        else
          value = instance_variable_get(var)
        end
        local_state[var] = value
      }
    }
    if @appcontroller_state == local_state.to_s
      Djinn.log_debug("backup_appcontroller_state: no changes.")
      return
    end

    begin
      ZKInterface.write_appcontroller_state(local_state)
    rescue FailedZooKeeperOperationException => e
      Djinn.log_warn("Couldn't talk to zookeeper whle backing up " \
        "appcontroller state with #{e.message}.")
    end
    @appcontroller_state = local_state.to_s
  end

  # Takes actions if options or roles changed.
  #
  # Args:
  #   old_options: this is a clone of @options. We will compare it with
  #     the current value.
  #   old_jobs: this is a list of roles. It will be compared against the
  #     current list of jobs for this node.
  def check_role_change(old_options, old_jobs)
    if old_jobs != my_node.jobs
      Djinn.log_info("Roles for this node are now: #{my_node.jobs}.")
      start_stop_api_services
    end

    # Finally some @options may have changed.
    enforce_options unless old_options == @options
  end

  # Restores the state of each of the instance variables that the AppController
  # holds by pulling it from ZooKeeper (previously populated by the Shadow
  # node, who always has the most up-to-date version of this data).
  #
  # Returns:
  #   A boolean indicating if the state is restored or current with the master.
  def restore_appcontroller_state
    json_state=''

    unless File.exists?(ZK_LOCATIONS_FILE)
      Djinn.log_info("#{ZK_LOCATIONS_FILE} doesn't exist: not restoring data.")
      return false
    end

    loop {
      begin
        json_state = ZKInterface.get_appcontroller_state
      rescue => e
        Djinn.log_debug("Saw exception #{e.message} reading appcontroller state.")
        json_state = ''
        Kernel.sleep(SMALL_WAIT)
      end
      break unless json_state.empty?
      Djinn.log_warn("Unable to get state from zookeeper: trying again.")
      pick_zookeeper(@zookeeper_data)
    }
    if @appcontroller_state == json_state.to_s
      Djinn.log_debug("Reload state: no changes.")
      return true
    end

    Djinn.log_debug("Reload state : #{json_state}.")
    @appcontroller_state = json_state.to_s

    APPS_LOCK.synchronize {
      @@secret = json_state['@@secret']
      keyname = json_state['@options']['keyname']

      # Puts json_state.
      json_state.each { |k, v|
        next if k == "@@secret"
        v = Djinn.convert_location_array_to_class(JSON.load(v), keyname) if k == "@nodes"
        @state_change_lock.synchronize {
          instance_variable_set(k, v) if DEPLOYMENT_STATE.include?(k)
        }
      }

      # Check to see if our IP address has changed. If so, we need to update all
      # of our internal state to use the new public and private IP anywhere the
      # old ones were present.
      unless HelperFunctions.get_all_local_ips.include?(@my_private_ip)
        Djinn.log_info("IP changed old private:#{@my_private_ip} public:#{@my_public_ip}.")
        update_state_with_new_local_ip
        Djinn.log_info("IP changed new private:#{@my_private_ip} public:#{@my_public_ip}.")
      end
      Djinn.log_debug("app_info_map after restore is #{@app_info_map}.")
    }

    # Now that we've restored our state, update the pointer that indicates
    # which node in @nodes is ours
    find_me_in_locations

    return true
  end

  # Updates all instance variables stored within the AppController with the new
  # public and private IP addreses of this machine.
  #
  # The issue here is that an AppController may back up state when running, but
  # when it is restored, its IP address changes (e.g., when taking AppScale down
  # then starting it up on new machines in a cloud deploy). This method searches
  # through internal AppController state to update any place where the old
  # public and private IP addresses were used, replacing them with the new one.
  def update_state_with_new_local_ip
    # First, find out this machine's private IP address. If multiple eth devices
    # are present, use the same one we used last time.
    all_local_ips = HelperFunctions.get_all_local_ips
    if all_local_ips.length < 1
      Djinn.log_and_crash("Couldn't detect any IP address on this machine!")
    end
    new_private_ip = all_local_ips[0]

    # Next, find out this machine's public IP address. In a cloud deployment, we
    # have to rely on the metadata server, while in a cluster deployment, it's
    # the same as the private IP.
    if ["ec2", "euca", "gce"].include?(@options['infrastructure'])
      new_public_ip = HelperFunctions.get_public_ip_from_metadata_service
    else
      new_public_ip = new_private_ip
    end

    # Finally, replace anywhere that the old public or private IP addresses were
    # used with the new one.
    old_public_ip = @my_public_ip
    old_private_ip = @my_private_ip

    @state_change_lock.synchronize {
      @nodes.each { |node|
        if node.public_ip == old_public_ip
          node.public_ip = new_public_ip
        end

        if node.private_ip == old_private_ip
          node.private_ip = new_private_ip
        end
      }
    }

    @app_info_map.each { |_, app_info|
      next if app_info['appservers'].nil?

      changed = false
      new_app_info = []
      app_info['appservers'].each { |location|
        host, port = location.split(":")
        if host == old_private_ip
          host = new_private_ip
          changed = true
        end
        new_app_info << "#{host}:#{port}"

        app_info['appservers'] = new_app_info if changed
      }
    }

    @cluster_stats = []

    @my_public_ip = new_public_ip
    @my_private_ip = new_private_ip
  end

  # Writes any custom configuration data in /etc/appscale to ZooKeeper.
  def set_custom_config
    cassandra_config = {'num_tokens' => 256}
    begin
      contents = File.read("#{APPSCALE_CONFIG_DIR}/cassandra")
      cassandra_config = JSON.parse(contents)
    rescue Errno::ENOENT
      Djinn.log_debug('No custom cassandra configuration found.')
    rescue JSON::ParserError
      Djinn.log_error('Invalid JSON in custom cassandra configuration.')
    end
    ZKInterface.ensure_path('/appscale/config')
    ZKInterface.set('/appscale/config/cassandra', JSON.dump(cassandra_config),
                    false)
    Djinn.log_info('Set custom cassandra configuration.')

    if @options.key?('default_max_appserver_memory')
      ZKInterface.set_runtime_params(
        {:default_max_appserver_memory => Integer(@options['default_max_appserver_memory'])})
    end
  end

  # Updates the file that says where all the ZooKeeper nodes are
  # located so that this node has the most up-to-date info if it needs to
  # restore the data down the line.
  def write_zookeeper_locations
    zookeeper_data = { 'last_updated_at' => @last_updated,
      'locations' => []
    }

    @state_change_lock.synchronize {
      @nodes.each { |node|
        if node.is_zookeeper?
          unless zookeeper_data['locations'].include? node.private_ip
            zookeeper_data['locations'] << node.private_ip
          end
        end
      }
    }

    # Let's see if it changed since last time we got the list.
    zookeeper_data['locations'].sort!
    if zookeeper_data['locations'] != @zookeeper_data
      # Save the latest list of zookeeper nodes: needed to restart the
      # deployment.
      HelperFunctions.write_json_file(ZK_LOCATIONS_FILE, zookeeper_data)
      @zookeeper_data = zookeeper_data['locations']
      Djinn.log_debug("write_zookeeper_locations: updated list of zookeeper servers")
    end
  end

  # This function makes sure we have a zookeeper connection active to one
  # of the ZK servers.
  def pick_zookeeper(zk_list)
    if zk_list.length < 1
      HelperFunctions.log_and_crash("Don't have valid zookeeper servers.")
    end
    loop {
      break if ZKInterface.is_connected?

      @state = NO_ZOOKEEPER_CONNECTION

      ip = zk_list.sample
      Djinn.log_info("Trying to use zookeeper server at #{ip}.")
      ZKInterface.init_to_ip(HelperFunctions.local_ip, ip.to_s)
    }
    Djinn.log_debug("Found zookeeper server.")
  end

  # Backs up information about what this node is doing (roles, apps it is
  # running) to ZooKeeper, for later recovery or updates by other nodes.
  def write_our_node_info
    # Since more than one AppController could write its data at the same
    # time, get a lock before we write to it.
    begin
      ZKInterface.lock_and_run {
        @last_updated = ZKInterface.add_ip_to_ip_list(my_node.private_ip)
        ZKInterface.write_node_information(my_node, @done_loading)
      }
    rescue => e
      Djinn.log_info("(write_our_node_info) saw exception #{e.message}")
    end

    return
  end

  # Returns information about the AppServer processes hosting App Engine apps on
  # this machine.
  def get_instance_info(secret)
    return BAD_SECRET_MSG unless valid_secret?(secret)
    APPS_LOCK.synchronize {
      instance_info = []
      @app_info_map.each_pair { |version_key, app_info|
        next if app_info['appservers'].nil?
        project_id, service_id, version_id = version_key.split(
          VERSION_PATH_SEPARATOR)
        begin
          version_details = ZKInterface.get_version_details(
            project_id, service_id, version_id)
        rescue VersionNotFound
          next
        end

        app_info['appservers'].each { |location|
          host, port = location.split(":")
          next if Integer(port) < 0
          instance_info << {
            'versionKey' => version_key,
            'host' => host,
            'port' => Integer(port),
            'language' => version_details['runtime']
          }
        }
      }

      return JSON.dump(instance_info)
    }
  end

  # Removes information associated with the given IP address from our local
  # cache (@nodes) as well as the remote node storage mechanism (in ZooKeeper).
  def remove_node_from_local_and_zookeeper(ip)
    # First, remove our local copy
    index_to_remove = nil
    @state_change_lock.synchronize {
      @nodes.each_index { |i|
        if @nodes[i].private_ip == ip
          index_to_remove = i
          break
        end
      }
      @nodes.delete(@nodes[index_to_remove])
    }

    # Then remove the remote copy
    begin
      ZKInterface.remove_node_information(ip)
      @last_updated = ZKInterface.remove_ip_from_ip_list(ip)
    rescue FailedZooKeeperOperationException => e
      Djinn.log_warn("(remove_node_from_local_and_zookeeper) issues " \
        "talking to zookeeper with #{e.message}.")
    end
  end

  def wait_for_data
    loop {
      break if got_all_data
      if @kill_sig_received
        Djinn.log_fatal("Received kill signal, aborting startup")
        HelperFunctions.log_and_crash("Received kill signal, aborting startup")
      else
        Djinn.log_info("Waiting for data from the load balancer or cmdline tools")
        Kernel.sleep(SMALL_WAIT)
      end
    }

  end

  def parse_options
    keypath = @options['keyname'] + ".key"
    Djinn.log_debug("Keypath is #{keypath}, keyname is #{@options['keyname']}")
    my_key_dir = "#{APPSCALE_CONFIG_DIR}/keys/#{my_node.cloud}"
    my_key_loc = "#{my_key_dir}/#{keypath}"
    Djinn.log_debug("Creating directory #{my_key_dir} for my ssh key #{my_key_loc}")
    FileUtils.mkdir_p(my_key_dir)
    Djinn.log_run("chmod 600 #{APPSCALE_CONFIG_DIR}/ssh.key")
    Djinn.log_run("cp -p #{APPSCALE_CONFIG_DIR}/ssh.key #{my_key_loc}")

    # AWS and Euca need some evironmental variables.
    if ["ec2", "euca"].include?(@options['infrastructure'])
      ENV['EC2_ACCESS_KEY'] = @options['ec2_access_key']
      ENV['EC2_SECRET_KEY'] = @options['ec2_secret_key']
      ENV['EC2_URL'] = @options['ec2_url']
    end

    # Set the proper log level.
    enforce_options
  end

  def got_all_data
    Djinn.log_debug("[got_all_data]: checking nodes.")
    return false if @nodes == []
    Djinn.log_debug("[got_all_data]: checking options.")
    return false if @options == {}
    Djinn.log_debug("[got_all_data]: done.")
    return true
  end

  # Searches through @nodes to try to find out which node is ours. Strictly
  # speaking, we assume that our node is identifiable by private IP, but
  # we also check our public IPs (for AWS and GCE) in case the user got it
  # wrong.
  def find_me_in_locations
    @my_index = nil
    all_local_ips = HelperFunctions.get_all_local_ips
    Djinn.log_debug("Searching for a node with any of these private IPs: " \
      "#{all_local_ips.join(', ')}")
    Djinn.log_debug("All nodes are: #{@nodes.join(', ')}")

    @state_change_lock.synchronize {
      @nodes.each_with_index { |node, index|
        all_local_ips.each { |ip|
          if ip == node.private_ip
            @my_index = index
            HelperFunctions.set_local_ip(node.private_ip)
            @my_public_ip = node.public_ip
            @my_private_ip = node.private_ip
            return
          end
        }
      }
    }

    # We haven't found our ip in the nodes layout: let's try to give
    # better debugging info to the user.
    public_ip = HelperFunctions.get_public_ip_from_metadata_service
    @state_change_lock.synchronize {
      @nodes.each { |node|
        if node.private_ip == public_ip
          HelperFunctions.log_and_crash("Found my public ip (#{public_ip}) " \
            "but not my private ip in @nodes. Please correct it. @nodes=#{@nodes}")
        end
        if node.public_ip == public_ip
          HelperFunctions.log_and_crash("Found my public ip (#{public_ip}) " \
            "in @nodes but my private ip is not matching! @nodes=#{@nodes}.")
        end
      }
    }

    HelperFunctions.log_and_crash("Can't find my node in @nodes: #{@nodes}. " \
      "My local IPs are: #{all_local_ips.join(', ')}")
  end

  # Starts all of the services that this node has been assigned to run.
  # Also starts all services that all nodes run in an AppScale deployment.
  def start_stop_api_services
    @state = "Starting API Services."
    Djinn.log_info("#{@state}")

    threads = []
    threads << Thread.new {
      if my_node.is_zookeeper?
        unless is_zookeeper_running?
          configure_zookeeper(@nodes, @my_index)
          begin
            start_zookeeper(false)
          rescue FailedZooKeeperOperationException
            @state = "Couldn't start Zookeeper."
            HelperFunctions.log_and_crash(@state, WAIT_TO_CRASH)
          end
          Djinn.log_info("Done configuring zookeeper.")
        end
      else
        # Zookeeper shouldn't be running here.
        stop_zookeeper
      end
    }

    if my_node.is_shadow?
      pick_zookeeper(@zookeeper_data)
      set_custom_config
      start_log_server
    else
      stop_log_server
    end

    if my_node.is_db_master? or my_node.is_db_slave?
      db_master = nil
      @state_change_lock.synchronize {
        @nodes.each { |node|
          db_master = node.private_ip if node.jobs.include?('db_master')
        }
      }
      setup_db_config_files(db_master)

      threads << Thread.new {
        Djinn.log_info("Starting database services.")
        db_nodes = nil
        @state_change_lock.synchronize {
          db_nodes = @nodes.count{|node| node.is_db_master? or node.is_db_slave?}
        }
        needed_nodes = needed_for_quorum(db_nodes,
                                         Integer(@options['replication']))

        # If this machine is running other services, decrease Cassandra's max
        # heap size.
        heap_reduction = 0
        heap_reduction += 0.2 if my_node.is_compute?
        if my_node.is_taskqueue_master? || my_node.is_taskqueue_slave?
          heap_reduction += 0.1
        end

        if my_node.is_db_master?
          start_db_master(false, needed_nodes, db_nodes, heap_reduction)
          prime_database
        else
          start_db_slave(false, needed_nodes, db_nodes, heap_reduction)
        end
      }
    else
      stop_db_master
      stop_db_slave
    end

    # We now wait for the essential services to go up.
    Djinn.log_info("Waiting for DB services ... ")
    threads.each { |t| t.join }

    Djinn.log_info('Ensuring necessary database tables are present')
    sleep(SMALL_WAIT) until system("#{PRIME_SCRIPT} --check > /dev/null 2>&1")

    Djinn.log_info('Ensuring data layout version is correct')
    layout_script = `which appscale-data-layout`.chomp
    unless system("#{layout_script} --db-type cassandra > /dev/null 2>&1")
      HelperFunctions.log_and_crash(
        'Unexpected data layout version. Please run "appscale upgrade".')
    end

    if my_node.is_db_master? or my_node.is_db_slave?
      # Always colocate the Datastore Server and UserAppServer (soap_server).
      @state = "Starting up SOAP Server and Datastore Server"
      start_datastore_server

      # Start the UserAppServer and wait till it's ready.
      start_soap_server
      Djinn.log_info("Done starting database services.")
    else
      stop_soap_server
      stop_datastore_server
    end

    # All nodes wait for the UserAppServer now. The call here is just to
    # ensure the UserAppServer is talking to the persistent state.
    HelperFunctions.sleep_until_port_is_open(@my_private_ip,
      UserAppClient::SSL_SERVER_PORT, USE_SSL)
    uac = UserAppClient.new(@my_private_ip, @@secret)
    begin
      uac.does_user_exist?("not-there")
    rescue FailedNodeException
      Djinn.log_debug("UserAppServer not ready yet: retrying.")
      retry
    end
    @done_initializing = true
    Djinn.log_info("UserAppServer is ready.")

    # The services below depends directly or indirectly on the UAServer to
    # be operational. So we start them after we test the UAServer.
    threads = []
    if my_node.is_db_master? or my_node.is_db_slave? or my_node.is_zookeeper?
      threads << Thread.new {
        if my_node.is_db_master? or my_node.is_db_slave?
          start_groomer_service
          verbose = @options['verbose'].downcase == 'true'
          GroomerService.start_transaction_groomer(verbose)
        end

        start_backup_service
      }
    else
      stop_groomer_service
      GroomerService.stop_transaction_groomer
      stop_backup_service
    end

    start_admin_server

    if my_node.is_memcache?
      threads << Thread.new {
        start_memcache
      }
    else
      stop_memcache
    end

    if my_node.is_load_balancer?
      threads << Thread.new {
        start_ejabberd
        configure_tq_routing
      }
    else
      remove_tq_endpoints
      stop_ejabberd
    end

    # The headnode needs to ensure we have the appscale user, and it needs
    # to prepare the dashboard to be started.
    if my_node.is_shadow?
      threads << Thread.new {
        create_appscale_user
        prep_app_dashboard
      }
    end

    if !my_node.is_open?
      threads << Thread.new {
        start_app_manager_server
      }
    else
      stop_app_manager_server
    end

    if my_node.is_compute?
      threads << Thread.new {
        start_blobstore_server
      }
    else
      stop_blobstore_server
    end

    if my_node.is_search?
      threads << Thread.new {
        start_search_role
      }
    else
      stop_search_role
    end

    if my_node.is_taskqueue_master?
      threads << Thread.new {
        start_taskqueue_master
      }
    elsif my_node.is_taskqueue_slave?
      threads << Thread.new {
        start_taskqueue_slave
      }
    else
      stop_taskqueue
    end

    # App Engine apps rely on the above services to be started, so
    # join all our threads here
    Djinn.log_info("Waiting for all services to finish starting up")
    threads.each { |t| t.join }
    Djinn.log_info("API services have started on this node")

    # Start Hermes with integrated stats service
    start_hermes

    # Leader node starts additional services.
    if my_node.is_shadow?
      update_node_info_cache
      TaskQueue.start_flower(@options['flower_password'])
    else
      TaskQueue.stop_flower
    end
  end

  # Creates database tables in the underlying datastore to hold information
  # about the users that interact with AppScale clouds, and about the
  # applications that AppScale hosts (including data that the apps themselves
  # read and write).
  #
  # Raises:
  #   SystemExit: If the database could not be primed for use with AppScale,
  #     after ten retries.
  def prime_database
    table = @options['table']
    prime_script = `which appscale-prime-#{table}`.chomp
    replication = Integer(@options['replication'])
    retries = 10
    Djinn.log_info('Ensuring necessary tables have been created')
    loop {
      prime_cmd = "#{prime_script} --replication #{replication} >> " \
        '/var/log/appscale/prime_db.log 2>&1'
      return if system(prime_cmd)
      retries -= 1
      Djinn.log_warn("Failed to prime database. #{retries} retries left.")

      # If this has failed 10 times in a row, it's probably a
      # "Column ID mismatch" error that seems to be caused by creating tables
      # as the cluster is settling. Running a repair may fix the issue.
      if retries == 1
        @state = 'Running a Cassandra repair.'
        Djinn.log_warn(@state)
        system("#{NODETOOL} repair")
      end

      break if retries.zero?
      Kernel.sleep(SMALL_WAIT)
    }

    @state = "Failed to prime #{table}."
    HelperFunctions.log_and_crash(@state, WAIT_TO_CRASH)
  end

  def start_backup_service
    BackupRecoveryService.start
  end

  def start_blobstore_server
    # Each node uses the active load balancer to access the Datastore.
    BlobServer.start(get_load_balancer.private_ip, DatastoreServer::PROXY_PORT)
    return true
  end

  def start_search_role
    verbose = @options['verbose'].downcase == "true"
    Search.start_master(false, verbose)
  end

  def stop_search_role
    Search.stop
  end

  def start_taskqueue_master
    verbose = @options['verbose'].downcase == "true"
    TaskQueue.start_master(false, verbose)
    return true
  end


  def stop_taskqueue
    TaskQueue.stop
  end

  def start_taskqueue_slave
    # All slaves connect to the master to start
    master_ip = nil
    @state_change_lock.synchronize {
      @nodes.each { |node|
        master_ip = node.private_ip if node.is_taskqueue_master?
      }
    }

    verbose = @options['verbose'].downcase == "true"
    TaskQueue.start_slave(master_ip, false, verbose)
    return true
  end

  # Starts the application manager which is a SOAP service in charge of
  # starting and stopping applications.
  def start_app_manager_server
    @state = "Starting up AppManager"
    app_manager_script = "#{APPSCALE_HOME}/AppManager/app_manager_server.py"
    start_cmd = "#{PYTHON27} #{app_manager_script}"
    MonitInterface.start(:appmanagerserver, start_cmd)
  end

  # Starts the Hermes service on this node.
  def start_hermes
    @state = "Starting Hermes"
    Djinn.log_info("Starting Hermes service.")
    script = `which appscale-hermes`.chomp
    start_cmd = "/usr/bin/python2 #{script}"
    start_cmd << ' --verbose' if @options['verbose'].downcase == 'true'
    MonitInterface.start(:hermes, start_cmd)
    if my_node.is_shadow?
      nginx_port = 17441
      service_port = 4378
      Nginx.add_service_location(
        'appscale-administration', my_node.private_ip,
        service_port, nginx_port, '/stats/cluster/')
    end
    Djinn.log_info("Done starting Hermes service.")
  end

  # Starts the groomer service on this node. The groomer cleans the datastore of deleted
  # items and removes old logs.
  def start_groomer_service
    @state = "Starting Groomer Service"
    Djinn.log_info("Starting groomer service.")
    GroomerService.start
    Djinn.log_info("Done starting groomer service.")
  end

  def start_soap_server
    db_master_ip = nil
    @state_change_lock.synchronize {
      @nodes.each { |node|
        db_master_ip = node.private_ip if node.is_db_master?
      }
    }
    HelperFunctions.log_and_crash("db master ip was nil") if db_master_ip.nil?

    db_local_ip = my_node.private_ip

    table = @options['table']

    env_vars = {}

    env_vars['APPSCALE_HOME'] = APPSCALE_HOME
    env_vars['MASTER_IP'] = db_master_ip
    env_vars['LOCAL_DB_IP'] = db_local_ip

    if table == "simpledb"
      env_vars['SIMPLEDB_ACCESS_KEY'] = @options['SIMPLEDB_ACCESS_KEY']
      env_vars['SIMPLEDB_SECRET_KEY'] = @options['SIMPLEDB_SECRET_KEY']
    end

    soap_script = `which appscale-uaserver`.chomp
    start_cmd = "#{soap_script} -t #{table}"
    MonitInterface.start(:uaserver, start_cmd, nil, env_vars)
  end

  def start_datastore_server
    db_master_ip = nil
    db_proxy = nil
    verbose = @options['verbose'].downcase == 'true'
    @state_change_lock.synchronize {
      @nodes.each { |node|
        db_master_ip = node.private_ip if node.is_db_master?
        db_proxy = node.private_ip if node.is_load_balancer?
      }
    }
    HelperFunctions.log_and_crash("db master ip was nil") if db_master_ip.nil?
    HelperFunctions.log_and_crash("db proxy ip was nil") if db_proxy.nil?

    table = @options['table']
    DatastoreServer.start(db_master_ip, my_node.private_ip, table, verbose)

    # Let's wait for at least one datastore server to be active.
    HelperFunctions.sleep_until_port_is_open(db_proxy, DatastoreServer::PROXY_PORT)
  end

  # Starts the Log Server service on this machine
  def start_log_server
    log_server_pid = '/var/run/appscale/log_service.pid'
    log_server_file = '/var/log/appscale/log_service.log'
    twistd = `which twistd`.chomp
    env = `which env`.chomp
    bash = `which bash`.chomp

    env_vars = {
      'APPSCALE_HOME' => APPSCALE_HOME,
      'PYTHONPATH' => "#{APPSCALE_HOME}/LogService/"
    }
    start_cmd = [env, env_vars.map{ |k, v| "#{k}=#{v}" }.join(' '),
                 twistd,
                 '--pidfile', log_server_pid,
                 '--logfile', log_server_file,
                 'appscale-logserver'].join(' ')
    stop_cmd = "#{bash} -c 'kill $(cat #{log_server_pid})'"

    MonitInterface.start_daemon(:log_service, start_cmd, stop_cmd,
                                log_server_pid)
    Djinn.log_info("Started Log Server successfully!")
  end

  def stop_log_server
    Djinn.log_info("Stopping Log Server")
    MonitInterface.stop(:log_service)
  end

  # Stops the Backup/Recovery service.
  def stop_backup_service
    BackupRecoveryService.stop
  end

  # Stops the blobstore server.
  def stop_blobstore_server
    BlobServer.stop
  end

  # Stops the User/Apps soap server.
  def stop_soap_server
    MonitInterface.stop(:uaserver)
  end

  # Stops the AppManager service
  def stop_app_manager_server
    MonitInterface.stop(:appmanagerserver)
  end

  # Stops the groomer service.
  def stop_groomer_service
    Djinn.log_info("Stopping groomer service.")
    GroomerService.stop
    Djinn.log_info("Done stopping groomer service.")
  end

  # Stops the datastore server.
  def stop_datastore_server
    DatastoreServer.stop
  end

  def is_hybrid_cloud?
    if @options['infrastructure'].nil?
      false
    else
      @options['infrastructure'] == "hybrid"
    end
  end

  def is_cloud?
    return ['ec2', 'euca', 'gce', 'azure'].include?(@options['infrastructure'])
  end

  def restore_from_db?
    @options['restore_from_tar'] || @options['restore_from_ebs']
  end

  def build_appcontroller_client
    Djinn.log_info('Building uncommitted appcontroller client changes')
    unless system('pip install --upgrade --no-deps ' \
                  "#{APPSCALE_HOME}/AppControllerClient > /dev/null 2>&1")
      Djinn.log_error('Unable to build appcontroller client (install failed).')
      return
    end
    unless system('pip install ' \
                  "#{APPSCALE_HOME}/AppControllerClient > /dev/null 2>&1")
      Djinn.log_error('Unable to build appcontroller client (install dependencies failed).')
      return
    end
    Djinn.log_info('Finished building appcontroller client.')
  end

  def build_taskqueue
    Djinn.log_info('Building uncommitted taskqueue changes')
    extras = TaskQueue::OPTIONAL_FEATURES.join(',')
    unless system('pip install --upgrade --no-deps ' \
                  "#{APPSCALE_HOME}/AppTaskQueue[#{extras}] > /dev/null 2>&1")
      Djinn.log_error('Unable to build taskqueue (install failed).')
      return
    end
    unless system('pip install ' \
                  "#{APPSCALE_HOME}/AppTaskQueue[#{extras}] > /dev/null 2>&1")
      Djinn.log_error('Unable to build taskqueue (install dependencies failed).')
      return
    end
    Djinn.log_info('Finished building taskqueue.')
  end

  def build_datastore
    Djinn.log_info('Building uncommitted datastore changes')
    unless system('pip install --upgrade --no-deps ' \
                  "#{APPSCALE_HOME}/AppDB > /dev/null 2>&1")
      Djinn.log_error('Unable to build datastore (install failed).')
      return
    end
    unless system("pip install #{APPSCALE_HOME}/AppDB > /dev/null 2>&1")
      Djinn.log_error('Unable to build datastore (install dependencies failed).')
      return
    end
    Djinn.log_info('Finished building datastore.')
  end

  def build_common
    Djinn.log_info('Building uncommitted common changes')
    unless system('pip install --upgrade --no-deps ' \
                  "#{APPSCALE_HOME}/common > /dev/null 2>&1")
      Djinn.log_error('Unable to build common (install failed).')
      return
    end
    unless system("pip install #{APPSCALE_HOME}/common > /dev/null 2>&1")
      Djinn.log_error('Unable to build common (install dependencies failed).')
      return
    end
    Djinn.log_info('Finished building common.')
  end

  def build_admin_server
    Djinn.log_info('Building uncommitted AdminServer changes')
    unless system('pip install --upgrade --no-deps ' \
                  "#{APPSCALE_HOME}/AdminServer > /dev/null 2>&1")
      Djinn.log_error('Unable to build AdminServer (install failed).')
      return
    end
    unless system("pip install #{APPSCALE_HOME}/AdminServer > /dev/null 2>&1")
      Djinn.log_error('Unable to build AdminServer (install dependencies failed).')
      return
    end
    Djinn.log_info('Finished building AdminServer.')
  end

  def build_java_appserver
    Djinn.log_info('Building uncommitted Java AppServer changes')

    # Cache package if it doesn't exist.
    java_sdk_archive = 'appengine-java-sdk-1.8.4.zip'
    local_archive = "#{APPSCALE_CACHE_DIR}/#{java_sdk_archive}"
    unless File.file?(local_archive)
      Net::HTTP.start(PACKAGE_MIRROR_DOMAIN) do |http|
        resp = http.get("#{PACKAGE_MIRROR_PATH}/#{java_sdk_archive}")
        open(local_archive, 'wb') do |file|
          file.write(resp.body)
        end
      end
    end

    java_server = "#{APPSCALE_HOME}/AppServer_Java"
    unzip = "unzip -o #{local_archive} -d #{java_server} > /dev/null 2>&1"
    install = "ant -f #{java_server}/build.xml install > /dev/null 2>&1"
    clean = "ant -f #{java_server}/build.xml clean-build > /dev/null 2>&1"
    if system(unzip) && system(install) && system(clean)
      Djinn.log_info('Finished building Java AppServer')
    else
      Djinn.log_error('Unable to build Java AppServer')
    end
  end

  def build_hermes
    Djinn.log_info('Building uncommitted Hermes changes')
    unless system('pip install --upgrade --no-deps ' +
                  "#{APPSCALE_HOME}/Hermes > /dev/null 2>&1")
      Djinn.log_error('Unable to build Hermes (install failed).')
      return
    end
    unless system("pip install #{APPSCALE_HOME}/Hermes > /dev/null 2>&1")
      Djinn.log_error('Unable to build Hermes (install dependencies failed).')
      return
    end
    Djinn.log_info('Finished building Hermes.')
  end

  def build_api_server
    Djinn.log_info('Building uncommitted APIServer changes')
    src = File.join(APPSCALE_HOME, 'APIServer')
    proto_dest = File.join(src, 'appscale', 'api_server')
    unless system("protoc --proto_path=#{src} --python_out=#{proto_dest} " \
                  "#{src}/*.proto")
      Djinn.log_error('Unable to compile APIServer proto files')
      return
    end

    api_server_venv = File.join('/', 'opt', 'appscale_api_server')
    upgrade_package = "source #{api_server_venv}/bin/activate && " \
      "pip install --upgrade --no-deps #{src} > /dev/null 2>&1"
    unless system("bash -c '#{upgrade_package}'")
      Djinn.log_error('Unable to build APIServer (install failed).')
      return
    end
    upgrade_deps = "source #{api_server_venv}/bin/activate && " \
      "pip install #{src} > /dev/null 2>&1"
    unless system("bash -c '#{upgrade_deps}'")
      Djinn.log_error(
        'Unable to build APIServer (install dependencies failed).')
      return
    end
    Djinn.log_info('Finished building APIServer.')
  end

  # Run a build on modified directories so that changes will take effect.
  def build_uncommitted_changes
    status = `git -C #{APPSCALE_HOME} status`
    build_appcontroller_client if status.include?('AppControllerClient')
    build_admin_server if status.include?('AdminServer')
    build_taskqueue if status.include?('AppTaskQueue')
    build_datastore if status.include?('AppDB')
    build_common if status.include?('common')
    build_java_appserver if status.include?('AppServer_Java')
    build_hermes if status.include?('Hermes')
    build_api_server if status.include?('APIServer')
  end

  def configure_ejabberd_cert
    # Update APPSCALE_CONFIG_DIR/ejabberd.pem with private key and cert from
    # deployment.
    cert_loc = "#{APPSCALE_CONFIG_DIR}/certs/mycert.pem"
    key_loc = "#{APPSCALE_CONFIG_DIR}/certs/mykey.pem"
    File.open("#{APPSCALE_CONFIG_DIR}/ejabberd.pem", 'w') do |ejabberd_cert|
      File.open("#{cert_loc}", 'r') do |cert|
        ejabberd_cert.write(cert.read)
      end
      File.open("#{key_loc}", 'r') do |key|
        ejabberd_cert.write(key.read)
      end
    end
  end

  def initialize_nodes_in_parallel(node_info)
    threads = []
    node_info.each { |slave|
      next if slave.private_ip == my_node.private_ip
      threads << Thread.new {
        initialize_node(slave)
      }
    }

    threads.each { |t| t.join }
    Djinn.log_info("Done initializing nodes.")
  end

  def initialize_node(node)
    copy_encryption_keys(node)
    validate_image(node)
    rsync_files(node)
    run_user_commands(node)
    start_appcontroller(node)
  end

  def validate_image(node)
    ip = node.private_ip
    key = node.ssh_key
    HelperFunctions.ensure_image_is_appscale(ip, key)
    HelperFunctions.ensure_version_is_supported(ip, key)
    HelperFunctions.ensure_db_is_supported(ip, @options['table'], key)
  end

  def copy_encryption_keys(dest_node)
    ip = dest_node.private_ip
    Djinn.log_info("Copying SSH keys to node at IP address #{ip}")
    ssh_key = dest_node.ssh_key
    HelperFunctions.sleep_until_port_is_open(ip, SSH_PORT)

    # Ensure we don't have an old host key for this host.
    if File.exist?(File.expand_path("~/.ssh/known_hosts"))
      Djinn.log_run("ssh-keygen -R #{ip}")
      Djinn.log_run("ssh-keygen -R #{dest_node.public_ip}")
    end

    # Get the username to use for ssh (depends on environments).
    if ["ec2", "euca"].include?(@options['infrastructure'])
      # Add deployment key to remote instance's authorized_keys.
      user_name = "ubuntu"
      enable_root_login(ip, ssh_key, user_name)
    elsif @options['infrastructure'] == "gce"
      # Since GCE v1beta15, SSH keys don't immediately get injected to newly
      # spawned VMs. It takes around 30 seconds, so sleep a bit longer to be
      # sure.
      Djinn.log_debug("Waiting for SSH keys to get injected to #{ip}.")
      Kernel.sleep(60)

      enable_root_login(ip, ssh_key, 'ubuntu')

    elsif @options['infrastructure'] == 'azure'
      user_name = 'azureuser'
      enable_root_login(ip, ssh_key, user_name)
    end

    Kernel.sleep(SMALL_WAIT)

    secret_key_loc = "#{APPSCALE_CONFIG_DIR}/secret.key"
    cert_loc = "#{APPSCALE_CONFIG_DIR}/certs/mycert.pem"
    key_loc = "#{APPSCALE_CONFIG_DIR}/certs/mykey.pem"
    ejabberd_cert_loc = "#{APPSCALE_CONFIG_DIR}/ejabberd.pem"

    HelperFunctions.scp_file(secret_key_loc, secret_key_loc, ip, ssh_key)
    HelperFunctions.scp_file(cert_loc, cert_loc, ip, ssh_key)
    HelperFunctions.scp_file(key_loc, key_loc, ip, ssh_key)
    HelperFunctions.scp_file(ejabberd_cert_loc, ejabberd_cert_loc, ip, ssh_key)

    cloud_keys_dir = File.expand_path("#{APPSCALE_CONFIG_DIR}/keys/cloud1")
    make_dir = "mkdir -p #{cloud_keys_dir}"

    HelperFunctions.run_remote_command(ip, make_dir, ssh_key, NO_OUTPUT)
    HelperFunctions.scp_file(ssh_key, "#{APPSCALE_CONFIG_DIR}/ssh.key", ip, ssh_key)

    # Finally, on GCE, we need to copy over the user's credentials, in case
    # nodes need to attach persistent disks.
    return if @options['infrastructure'] != "gce"

    client_secrets = "#{APPSCALE_CONFIG_DIR}/client_secrets.json"
    gce_oauth = "#{APPSCALE_CONFIG_DIR}/oauth2.dat"

    if File.exists?(client_secrets)
      HelperFunctions.scp_file(client_secrets, client_secrets, ip, ssh_key)
    end

    if File.exists?(gce_oauth)
      HelperFunctions.scp_file(gce_oauth, gce_oauth, ip, ssh_key)
    end
  end

  # Logs into the named host and alters its ssh configuration to enable the
  # root user to directly log in.
  def enable_root_login(ip, ssh_key, user_name)
    options = '-o StrictHostkeyChecking=no -o NumberOfPasswordPrompts=0'
    backup_keys = 'sudo cp -p /root/.ssh/authorized_keys ' \
        '/root/.ssh/authorized_keys.old'
    Djinn.log_run("ssh -i #{ssh_key} #{options} 2>&1 #{user_name}@#{ip} " \
                      "'#{backup_keys}'")

    merge_keys = 'sudo sed -n ' \
        '"/Please login/d; w/root/.ssh/authorized_keys" ' \
        "~#{user_name}/.ssh/authorized_keys /root/.ssh/authorized_keys.old"
    Djinn.log_run("ssh -i #{ssh_key} #{options} 2>&1 #{user_name}@#{ip} " \
                      "'#{merge_keys}'")
  end

  def rsync_files(dest_node)
    # Get the keys and address of the destination node.
    ssh_key = dest_node.ssh_key
    ip = dest_node.private_ip
    options = "-e 'ssh -i #{ssh_key}' -a --filter '- *.pyc'"

    to_copy = %w(
      AdminServer
      APIServer
      AppController
      AppControllerClient
      AppDashboard
      AppDB
      AppManager
      AppServer
      AppServer_Java
      AppTaskQueue
      common
      Hermes
      InfrastructureManager
      LogService
      scripts
      SearchService
      XMPPReceiver
    ).map { |path| File.join(APPSCALE_HOME, path) }
    to_copy.each { |dir|
      if system("rsync #{options} #{dir}/* root@#{ip}:#{dir}") != true
        Djinn.log_warn("Rsync of #{dir} to #{ip} failed!")
      end
    }

    if dest_node.is_compute?
      locations_json = "#{APPSCALE_CONFIG_DIR}/locations-#{@options['keyname']}.json"
      loop {
        break if File.exists?(locations_json)
        Djinn.log_warn("Locations JSON file does not exist on head node yet, #{dest_node.private_ip} is waiting ")
        Kernel.sleep(SMALL_WAIT)
      }
      Djinn.log_info("Copying locations.json to #{dest_node.private_ip}")
      HelperFunctions.shell("rsync #{options} #{locations_json} root@#{ip}:#{locations_json}")
    end
  end

  # Writes locations (IP addresses) for the various nodes fulfilling
  # specific roles, in the local filesystems. These files will be updated
  # as the deployment adds or removes nodes.
  def write_locations
    all_ips = []
    load_balancer_ips = []
    login_ip = @options['login']
    master_ips = []
    memcache_ips = []
    search_ips = []
    slave_ips = []
    taskqueue_ips = []
    my_public = my_node.public_ip
    my_private = my_node.private_ip

    # Populate the appropriate list.
    num_of_nodes = 0
    @state_change_lock.synchronize {
      num_of_nodes = @nodes.length.to_s
      @nodes.each { |node|
        all_ips << node.private_ip
        load_balancer_ips << node.private_ip if node.is_load_balancer?
        master_ips << node.private_ip if node.is_db_master?
        memcache_ips << node.private_ip if node.is_memcache?
        search_ips << node.private_ip if node.is_search?
        slave_ips << node.private_ip if node.is_db_slave?
        taskqueue_ips << node.private_ip if node.is_taskqueue_master? ||
          node.is_taskqueue_slave?
      }
    }
    slave_ips << master_ips[0] if slave_ips.empty?

    # Turn the arrays into string.
    all_ips_content = all_ips.join("\n") + "\n"
    memcache_content = memcache_ips.join("\n") + "\n"
    load_balancer_content = load_balancer_ips.join("\n") + "\n"
    taskqueue_content = taskqueue_ips.join("\n") + "\n"
    login_content = login_ip + "\n"
    master_content = master_ips.join("\n") + "\n"
    search_content = search_ips.join("\n") + "\n"
    slaves_content = slave_ips.join("\n") + "\n"

    new_content = all_ips_content + login_content + load_balancer_content +
      master_content + memcache_content + my_public + my_private +
      num_of_nodes + taskqueue_content + search_content + slaves_content

    # If nothing changed since last time we wrote locations file(s), skip it.
    if new_content != @locations_content
      @locations_content = new_content

      # For the taskqueue, let's shuffle the entries, and then put
      # ourselves as first option, if we are a taskqueue node.
      taskqueue_ips.shuffle!
      if my_node.is_taskqueue_master? || my_node.is_taskqueue_slave?
        taskqueue_ips.delete(my_private)
        taskqueue_ips.unshift(my_private)
      end
      taskqueue_content = taskqueue_ips.join("\n") + "\n"

      head_node_private_ip = get_shadow.private_ip
      HelperFunctions.write_file("#{APPSCALE_CONFIG_DIR}/head_node_private_ip",
                                 "#{head_node_private_ip}\n")

      Djinn.log_info("All private IPs: #{all_ips}.")
      HelperFunctions.write_file("#{APPSCALE_CONFIG_DIR}/all_ips", all_ips_content)

      Djinn.log_info("Load balancer location(s): #{load_balancer_ips}.")
      load_balancer_file = "#{APPSCALE_CONFIG_DIR}/load_balancer_ips"
      HelperFunctions.write_file(load_balancer_file, load_balancer_content)

      Djinn.log_info("Deployment public name/IP: #{login_ip}.")
      login_file = "#{APPSCALE_CONFIG_DIR}/login_ip"
      HelperFunctions.write_file(login_file, login_content)

      Djinn.log_info("Memcache locations: #{memcache_ips}.")
      memcache_file = "#{APPSCALE_CONFIG_DIR}/memcache_ips"
      HelperFunctions.write_file(memcache_file, memcache_content)

      Djinn.log_info("Taskqueue locations: #{taskqueue_ips}.")
      HelperFunctions.write_file(TASKQUEUE_FILE,  taskqueue_content)

      Djinn.log_info("Database master is at #{master_ips}, slaves are at #{slave_ips}.")
      HelperFunctions.write_file("#{APPSCALE_CONFIG_DIR}/masters", "#{master_content}")

      unless slaves_content.chomp.empty?
        HelperFunctions.write_file("#{APPSCALE_CONFIG_DIR}/slaves",
                                   slaves_content)
      end

      Djinn.log_info("My public IP is #{my_public}, and my private is #{my_private}.")
      HelperFunctions.write_file("#{APPSCALE_CONFIG_DIR}/my_public_ip", "#{my_public}")
      HelperFunctions.write_file("#{APPSCALE_CONFIG_DIR}/my_private_ip", "#{my_private}")

      Djinn.log_info("Writing num_of_nodes as #{num_of_nodes}.")
      HelperFunctions.write_file("#{APPSCALE_CONFIG_DIR}/num_of_nodes", "#{num_of_nodes}\n")

      Djinn.log_info("Search service locations: #{search_ips}.")
      unless search_content.chomp.empty?
        HelperFunctions.write_file(Search::SEARCH_LOCATION_FILE,
                                   search_content)
      end
    end
  end

  # Updates files on this machine with information about our hostname
  # and a mapping of where other machines are located.
  def update_hosts_info
    # If we are running in Docker, don't try to set the hostname.
    if system("grep docker /proc/1/cgroup > /dev/null")
      return
    end

    all_nodes = ''
    @state_change_lock.synchronize {
      @nodes.each_with_index { |node, index|
        all_nodes << "#{node.private_ip} appscale-image#{index}\n"
      }
    }

    new_etc_hosts = <<HOSTS
127.0.0.1 localhost.localdomain localhost
127.0.1.1 localhost
::1     ip6-localhost ip6-loopback
fe00::0 ip6-localnet
ff00::0 ip6-mcastprefix
ff02::1 ip6-allnodes
ff02::2 ip6-allrouters
ff02::3 ip6-allhosts
#{all_nodes}
HOSTS

    etc_hosts = "/etc/hosts"
    File.open(etc_hosts, "w+") { |file| file.write(new_etc_hosts) }

    etc_hostname = "/etc/hostname"
    my_hostname = "appscale-image#{@my_index}"
    File.open(etc_hostname, "w+") { |file| file.write(my_hostname) }

    Djinn.log_run("/bin/hostname #{my_hostname}")
  end

  # Writes new nginx and haproxy configuration files for the App Engine
  # applications hosted in this deployment. Callers should invoke this
  # method whenever there is a change in the number of machines hosting
  # App Engine apps.
  def regenerate_routing_config
    Djinn.log_debug("Regenerating nginx and haproxy config files for apps.")
    my_public = my_node.public_ip
    my_private = my_node.private_ip
    login_ip = @options['login']

    @versions_loaded.each { |version_key|
      project_id, service_id, version_id = version_key.split(
        VERSION_PATH_SEPARATOR)
      begin
        version_details = ZKInterface.get_version_details(
          project_id, service_id, version_id)
      rescue VersionNotFound
        Djinn.log_debug("Removing routing for #{version_key} since it " \
                        "should not be running.")
        Nginx.remove_version(version_key)
        if service_id == DEFAULT_SERVICE && version_id == DEFAULT_VERSION
          CronHelper.clear_app_crontab(project_id)
        end
        HAProxy.remove_version(version_key)
        next
      end

      http_port = version_details['appscaleExtensions']['httpPort']
      https_port = version_details['appscaleExtensions']['httpsPort']
      proxy_port = version_details['appscaleExtensions']['haproxyPort']
      app_language = version_details['runtime']

      # Check that we have the application information needed to
      # regenerate the routing configuration.
      appservers = []
      unless @app_info_map[version_key].nil? ||
          @app_info_map[version_key]['appservers'].nil?
        Djinn.log_debug(
          "Regenerating nginx config for #{version_key} on http port " \
          "#{http_port}, https port #{https_port}, and haproxy port " \
          "#{proxy_port}.")

        # Let's see if we already have any AppServers running for this
        # application. We count also the ones we need to terminate.
        @app_info_map[version_key]['appservers'].each { |location|
          _, port = location.split(":")
          next if Integer(port) < 0
          appservers << location
        }
      end

      if appservers.empty?
        # If no AppServer is running, we clear the routing and the crons.
        Djinn.log_debug(
          "Removing routing for #{version_key} since no AppServer is running.")
        Nginx.remove_version(version_key)
        HAProxy.remove_version(version_key)
      else
        begin
          # Make sure we have the latest revision.
          revision_key = [version_key,
            version_details['revision'].to_s].join(VERSION_PATH_SEPARATOR)
          fetch_revision(revision_key)

          # And grab the application static data.
          static_handlers = HelperFunctions.parse_static_data(
            version_key, false)
        rescue => except
          except_trace = except.backtrace.join("\n")
          Djinn.log_debug("regenerate_routing_config: parse_static_data " \
            "exception from #{version_key}: #{except_trace}.")
          # This specific exception may be a JSON parse error.
          error_msg = "ERROR: Unable to parse app.yaml file for " \
                      "#{version_key}. Exception of #{except.class} with " \
                      "message #{except.message}"
          place_error_app(version_key, error_msg)
          static_handlers = []
        end

        # Reload haproxy first, to ensure we have the backend ready when
        # nginx routing is enabled.
        unless HAProxy.update_version_config(my_private, version_key,
                                             proxy_port, appservers)
          Djinn.log_warn("No AppServer in haproxy for #{version_key}.")
          next
        end

        Nginx.write_fullproxy_version_config(
          version_key, http_port, https_port, my_public, my_private,
          proxy_port, static_handlers, login_ip, app_language)
      end
    }
    Djinn.log_debug("Done updating nginx and haproxy config files.")
  end

  def my_node
    if @my_index.nil?
      find_me_in_locations
    end

    if @my_index.nil?
      Djinn.log_debug("My index is nil - is nodes nil? #{@nodes.nil?}")
      if @nodes.nil?
        Djinn.log_debug("My nodes is nil also, timing error? race condition?")
      else
        HelperFunctions.log_and_crash("Couldn't find our position in #{@nodes}")
      end
    end

    return @nodes[@my_index]
  end

  # If we are in cloud mode, we should mount any volume containing our
  # local state.
  def mount_persistent_storage
    # If we don't have any disk to attach, we are done.
    unless my_node.disk
      Djinn.log_run("mkdir -p #{PERSISTENT_MOUNT_POINT}/apps")
      return
    end

    imc = InfrastructureManagerClient.new(@@secret)
    begin
      device_name = imc.attach_disk(@options, my_node.disk, my_node.instance_id)
    rescue FailedNodeException
      Djinn.log_warn("Failed to talk to InfrastructureManager while attaching disk")
      # TODO: this logic (and the following) to retry forever is not
      # healhy.
      Kernel.sleep(SMALL_WAIT)
      retry
    end
    loop {
      if File.exists?(device_name)
        Djinn.log_info("Device #{device_name} exists - mounting it.")
        break
      else
        Djinn.log_info("Device #{device_name} does not exist - waiting for " \
          "it to exist.")
        Kernel.sleep(SMALL_WAIT)
      end
    }
    Djinn.log_run("mkdir -p #{PERSISTENT_MOUNT_POINT}")

    # Check if the device is already mounted (for example we restarted the
    # AppController).
    if system("mount | grep -E '^#{device_name} '  > /dev/null 2>&1")
      Djinn.log_info("Device #{device_name} is already mounted.")
      return
    end

    # We need to mount and possibly format the disk.
    mount_output = Djinn.log_run("mount -t ext4 #{device_name} " \
      "#{PERSISTENT_MOUNT_POINT} 2>&1")
    if mount_output.empty?
      Djinn.log_info("Mounted persistent disk #{device_name}, without " \
        "needing to format it.")
    else
      Djinn.log_info("Formatting persistent disk #{device_name}.")
      Djinn.log_run("mkfs.ext4 -F #{device_name}")
      Djinn.log_info("Mounting persistent disk #{device_name}.")
      Djinn.log_run("mount -t ext4 #{device_name} #{PERSISTENT_MOUNT_POINT}" \
        " 2>&1")
    end

    Djinn.log_run("mkdir -p #{PERSISTENT_MOUNT_POINT}/apps")

    # Finally, RabbitMQ expects data to be present at /var/lib/rabbitmq.
    # Make sure there is data present there and that it points to our
    # persistent disk.
    if File.directory?("#{PERSISTENT_MOUNT_POINT}/rabbitmq")
      Djinn.log_run("rm -rf /var/lib/rabbitmq")
    else
      Djinn.log_run("mv /var/lib/rabbitmq #{PERSISTENT_MOUNT_POINT}")
    end
    Djinn.log_run("ln -s #{PERSISTENT_MOUNT_POINT}/rabbitmq /var/lib/rabbitmq")
    return
  end

  # This function performs basic setup ahead of starting the API services.
  def initialize_server
    HAProxy.initialize_config(@options['lb_connect_timeout'])
    Djinn.log_info("HAProxy configured.")

    if not Nginx.is_running?
      Nginx.initialize_config
      Nginx.start
      Djinn.log_info("Nginx configured and started.")
    else
      Djinn.log_info("Nginx already configured and running.")
    end

    # As per trusty's version of haproxy, we need to have a listening
    # socket for the daemon to start: we do use the uaserver to configured
    # a default route.
    configure_uaserver

    # HAProxy must be running so that the UAServer can be accessed.
    if HAProxy.valid_config?(HAProxy::SERVICES_MAIN_FILE) &&
        !MonitInterface.is_running?(:service_haproxy)
      HAProxy.services_start
    end

    # Volume is mounted, let's finish the configuration of static files.
    if my_node.is_shadow? and not my_node.is_compute?
      write_app_logrotate
      Djinn.log_info("Copying logrotate script for centralized app logs")
    end

    if my_node.is_load_balancer?
      configure_db_haproxy
      Djinn.log_info("DB HAProxy configured")

      # Make HAProxy instance stats accessible after a reboot.
      if HAProxy.valid_config?(HAProxy::MAIN_CONFIG_FILE) &&
          !MonitInterface.is_running?(:apps_haproxy)
        HAProxy.apps_start
      end
    end

    write_locations

    update_hosts_info
    if FIREWALL_IS_ON
      Djinn.log_run("bash #{APPSCALE_HOME}/firewall.conf")
    end
    write_zookeeper_locations
  end

  # Sets up logrotate for this node's centralized app logs.
  # This method is called only when the compute role does not run
  # on the head node.
  def write_app_logrotate
    template_dir = File.join(File.dirname(__FILE__),
                             "../common/appscale/common/templates")
    FileUtils.cp("#{template_dir}/#{APPSCALE_APP_LOGROTATE}",
      "#{LOGROTATE_DIR}/appscale-app")
  end

  # Runs any commands provided by the user in their AppScalefile on the given
  # machine.
  #
  # Args:
  # - node: A DjinnJobData that represents the machine where the given commands
  #   should be executed.
  def run_user_commands(node)
    if @options['user_commands'].class == String
      begin
        commands = JSON.load(@options['user_commands'])
      rescue JSON::ParserError
        commands = @options['user_commands']
      end

      if commands.class == String
        commands = [commands]
      end
    else
      commands = []
    end
    Djinn.log_debug("commands are #{commands}, of class #{commands.class.name}")

    if commands.empty?
      Djinn.log_debug("No user-provided commands were given.")
      return
    end

    ip = node.private_ip
    ssh_key = node.ssh_key
    commands.each { |command|
      HelperFunctions.run_remote_command_without_output(ip, command, ssh_key)
    }
  end

  def set_appcontroller_monit
    Djinn.log_debug("Configuring AppController monit.")
    service = `which service`.chomp
    start_cmd = "#{service} appscale-controller start"
    stop_cmd = "#{service} appscale-controller stop"
    pidfile = '/var/run/appscale/controller.pid'

    # Let's make sure we don't have 2 jobs monitoring the controller.
    FileUtils.rm_rf("/etc/monit/conf.d/controller-17443.cfg")

    begin
      MonitInterface.start_daemon(:controller, start_cmd, stop_cmd, pidfile)
    rescue
      Djinn.log_warn("Failed to set local AppController monit: retrying.")
      retry
    end
  end

  def start_appcontroller(node)
    ip = node.private_ip

    # Start the AppController on the remote machine.
    remote_cmd = "/usr/sbin/service appscale-controller start"
    tries = RETRIES
    begin
      result = HelperFunctions.run_remote_command(ip, remote_cmd, node.ssh_key, true)
    rescue => except
      backtrace = except.backtrace.join("\n")
      remote_start_msg = "[remote_start] Unforeseen exception when " + \
        "talking to #{ip}: #{except}\nBacktrace: #{backtrace}"
      tries -= 1
      if tries > 0
        Djinn.log_warn(remote_start_msg)
        retry
      else
        @state = remote_start_msg
        HelperFunctions.log_and_crash(@state, WAIT_TO_CRASH)
      end
    end
    Djinn.log_info("Starting AppController for #{ip} returned #{result}.")

    # If the node is already initialized, it may belong to another
    # deployment: stop the initialization process.
    acc = AppControllerClient.new(ip, @@secret)
    tries = RETRIES
    begin
      if acc.is_done_initializing?
        Djinn.log_warn("The node at #{ip} was already initialized!")
        return
      end
    rescue FailedNodeException => except
      tries -= 1
      if tries > 0
        Djinn.log_debug("AppController at #{ip} not responding yet: retrying.")
        retry
      else
        @state = "Couldn't talk to AppController at #{ip} for #{except.message}."
        HelperFunctions.log_and_crash(@state, WAIT_TO_CRASH)
      end
    end
    Djinn.log_debug("Sending data to #{ip}.")

    layout = Djinn.convert_location_class_to_json(@nodes)
    options = JSON.dump(@options)
    begin
      result = acc.set_parameters(layout, options)
    rescue FailedNodeException => e
      @state = "Couldn't set parameters on node at #{ip} for #{e.message}."
      HelperFunctions.log_and_crash(@state, WAIT_TO_CRASH)
    end
    Djinn.log_info("Parameters set on node at #{ip} returned #{result}.")
  end

  def start_admin_server
    Djinn.log_info('Starting AdminServer')
    script = `which appscale-admin`.chomp
    nginx_port = 17441
    service_port = 17442
    start_cmd = "#{script} -p #{service_port}"
    start_cmd << ' --verbose' if @options['verbose'].downcase == 'true'
    MonitInterface.start(:admin_server, start_cmd)
    if my_node.is_shadow?
      Nginx.add_service_location('appscale-administration', my_node.private_ip,
                                 service_port, nginx_port, '/')
    end
  end

  def start_memcache
    @state = "Starting up memcache"
    Djinn.log_info("Starting up memcache")
    port = 11211
    start_cmd = "/usr/bin/memcached -m 64 -p #{port} -u root"
    MonitInterface.start(:memcached, start_cmd)
  end

  def stop_memcache
    MonitInterface.stop(:memcached)
  end

  def start_ejabberd
    @state = "Starting up XMPP server"
    my_public = my_node.public_ip
    Djinn.log_run("rm -f /var/lib/ejabberd/*")
    Ejabberd.write_config_file(my_public)
    Ejabberd.update_ctl_config

    # Monit does not have an entry for ejabberd yet. This allows a restart
    # with the new configuration if it is already running.
    `service ejabberd stop`

    Ejabberd.start
  end

  def stop_ejabberd
    Ejabberd.stop
  end

  # Create the system user used to start and run system's applications.
  def create_appscale_user
    uac = UserAppClient.new(my_node.private_ip, @@secret)
    password = SecureRandom.base64
    begin
      result = uac.commit_new_user(APPSCALE_USER, password, "app")
      Djinn.log_info("Created/confirmed system user: (#{result})")
    rescue FailedNodeException
      Djinn.log_warn("Failed to talk to the UserAppServer while committing " \
        "the system user.")
    end
  end

  # Deploy the dashboard by making a request to the AdminServer.
  def deploy_dashboard(source_archive)
    # Allow fewer dashboard instances for small deployments.
    min_dashboards = [3, get_all_compute_nodes.length].min

    archive_md5 = Digest::MD5.file(source_archive).hexdigest

    version = {:deployment => {:zip => {:sourceUrl => source_archive}},
               :id => DEFAULT_VERSION,
               :instanceClass => 'F4',
               :runtime => AppDashboard::APP_LANGUAGE,
               :threadsafe => true,
               :automaticScaling => {:minTotalInstances => min_dashboards},
               :appscaleExtensions => {
                 :httpPort => AppDashboard::LISTEN_PORT,
                 :httpsPort => AppDashboard::LISTEN_SSL_PORT,
                 :md5 => archive_md5
               }}
    endpoint = ['v1', 'apps', AppDashboard::APP_NAME,
                'services', DEFAULT_SERVICE, 'versions'].join('/')
    uri = URI("http://#{my_node.private_ip}:#{ADMIN_SERVER_PORT}/#{endpoint}")
    headers = {'Content-Type' => 'application/json',
               'AppScale-Secret' => @@secret,
               'AppScale-User' => APPSCALE_USER}
    request = Net::HTTP::Post.new(uri.path, headers)
    request.body = JSON.dump(version)
    loop do
      begin
        response = Net::HTTP.start(uri.hostname, uri.port) do |http|
          http.request(request)
        end
        if response.code != '200'
          HelperFunctions.log_and_crash(
            "AdminServer was unable to deploy dashboard: #{response.body}")
        end
        break
      rescue Errno::ECONNREFUSED, Errno::ETIMEDOUT => error
        Djinn.log_warn(
          "Error when deploying dashboard: #{error.message}. Trying again.")
        sleep(SMALL_WAIT)
      end
    end

    # Update cron jobs for the dashboard.
    endpoint = "api/cron/update?app_id=#{AppDashboard::APP_NAME}"
    uri = URI("http://#{my_node.private_ip}:#{ADMIN_SERVER_PORT}/#{endpoint}")
    cron_yaml = File.read(
      File.join(APPSCALE_HOME, 'AppDashboard', 'cron.yaml'))
    headers = {'AppScale-Secret' => @@secret}
    request = Net::HTTP::Post.new("/#{endpoint}", headers)
    request.body = cron_yaml
    loop do
      begin
        response = Net::HTTP.start(uri.hostname, uri.port) do |http|
          http.request(request)
        end
        break if response.code == '200'
        Djinn.log_warn(
          "Error updating dashboard cron: #{response.body}. Trying again.")
        sleep(SMALL_WAIT)
      rescue Errno::ECONNREFUSED, Errno::ETIMEDOUT => error
        Djinn.log_warn(
          "Error updating dashboard cron: #{error.message}. Trying again.")
        sleep(SMALL_WAIT)
      end
    end
  end

  # Start the AppDashboard web service which allows users to login, upload
  # and remove apps, and view the status of the AppScale deployment. Other
  # nodes will need to delete the old source since we regenerate each
  # 'up'.
  def prep_app_dashboard
    @state = "Preparing AppDashboard"
    Djinn.log_info("Preparing AppDashboard")

    my_public = my_node.public_ip
    my_private = my_node.private_ip

    datastore_location = [get_load_balancer.private_ip,
                          DatastoreServer::PROXY_PORT].join(':')
    source_archive = AppDashboard.prep(
      my_public, my_private, PERSISTENT_MOUNT_POINT, datastore_location)

    self.deploy_dashboard(source_archive)
  end

  # Stop the AppDashboard web service.
  def stop_app_dashboard
    Djinn.log_info("Shutting down AppDashboard")
    AppDashboard.stop
  end

  def start_shadow
    Djinn.log_info("Starting Shadow role")
  end

  def stop_shadow
    Djinn.log_info("Stopping Shadow role")
  end

  #
  # Swaps out a version with one that relays an error message to the developer.
  # It deletes the existing version source and places a templated app that
  # prints out the given error message.
  #
  # Args:
  #   version_key: Name of version to construct an error application for
  #   err_msg: A String message that will be displayed as
  #            the reason why we couldn't start their application.
  def place_error_app(version_key, err_msg)
    Djinn.log_error(
      "Placing error application for #{version_key} because of: #{err_msg}")

    project_id, service_id, version_id = version_key.split(
      VERSION_PATH_SEPARATOR)
    begin
      version_details = ZKInterface.get_version_details(
        project_id, service_id, version_id)
    rescue VersionNotFound
      # If the version does not exist, do not place an error app.
      return
    end
    language = version_details['runtime']
    revision_key = [version_key, version_details['revision'].to_s].join(
      VERSION_PATH_SEPARATOR)

    ea = ErrorApp.new(revision_key, err_msg)
    ea.generate(language)
  end


  # This function ensures that applications we are not aware of (that is
  # they are not accounted for) will be terminated and, potentially old
  # sources, will be removed.
  def check_stopped_apps
    # The running AppServers on this node must match the login node view.
    # Only one thread talking to the AppManagerServer at a time.
    if AMS_LOCK.locked?
      Djinn.log_debug("Another thread already working with AppManager.")
      return
    end

    Djinn.log_debug("Checking applications that have been stopped.")
    version_list = HelperFunctions.get_loaded_versions
    version_list.each { |version_key|
      project_id, service_id, version_id = version_key.split(
        VERSION_PATH_SEPARATOR)
      next if ZKInterface.get_versions.include?(version_key)
      next if RESERVED_APPS.include?(project_id)

      Djinn.log_info(
        "#{version_key} is no longer running: removing old states.")

      if my_node.is_load_balancer?
        if service_id == DEFAULT_SERVICE && version_id == DEFAULT_VERSION
          stop_xmpp_for_app(project_id)
        end
        Nginx.remove_version(version_key)

        # Since the removal of an app from HAProxy can cause a reset of
        # the drain flags, let's set them again.
        HAProxy.remove_version(version_key)
      end

      if my_node.is_compute?
        AMS_LOCK.synchronize {
          Djinn.log_debug("Calling AppManager to stop #{version_key}.")
          app_manager = AppManagerClient.new(my_node.private_ip)
          begin
            app_manager.stop_app(version_key)
            Djinn.log_info("Asked AppManager to shut down #{version_key}.")
          rescue FailedNodeException => error
            Djinn.log_warn("Error stopping #{version_key}: #{error.message}")
          end
        }
      end

      if my_node.is_shadow?
        Djinn.log_info("Removing log configuration for #{version_key}.")
        FileUtils.rm_f(get_rsyslog_conf(version_key))
        HelperFunctions.shell("service rsyslog restart")
      end

      if service_id == DEFAULT_SERVICE && version_id == DEFAULT_VERSION
        CronHelper.clear_app_crontab(project_id)
      end
      Djinn.log_debug("Done cleaning up after stopped version #{version_key}.")
    }
  end

  # All nodes will compare the list of AppServers they should be running,
  # with the list of AppServers actually running, and make the necessary
  # adjustments. Effectively only login node and compute nodes will run
  # AppServers (login node runs the dashboard).
  def check_running_appservers
    # The running AppServers on this node must match the login node view.
    # Only one thread talking to the AppManagerServer at a time.
    if AMS_LOCK.locked?
      Djinn.log_debug("Another thread already working with AppManager.")
      return
    end

    # Temporary arrays for AppServers housekeeping.
    to_start = []
    no_appservers = []
    running_instances = []
    to_end = []

    APPS_LOCK.synchronize {
      # Registered instances are no longer pending.
      @app_info_map.each { |version_key, info|
        info['appservers'].each { |location|
          host, port = location.split(":")
          next if @my_private_ip != host
          @pending_appservers.delete("#{version_key}:#{port}")
        }
      }

      # If an instance has not been registered in time, allow it to be removed.
      expired_appservers = []
      @pending_appservers.each { |instance_key, start_time|
        if Time.new > start_time + START_APP_TIMEOUT
          expired_appservers << instance_key
        end
      }
      expired_appservers.each { |instance_key|
        Djinn.log_debug("Pending AppServer #{instance_key} didn't " \
                        "register in time.")
        @pending_appservers.delete(instance_key)
      }

      @app_info_map.each { |version_key, info|
        # The remainder of this loop is for Compute nodes only, so we
        # need to do work only if we have AppServers.
        next unless info['appservers']

        pending_count = 0
        @pending_appservers.each { |instance_key, _|
          pending_count += 1 if instance_key.split(':')[0] == version_key
        }

        if info['appservers'].length > HelperFunctions::NUM_ENTRIES_TO_PRINT
          Djinn.log_debug("Checking #{version_key} with " \
                          "#{info['appservers'].length} AppServers " \
                          "(#{pending_count} pending).")
        else
          Djinn.log_debug(
            "Checking #{version_key} running at #{info['appservers']}.")
        end
        info['appservers'].each { |location|
          host, port = location.split(":")
          next if @my_private_ip != host

          if Integer(port) < 0
            # Start a new instance unless there is one pending.
            if pending_count > 0
              pending_count -= 1
            else
              no_appservers << version_key
            end
          elsif not MonitInterface.instance_running?(version_key, port)
            Djinn.log_warn(
              "Didn't find the AppServer for #{version_key} at port #{port}.")
            to_end << "#{version_key}:#{port}"
          else
            running_instances << "#{version_key}:#{port}"
          end
        }
      }
    }
    # Let's make sure we have the proper list of apps with no currently
    # running AppServers.
    running_instances.each { |appserver|
      version_key, _ = appserver.split(":")

      # Let's start AppServers with normal priority if we already have
      # some AppServer for this application running.
      no_appservers.each { |x|
        to_start << version_key if x == version_key
      }
      no_appservers.delete(version_key)
    }
    unless running_instances.empty?
      Djinn.log_debug("Registered AppServers on this node: #{running_instances}.")
    end

    # Check that all the AppServers running are indeed known to the
    # head node.
    MonitInterface.running_appservers.each { |instance_entry|
      # Instance entries are formatted as
      # project-id_service-id_version-id_revision-id:port.
      revision_key, port = instance_entry.split(':')
      version_key = revision_key.rpartition(VERSION_PATH_SEPARATOR)[0]
      instance_key = [version_key, port].join(':')

      # Nothing to do if we already account for this AppServer.
      next if running_instances.include?(instance_key)

      # Give pending instances more time to start.
      next if @pending_appservers.key?(instance_key)

      # If the unaccounted instance is not pending, stop it.
      Djinn.log_info("AppServer #{instance_key} is unaccounted for.")
      to_end << instance_key
    }

    unless no_appservers.empty?
      Djinn.log_debug("First AppServers to start: #{no_appservers}.")
    end
    Djinn.log_debug("AppServers to start: #{to_start}.") unless to_start.empty?
    Djinn.log_debug("AppServers to terminate: #{to_end}.") unless to_end.empty?

    # Now we do the talking with the appmanagerserver. Since it may take
    # some time to start/stop apps, we do this in a thread. We take care
    # of not letting this thread go past the duty cycle, to ensure we can
    # re-evalute the priorities of what to start/stop.
    Thread.new {
      AMS_LOCK.synchronize {
        # Work until the next DUTY_CYCLE starts.
        end_work = Time.now.to_i + DUTY_CYCLE - 1
        while Time.now.to_i < end_work
          if !no_appservers[0].nil?
            version_key = no_appservers.shift
            project_id, service_id, version_id = version_key.split(
              VERSION_PATH_SEPARATOR)
            begin
              version_details = ZKInterface.get_version_details(
                project_id, service_id, version_id)
            rescue VersionNotFound
              next
            end
            Djinn.log_info("Starting first AppServer for #{version_key}.")
            ret = add_appserver_process(
              version_key, version_details['appscaleExtensions']['httpPort'])
            Djinn.log_debug("add_appserver_process returned: #{ret}.")
          elsif !to_start[0].nil?
            version_key = to_start.shift
            project_id, service_id, version_id = version_key.split(
              VERSION_PATH_SEPARATOR)
            begin
              version_details = ZKInterface.get_version_details(
                project_id, service_id, version_id)
            rescue VersionNotFound
              next
            end
            Djinn.log_info("Starting AppServer for #{version_key}.")
            ret = add_appserver_process(
              version_key, version_details['appscaleExtensions']['httpPort'])
            Djinn.log_debug("add_appserver_process returned: #{ret}.")
          elsif !to_end[0].nil?
            instance_key = to_end.shift
            Djinn.log_info(
              "Terminate the following AppServer: #{instance_key}.")
            version_key, port = instance_key.split(":")
            ret = remove_appserver_process(version_key, port)
            Djinn.log_debug("remove_appserver_process returned: #{ret}.")
          end
        end
      }
    }
  end

  # Small utility function that returns the full path for the rsyslog
  # configuration for each version.
  #
  # Args:
  #   version_key: A String containing the version key.
  # Returns:
  #   path: A String with the path to the rsyslog configuration file.
  def get_rsyslog_conf(version_key)
    return "/etc/rsyslog.d/10-#{version_key}.conf"
  end

  # Performs all of the preprocessing needed to start a version on this node.
  # This method then starts the actual version by calling the AppManager.
  #
  # Args:
  #   version_key: A String containing the version key for the app to start.
  def setup_appengine_version(version_key)
    @state = "Setting up AppServers for #{version_key}"
    Djinn.log_debug(
      "setup_appengine_version: got a new version #{version_key}.")

    project_id, service_id, version_id = version_key.split(
      VERSION_PATH_SEPARATOR)
    # Let's create an entry for the application if we don't already have it.
    @app_info_map[version_key] = {} if @app_info_map[version_key].nil?

    if @app_info_map[version_key]['appservers'].nil?
      @app_info_map[version_key]['appservers'] = []
    end
    Djinn.log_debug("setup_appengine_version: info for #{version_key}: " \
                    "#{@app_info_map[version_key]}.")

    version_details = ZKInterface.get_version_details(
      project_id, service_id, version_id)
    nginx_port = version_details['appscaleExtensions']['httpPort']
    https_port = version_details['appscaleExtensions']['httpsPort']
    proxy_port = version_details['appscaleExtensions']['haproxyPort']

    port_file = "#{APPSCALE_CONFIG_DIR}/port-#{version_key}.txt"
    HelperFunctions.write_file(port_file, nginx_port.to_s)
    Djinn.log_debug("#{version_key} will be using nginx port #{nginx_port}, " \
                    "https port #{https_port}, and haproxy port #{proxy_port}")

    # Setup rsyslog to store application logs.
    app_log_config_file = get_rsyslog_conf(version_key)
    begin
      existing_app_log_config = HelperFunctions.read_file(app_log_config_file)
    rescue Errno::ENOENT
      existing_app_log_config = ''
    end

    rsyslog_prop = ':syslogtag'
    rsyslog_version = Gem::Version.new(`rsyslogd -v`.split[1].chomp(','))
    rsyslog_prop = ':programname' if rsyslog_version < Gem::Version.new('8.12')

    app_log_template = HelperFunctions.read_file(RSYSLOG_TEMPLATE_LOCATION)
    app_log_config = app_log_template.gsub('{property}', rsyslog_prop)
    app_log_config = app_log_config.gsub('{version}', version_key)
    unless existing_app_log_config == app_log_config
      Djinn.log_info("Installing log configuration for #{version_key}.")
      HelperFunctions.write_file(app_log_config_file, app_log_config)
      HelperFunctions.shell("service rsyslog restart")
    end

    if service_id == DEFAULT_SERVICE && version_id == DEFAULT_VERSION
      begin
        start_xmpp_for_app(project_id)
      rescue FailedNodeException
        Djinn.log_warn("Failed to start xmpp for application #{project_id}")
      end
    end

    unless @versions_loaded.include?(version_key)
      @versions_loaded << version_key
    end
  end

  # Accessory function for find_lowest_free_port: it looks into
  # app_info_map if a port is used.
  #
  # Args:
  #  port_to_check : An Integer that represent the port we are interested in.
  #
  # Returns:
  #   A Boolean indicating if the port has been found in app_info_map.
  def is_port_already_in_use(port_to_check)
    APPS_LOCK.synchronize {
      @app_info_map.each { |_, info|
        next unless info['appservers']
        info['appservers'].each { |location|
          host, port = location.split(":")
          next if @my_private_ip != host
          return true if port_to_check == Integer(port)
        }
      }
    }
    return false
  end


  # Accessory function for find_lowest_free_port: it looks into
  # pending_appservers if a port is used.
  #
  # Args:
  #  port_to_check : An Integer that represent the port we are interested in.
  #
  # Returns:
  def is_port_assigned(port_to_check)
    @pending_appservers.each { |instance_key, _|
      port = instance_key.split(':')[1]
      return true if port_to_check == Integer(port)
    }
    return false
  end


  # Finds the lowest numbered port that is free to serve a new process.
  #
  # Callers should make sure to store the port returned by this process in
  # @app_info_map, preferably within the use of the APPS_LOCK (so that a
  # different caller doesn't get the same value).
  #
  # Args:
  #   starting_port: we look for ports starting from this port.
  #
  # Returns:
  #   A Fixnum corresponding to the port number that a new process can be bound
  #   to.
  def find_lowest_free_port(starting_port)
    port = starting_port
    loop {
      if !is_port_already_in_use(port) && !is_port_assigned(port)
        # Check if the port is not in use by the system.
        actually_available = Djinn.log_run("lsof -i:#{port} -sTCP:LISTEN")
        if actually_available.empty?
          Djinn.log_debug("Port #{port} is available for use.")
          return port
        end
      end

      # Let's try the next available port.
      Djinn.log_debug("Port #{port} is in use, so skipping it.")
      port += 1
    }
    return -1
  end


  # Updates @app_info_map with registered instances. This must be called under
  # APPS_LOCK.
  def update_registered_instances(version_key)
    begin
      zk_instances = ZKInterface.get_children(
        "/appscale/instances_by_version/#{version_key}")
    rescue FailedZooKeeperOperationException
      Djinn.log_warn('Unable to update registered instances.')
      return
    end

    unless zk_instances.empty?
      @app_info_map[version_key] = {} unless @app_info_map.key?(version_key)
      unless @app_info_map[version_key].key?('appservers')
        @app_info_map[version_key]['appservers'] = []
      end
    end
    known_instances = @app_info_map[version_key]['appservers']

    # Replace instance assignments with any new registered instances.
    zk_instances.each { |instance_key|
      next if known_instances.include?(instance_key)

      # Find and remove an entry for this AppServer node and app.
      ip = instance_key.split(':')[0]
      match = known_instances.index("#{ip}:-1")
      if match
        known_instances.delete_at(match)
        known_instances << instance_key
      else
        Djinn.log_warn("Ignoring unassigned instance: #{instance_key}.")
      end
    }

    # Account for instances that have been stopped.
    known_instances.delete_if { |instance_key|
      pending = instance_key.split(':')[-1] == '-1'
      registered = zk_instances.include?(instance_key)
      !pending && !registered
    }
  end


  # Scale AppServers up/down for each application depending on the current
  # queued requests and load of the application.
  #
  # Returns:
  #   An Integer indicating the number of AppServers that we couldn't
  #   start for lack of resources.
  def scale_appservers
    needed_appservers = 0
    ZKInterface.get_versions.each { |version_key|
      next unless @versions_loaded.include?(version_key)

      update_registered_instances(version_key)
      initialize_scaling_info_for_version(version_key)

      # Get the desired changes in the number of AppServers.
      delta_appservers = get_scaling_info_for_version(version_key)
      if delta_appservers > 0
        Djinn.log_debug("Considering scaling up #{version_key}.")
        needed_appservers += try_to_scale_up(version_key, delta_appservers)
      elsif delta_appservers < 0
        Djinn.log_debug("Considering scaling down #{version_key}.")
        try_to_scale_down(version_key, delta_appservers.abs)
      else
        Djinn.log_debug("Not scaling app #{version_key} up or down right now.")
      end
    }

    return needed_appservers
  end


  # Adds or removes AppServers and/or nodes to the deployment, depending
  # on the statistics of the application and the loads of the various
  # services.
  def scale_deployment
    # Here, we calculate how many more AppServers we need and try to start them.
    # If we do not have enough capacity to start all of them, we return the number
    # of more AppServers needed and spawn new machines to accommodate them.
    needed_appservers = scale_appservers
    if needed_appservers > 0
      Djinn.log_debug("Need to start VMs for #{needed_appservers} more AppServers.")
      scale_up_instances(needed_appservers)
      return
    end
    scale_down_instances
  end

  # Adds additional nodes to the deployment, depending on the load of the
  # application and the additional AppServers we need to accomodate.
  #
  # Args:
  #   needed_appservers: The number of additional AppServers needed.
  def scale_up_instances(needed_appservers)
    # Here we count the number of machines we need to spawn, and the roles
    # we need.
    vms_to_spawn = 0
    roles_needed = {}
    vm_scaleup_capacity = Integer(@options['max_machines']) - @nodes.length
    if needed_appservers > 0
      # TODO: Here we use 3 as an arbitrary number to calculate the number of machines
      # needed to run those number of appservers. That will change in the next step
      # to improve autoscaling/downscaling by using the capacity as a measure.

      Integer(needed_appservers/3).downto(0) {
        vms_to_spawn += 1
        if vm_scaleup_capacity < vms_to_spawn
          Djinn.log_warn("Only have capacity to start #{vm_scaleup_capacity}" \
            " vms, so spawning only maximum allowable nodes.")
          break
        end
        roles_needed["compute"] = [] unless roles_needed["compute"]
        roles_needed["compute"] << "node-#{vms_to_spawn}"
      }
    end

    # Check if we need to spawn VMs and the InfrastructureManager is
    # available to do so.
    return unless vms_to_spawn > 0
    if SCALE_LOCK.locked?
      Djinn.log_debug("Another thread is already working with the InfrastructureManager.")
      return
    end

    Thread.new {
      SCALE_LOCK.synchronize {
        Djinn.log_info("We need #{vms_to_spawn} more VMs.")

        if Time.now.to_i - @last_scaling_time < (SCALEUP_THRESHOLD * DUTY_CYCLE)
          Djinn.log_info("Not scaling up right now, as we recently scaled " \
            "up or down.")
          return
        end

        result = start_roles_on_nodes(JSON.dump(roles_needed), @@secret)
        if result != "OK"
          Djinn.log_error("Was not able to add nodes because: #{result}.")
          return
        end

        @last_scaling_time = Time.now.to_i
        Djinn.log_info("Added the following nodes: #{roles_needed}.")
      }
    }
  end

  # Removes autoscaled nodes from the deployment as long as they are not running
  # any AppServers and the minimum number of user specified machines are still
  # running in the deployment.
  def scale_down_instances
    num_scaled_down = 0
    # If we are already at the minimum number of machines that the user specified,
    # then we do not have the capacity to scale down.
    max_scale_down_capacity = @nodes.length - Integer(@options['min_machines'])
    if max_scale_down_capacity <= 0
      Djinn.log_debug("We are already at the minimum number of user specified machines," \
        "so will not be scaling down")
      return
    end

    # Also, don't scale down if we just scaled up or down.
    if Time.now.to_i - @last_scaling_time < (SCALEDOWN_THRESHOLD *
        SCALE_TIME_MULTIPLIER * DUTY_CYCLE)
      Djinn.log_info("Not scaling down right now, as we recently scaled " \
        "up or down.")
      return
    end

    if SCALE_LOCK.locked?
      Djinn.log_debug("Another thread is already working with the InfrastructureManager.")
      return
    end

    Thread.new {
      SCALE_LOCK.synchronize {
        # Look through an array of autoscaled nodes and check if any of the
        # machines are not running any AppServers and need to be downscaled.
        get_autoscaled_nodes.reverse_each { |node|
          break if num_scaled_down == max_scale_down_capacity

          hosted_apps = []
          @versions_loaded.each { |version_key|
            @app_info_map[version_key]['appservers'].each { |location|
              host, port = location.split(":")
              if host == node.private_ip
                hosted_apps << "#{version_key}:#{port}"
              end
            }
          }

          unless hosted_apps.empty?
            Djinn.log_debug("The node #{node.private_ip} has these AppServers " \
              "running: #{hosted_apps}")
            next
          end

          # Right now, only the autoscaled machines are started with just the
          # compute role, so we check specifically for that during downscaling
          # to make sure we only downscale the new machines added.
          node_to_remove = nil
          if node.jobs == ['compute']
            Djinn.log_info("Removing node #{node}")
            node_to_remove = node
          end

          num_terminated = terminate_node_from_deployment(node_to_remove)
          num_scaled_down += num_terminated
        }
      }

      # Make sure we have the proper list of blobservers configured.
      update_blob_servers
    }
  end

  # Removes the specified node from the deployment and terminates
  # the instance from the cloud.
  #
  # Args:
  #   node_to_remove: A node instance, to be terminated and removed
  #     from this deployment.
  def terminate_node_from_deployment(node_to_remove)
    if node_to_remove.nil?
      Djinn.log_warn("Tried to scale down but couldn't find a node to remove.")
      return 0
    end

    remove_node_from_local_and_zookeeper(node_to_remove.private_ip)

    to_remove = {}
    @app_info_map.each { |version_key, info|
      next if info['appservers'].nil?

      info['appservers'].each { |location|
        host = location.split(":")[0]
        if host == node_to_remove.private_ip
          to_remove[version_key] = [] if to_remove[version_key].nil?
          to_remove[version_key] << location
        end
      }
    }
    to_remove.each { |version_key, locations|
      locations.each { |location|
        @app_info_map[version_key]['appservers'].delete(location)
      }
    }

    imc = InfrastructureManagerClient.new(@@secret)
    begin
      imc.terminate_instances(@options, node_to_remove.instance_id)
    rescue FailedNodeException
      Djinn.log_warn("Failed to call terminate_instances")
      return 0
    end

    @last_scaling_time = Time.now.to_i
    return 1
  end

  # Sets up information about the request rate and number of requests in
  # haproxy's queue for the given version.
  #
  # Args:
  #   version_key: The name of the version to set up scaling info
  #   force: A boolean value that indicates if we should reset the scaling
  #     info even in the presence of existing scaling info.
  def initialize_scaling_info_for_version(version_key, force=false)
    return if @initialized_versions[version_key] and !force

    @current_req_rate[version_key] = 0
    @total_req_seen[version_key] = 0
    @last_sampling_time[version_key] = Time.now.to_i
    @last_decision[version_key] = 0 unless @last_decision.key?(version_key)
    @initialized_versions[version_key] = true
  end


  # Queries haproxy to see how many requests are queued for a given version
  # and how many requests are served at a given time.
  # Args:
  #   version_key: The name of the version to get info for.
  # Returns:
  #   an Integer: the number of AppServers desired (a positive number
  #     means we want more, a negative that we want to remove some, and 0
  #     for no changes).
  def get_scaling_info_for_version(version_key)
    project_id, service_id, version_id, = version_key.split(
      VERSION_PATH_SEPARATOR)
    begin
      version_details = ZKInterface.get_version_details(
        project_id, service_id, version_id)
    rescue VersionNotFound
      Djinn.log_info("Not scaling app #{version_key} since we aren't " \
                     'hosting it anymore.')
      return 0
    end

    # Let's make sure we have the minimum number of AppServers running.
    Djinn.log_debug("Evaluating #{version_key} for scaling.")
    if @app_info_map[version_key]['appservers'].nil?
      num_appservers = 0
    else
      num_appservers = @app_info_map[version_key]['appservers'].length
    end

    scaling_params = version_details.fetch('automaticScaling', {})
    min = scaling_params.fetch('minTotalInstances',
                               Integer(@options['default_min_appservers']))
    if num_appservers < min
      Djinn.log_info(
        "#{version_key} needs #{min - num_appservers} more AppServers.")
      @last_decision[version_key] = 0
      return min - num_appservers
    end

    # We only run @options['default_min_appservers'] AppServers per application
    # if austoscale is disabled.
    return 0 if @options['autoscale'].downcase != "true"

    # We need the haproxy stats to decide upon what to do.
    total_requests_seen, total_req_in_queue, current_sessions,
      time_requests_were_seen = get_application_load_stats(version_key)

    if time_requests_were_seen == :no_stats
      Djinn.log_warn("Didn't see any request data - not sure whether to scale up or down.")
      return 0
    end

    update_request_info(version_key, total_requests_seen,
                        time_requests_were_seen, total_req_in_queue)

    allow_concurrency = version_details.fetch('threadsafe', true)
    current_load = calculate_current_load(num_appservers, current_sessions,
                                          allow_concurrency)
    if current_load >= MAX_LOAD_THRESHOLD
      appservers_to_scale = calculate_appservers_needed(
          num_appservers, current_sessions, allow_concurrency)
      Djinn.log_debug("The deployment has reached its maximum load " \
                      "threshold for #{version_key} - Advising that we " \
                      "scale up #{appservers_to_scale} AppServers.")
      return appservers_to_scale

    elsif current_load <= MIN_LOAD_THRESHOLD
      downscale_cooldown = SCALEDOWN_THRESHOLD * DUTY_CYCLE
      if Time.now.to_i - @last_decision[version_key] < downscale_cooldown
        Djinn.log_debug(
          "Not enough time has passed to scale down #{version_key}")
        return 0
      end
      appservers_to_scale = calculate_appservers_needed(
          num_appservers, current_sessions, allow_concurrency)
      Djinn.log_debug("The deployment is below its minimum load threshold " \
                      "for #{version_key} - Advising that we scale down " \
                      "#{appservers_to_scale.abs} AppServers.")
      return appservers_to_scale
    else
      Djinn.log_debug("The deployment is within the desired range of load " \
                      "for #{version_key} - Advising that there is no need " \
                      "to scale currently.")
      return 0
    end
  end

  # Calculates the current load of the deployment based on the number of
  # running AppServers, its max allowed threaded connections and current
  # handled sessions.
  # Formula: Load = Current Sessions / (No of AppServers * Max conn)
  #
  # Args:
  #   num_appservers: The total number of AppServers running for the app.
  #   curr_sessions: The number of current sessions from HAProxy stats.
  #   allow_concurrency: A boolean indicating that AppServers can handle
  #     concurrent connections.
  # Returns:
  #   A decimal indicating the current load.
  def calculate_current_load(num_appservers, curr_sessions, allow_concurrency)
    max_connections = allow_concurrency ? HAProxy::MAX_APPSERVER_CONN : 1
    max_sessions = num_appservers * max_connections
    return curr_sessions.to_f / max_sessions
  end

  # Calculates the additional number of AppServers needed to be scaled up in
  # order achieve the desired load.
  # Formula: No of AppServers = Current sessions / (Load * Max conn)
  #
  # Args:
  #   num_appservers: The total number of AppServers running for the app.
  #   curr_sessions: The number of current sessions from HAProxy stats.
  #   allow_concurrency: A boolean indicating that AppServers can handle
  #     concurrent connections.
  # Returns:
  #   A number indicating the number of additional AppServers to be scaled up.
  def calculate_appservers_needed(num_appservers, curr_sessions,
                                  allow_concurrency)
    max_conn = allow_concurrency ? HAProxy::MAX_APPSERVER_CONN : 1
    desired_appservers = curr_sessions.to_f / (DESIRED_LOAD * max_conn)
    appservers_to_scale = desired_appservers.ceil - num_appservers
    return appservers_to_scale
  end

  # Updates internal state about the number of requests seen for the given
  # version, as well as how many requests are currently enqueued for it.
  #
  # Args:
  #   version_key: A String that indicates a version key.
  #   total_requests_seen: An Integer that indicates how many requests haproxy
  #     has received for the given application since we reloaded it (which
  #     occurs when we start the app or add/remove AppServers).
  #   time_requests_were_seen: An Integer that represents the epoch time when we
  #     got request info from haproxy.
  #   total_req_in_queue: An Integer that represents the current number of
  #     requests waiting to be served.
  def update_request_info(version_key, total_requests_seen,
                          time_requests_were_seen, total_req_in_queue)
    Djinn.log_debug("Time now is #{time_requests_were_seen}, last " \
      "time was #{@last_sampling_time[version_key]}")
    Djinn.log_debug("Total requests seen now is #{total_requests_seen}, last " \
      "time was #{@total_req_seen[version_key]}")
    Djinn.log_debug("Requests currently in the queue #{total_req_in_queue}")
    requests_since_last_sampling = total_requests_seen - @total_req_seen[version_key]
    time_since_last_sampling = time_requests_were_seen - @last_sampling_time[version_key]
    if time_since_last_sampling.zero?
      time_since_last_sampling = 1
    end

    average_request_rate = Float(requests_since_last_sampling) / Float(time_since_last_sampling)
    if average_request_rate < 0
      Djinn.log_info("Saw negative request rate for #{version_key}, so " \
                     "resetting our haproxy stats for this version.")
      initialize_scaling_info_for_version(version_key, true)
      return
    end
    Djinn.log_debug("Total requests will be set to #{total_requests_seen} " \
                    "for #{version_key}, with last sampling time " \
                    "#{time_requests_were_seen}")
    @average_req_rate[version_key] = average_request_rate
    @current_req_rate[version_key] = total_req_in_queue
    @total_req_seen[version_key] = total_requests_seen
    @last_sampling_time[version_key] = time_requests_were_seen
  end

  # Determines the amount of memory already allocated for instances on each
  # machine.
  #
  # Returns:
  #   A hash mapping locations to memory allocated in MB.
  def get_allocated_memory
    allocated_memory = {}
    @app_info_map.each_pair { |version_key, app_info|
      next if app_info['appservers'].nil?

      project_id, service_id, version_id = version_key.split(
        VERSION_PATH_SEPARATOR)
      max_app_mem = Integer(@options['default_max_appserver_memory'])
      begin
        version_details = ZKInterface.get_version_details(
          project_id, service_id, version_id)
      rescue VersionNotFound
        Djinn.log_warn(
          "#{version_key} not found when considering memory usage")
        version_details = {}
      end

      if version_details.key?('instanceClass')
        instance_class = version_details['instanceClass'].to_sym
        max_app_mem = INSTANCE_CLASSES.fetch(instance_class, max_app_mem)
      end

      app_info['appservers'].each { |location|
        host = location.split(':')[0]
        allocated_memory[host] = 0 unless allocated_memory.key?(host)
        allocated_memory[host] += max_app_mem
      }
    }
    return allocated_memory
  end

  # Retrieves a list of hosts that are running instances for a version.
  #
  # Args:
  #   version_key: A string specifying a version key.
  # Returns:
  #   A set of IP addresses.
  def get_hosts_for_version(version_key)
    current_hosts = Set.new
    if @app_info_map.key?(version_key) &&
        @app_info_map[version_key].key?('appservers')
      @app_info_map[version_key]['appservers'].each { |location|
        host = location.split(":")[0]
        current_hosts << host
      }
    end
    return current_hosts
  end

  # Try to add an AppServer for the specified version, ensuring
  # that a minimum number of AppServers is always kept.
  #
  # Args:
  #   version_key: A String containing the version key.
  #   delta_appservers: The desired number of new AppServers.
  # Returns:
  #   An Integer indicating the number of AppServers we didn't start (0
  #     if we started all).
  def try_to_scale_up(version_key, delta_appservers)
    # Select an compute machine if it has enough resources to support
    # another AppServer for this version.
    available_hosts = []

    # Prevent each machine from being assigned too many instances.
    allocated_memory = get_allocated_memory

    # Prioritize machines that aren't serving the version.
    current_hosts = get_hosts_for_version(version_key)

    # Get the memory limit for this application.
    project_id, service_id, version_id = version_key.split(
      VERSION_PATH_SEPARATOR)
    begin
      version_details = ZKInterface.get_version_details(
        project_id, service_id, version_id)
    rescue VersionNotFound
      Djinn.log_info("Not scaling #{version_key} because it no longer exists")
      return false
    end

    max_app_mem = Integer(@options['default_max_appserver_memory'])
    if version_details.key?('instanceClass')
      instance_class = version_details['instanceClass'].to_sym
      max_app_mem = INSTANCE_CLASSES.fetch(instance_class, max_app_mem)
    end

    # Let's consider the last system load readings we have, to see if the
    # node can run another AppServer.
    get_all_compute_nodes.each { |host|
      @cluster_stats.each { |node|
        next if node['private_ip'] != host

        # Convert total memory to MB
        total = Float(node['memory']['total']/MEGABYTE_DIVISOR)

        # Check how many new AppServers of this app, we can run on this
        # node (as theoretical maximum memory usage goes).
        allocated_memory[host] = 0 if allocated_memory[host].nil?
        max_new_total = Integer(
          (total - allocated_memory[host] - SAFE_MEM) / max_app_mem)
        Djinn.log_debug("Check for total memory usage: #{host} can run " \
                        "#{max_new_total} AppServers for #{version_key}.")
        break if max_new_total <= 0

        # Now we do a similar calculation but for the current amount of
        # available memory on this node. First convert bytes to MB
        host_available_mem = Float(node['memory']['available']/MEGABYTE_DIVISOR)
        max_new_free = Integer((host_available_mem - SAFE_MEM) / max_app_mem)
        Djinn.log_debug("Check for free memory usage: #{host} can run " \
                        "#{max_new_free} AppServers for #{version_key}.")
        break if max_new_free <= 0

        # The host needs to have normalized average load less than MAX_LOAD_AVG.
        if Float(node['loadavg']['last_1_min']) / node['cpu']['count'] > MAX_LOAD_AVG
          Djinn.log_debug("#{host} CPUs are too busy.")
          break
        end

        # We add the host as many times as AppServers it can run.
        (max_new_total > max_new_free ? max_new_free : max_new_total).downto(1) {
          available_hosts << host
        }

        # Since we already found the stats for this node, no need to look
        # further.
        break
      }
    }
    Djinn.log_debug(
      "Hosts available to scale #{version_key}: #{available_hosts}.")

    # Since we may have 'clumps' of the same host (say a very big
    # compute machine) we shuffle the list of candidates here.
    available_hosts.shuffle!

    # We prefer candidate that are not already running the application, so
    # ensure redundancy for the application.
    delta_appservers.downto(1) { |delta|
      if available_hosts.empty?
        Djinn.log_info(
          "No compute node is available to scale #{version_key}.")
        return delta
      end

      appserver_to_use = nil
      available_hosts.each { |host|
        unless current_hosts.include?(host)
          Djinn.log_debug("Prioritizing #{host} to run #{version_key} " \
                          "since it has no running AppServers for it.")
          appserver_to_use = host
          current_hosts << host
          break
        end
      }

      # If we haven't decided on a host yet, we pick one at random, then
      # we remove it from the list to ensure we don't go over the
      # requirements.
      appserver_to_use = available_hosts.sample if appserver_to_use.nil?
      available_hosts.delete_at(available_hosts.index(appserver_to_use))

      Djinn.log_info(
        "Adding a new AppServer on #{appserver_to_use} for #{version_key}.")
      @app_info_map[version_key]['appservers'] << "#{appserver_to_use}:-1"
    }

    # We started all desired AppServers.
    @last_decision[version_key] = Time.now.to_i
    return 0
  end


  # Try to remove an AppServer for the specified version, ensuring
  # that a minimum number of AppServers is always kept. We remove
  # AppServers from the 'latest' compute node.
  #
  # Args:
  #   version_key: A String containing the version key.
  #   delta_appservers: The desired number of AppServers to remove.
  # Returns:
  #   A boolean indicating if an AppServer was removed.
  def try_to_scale_down(version_key, delta_appservers)
    project_id, service_id, version_id = version_key.split(
      VERSION_PATH_SEPARATOR)
    # See how many AppServers are running on each machine. We cannot scale
    # if we already are at the requested minimum.
    begin
      version_details = ZKInterface.get_version_details(
        project_id, service_id, version_id)
      scaling_params = version_details.fetch('automaticScaling', {})
      min = scaling_params.fetch('minTotalInstances',
                                 Integer(@options['default_min_appservers']))
    rescue VersionNotFound
      min = 0
    end

    if @app_info_map[version_key]['appservers'].length <= min
      Djinn.log_debug("We are already at the minimum number of AppServers " \
                      "for #{version_key}.")
      return false
    end

    # Make sure we leave at least the minimum number of AppServers
    # running.
    max_delta = @app_info_map[version_key]['appservers'].length - min
    num_to_remove = [delta_appservers, max_delta].min

    # Let's pick the latest compute node hosting the application and
    # remove the AppServer there, so we can try to reclaim it once it's
    # unloaded.
    get_all_compute_nodes.reverse_each { |node_ip|
      @app_info_map[version_key]['appservers'].each { |location|
        host, _ = location.split(":")
        if host == node_ip
          @app_info_map[version_key]['appservers'].delete(location)
          @last_decision[version_key] = Time.now.to_i
          Djinn.log_info(
            "Removing an AppServer for #{version_key} #{location}.")
          num_to_remove -= 1
          return true if num_to_remove == 0
        end
      }
    }

    return true
  end

  # This function unpacks an application tarball if needed. A removal of
  # the old application code can be forced with a parameter.
  #
  # Args:
  #   version_key: the version to setup
  #   remove_old: boolean to force a re-setup of the app from the tarball
  def setup_app_dir(version_key, remove_old=false)
    project_id, service_id, version_id = version_key.split(
      VERSION_PATH_SEPARATOR)
    begin
      version_details = ZKInterface.get_version_details(
        project_id, service_id, version_id)
    rescue VersionNotFound
      Djinn.log_debug(
        "Skipping #{version_key} setup because version node does not exist")
      return
    end

    error_msg = ''

    # Make sure we have the application directory (only certain roles
    # needs it).
    unless Dir.exist?(HelperFunctions::APPLICATIONS_DIR)
      Dir.mkdir(HelperFunctions::APPLICATIONS_DIR)
    end

    revision_key = [version_key, version_details['revision'].to_s].join(
      VERSION_PATH_SEPARATOR)
    if remove_old && my_node.is_load_balancer?
      Djinn.log_info("Removing old application revisions for #{version_key}.")
      revision_dirs = []
      Dir.entries(HelperFunctions::APPLICATIONS_DIR).each { |revision_dir|
        next unless File.directory?(revision_dir)
        next unless revision_dir.include?(version_key)
        # Keep revision that is being set up.
        next if revision_dir == revision_key
        revision_dirs << revision_key
      }
      revision_dirs = revision_dirs.sort
      # Keep last revision in case this machine is hosting instances.
      revision_dirs.pop
      revision_dirs.each { |revision_dir|
        FileUtils.rm_rf("#{HelperFunctions::APPLICATIONS_DIR}/#{revision_dir}")
      }

      old_source_archives = []
      Dir.entries("#{PERSISTENT_MOUNT_POINT}/apps").each { |source_archive|
        next unless File.file?(source_archive)
        next unless source_archive.include?(version_key)
        next if source_archive.include?(revision_key)
        old_source_archives << source_archive
      }
      old_source_archives = old_source_archives.sort
      old_source_archives.pop
      old_source_archives.each { |source_archive|
        FileUtils.rm_f("#{PERSISTENT_MOUNT_POINT}/apps/#{source_archive}")
      }
    end

    begin
      fetch_revision(revision_key)
      HelperFunctions.setup_revision(revision_key)
    rescue AppScaleException => exception
      error_msg = "ERROR: couldn't setup source for #{version_key} " \
                  "(#{exception.message})."
    end
    if remove_old && my_node.is_load_balancer?
      begin
        HelperFunctions.parse_static_data(version_key, true)
      rescue => except
        except_trace = except.backtrace.join("\n")
        Djinn.log_debug("setup_app_dir: parse_static_data exception from" \
          " #{version_key}: #{except_trace}.")
        # This specific exception may be a JSON parse error.
        error_msg = "ERROR: Unable to parse app.yaml file for " \
                    "#{version_key}. Exception of #{except.class} with " \
                    "message #{except.message}"
      end
    end
    unless error_msg.empty?
      # Something went wrong: place the error applcation instead.
      place_error_app(version_key, error_msg)
    end
  end


  # Starts a new AppServer for the given version.
  #
  # Args:
  #   version_key: A String naming the version that an additional instance will
  #     be added for.
  #   nginx_port: A String or Fixnum that names the port that should be used to
  #     serve HTTP traffic for this app.
  #   app_language: A String naming the language of the application.
  # Returns:
  #   A Boolean to indicate if the AppServer was successfully started.
  def add_appserver_process(version_key, nginx_port)
    Djinn.log_info("Received request to add an AppServer for #{version_key}.")

    port_file = "#{APPSCALE_CONFIG_DIR}/port-#{version_key}.txt"
    HelperFunctions.write_file(port_file, "#{nginx_port}")
    Djinn.log_info("Using NGINX port #{nginx_port} for #{version_key}.")

    appserver_port = find_lowest_free_port(STARTING_APPSERVER_PORT)
    if appserver_port < 0
      Djinn.log_error(
        "Failed to get port for #{version_key} on #{@my_private_ip}")
      return false
    end
    Djinn.log_info("Starting #{version_key} on " \
                   "#{@my_private_ip}:#{appserver_port}")

    app_manager = AppManagerClient.new(my_node.private_ip)
    begin
      app_manager.start_app(version_key, appserver_port, @options['login'])
      @pending_appservers["#{version_key}:#{appserver_port}"] = Time.new
      Djinn.log_info("Done adding AppServer for " \
                     "#{version_key}:#{appserver_port}.")
    rescue FailedNodeException => error
      Djinn.log_warn(
        "Error while starting instance for #{version_key}: #{error.message}")
    end

    true
  end


  # Terminates a specific AppServer (determined by the listening port)
  # that hosts the specified version.
  #
  # Args:
  #   version_key: A String naming the version that a process will be removed
  #     from.
  #   port: A Fixnum that names the port of the AppServer to remove.
  #   secret: A String that is used to authenticate the caller.
  # Returns:
  #   A Boolean indicating the success of the operation.
  def remove_appserver_process(version_key, port)
    @state = "Stopping an AppServer to free unused resources"
    Djinn.log_debug("Deleting AppServer instance to free up unused resources")

    app_manager = AppManagerClient.new(my_node.private_ip)

    version_is_enabled = ZKInterface.get_versions.include?(version_key)
    Djinn.log_debug("is version #{version_key} enabled? #{version_is_enabled}")
    return false unless version_is_enabled

    begin
      app_manager.stop_app_instance(version_key, port)
    rescue FailedNodeException => error
      Djinn.log_error(
        "Error while stopping #{version_key}:#{port}: #{error.message}")
    end

    true
  end


  # Returns request info stored by the AppController in a JSON string
  # containing the average request rate, timestamp, and total requests seen.
  #
  # Args:
  #   version_key: A String that indicates which version we are fetching
  #     request info for.
  #   secret: A String that authenticates callers.
  # Returns:
  #   A JSON string containing the average request rate, timestamp, and total
  # requests seen for the given application.
  def get_request_info(version_key, secret)
    return BAD_SECRET_MSG unless valid_secret?(secret)

    Djinn.log_debug("Sending a log with request rate #{version_key}, " \
                    "timestamp #{@last_sampling_time[version_key]}, request " \
                    "rate #{@average_req_rate[version_key]}")
    encoded_request_info = JSON.dump({
      'timestamp' => @last_sampling_time[version_key],
      'avg_request_rate' => @average_req_rate[version_key],
      'num_of_requests' => @total_req_seen[version_key]
    })
    return encoded_request_info
  end

  # Copies a revision archive from a machine that has it.
  #
  # Args:
  #   revision_key: A string specifying the revision key.
  # Raises:
  #   AppScaleException if unable to fetch source archive.
  def fetch_revision(revision_key)
    app_path = "#{PERSISTENT_MOUNT_POINT}/apps/#{revision_key}.tar.gz"
    return if File.file?(app_path)

    Djinn.log_debug("Fetching #{app_path}")

    RETRIES.downto(0) { ||
      remote_machine = ZKInterface.get_revision_hosters(
        revision_key, @options['keyname']).sample

      if remote_machine.nil?
        Djinn.log_info("Waiting for a machine to have a copy of #{app_path}")
        Kernel.sleep(SMALL_WAIT)
        next
      end

      ssh_key = remote_machine.ssh_key
      ip = remote_machine.private_ip
      md5 = ZKInterface.get_revision_md5(revision_key, ip)
      Djinn.log_debug("Trying #{ip}:#{app_path} for the application.")
      RETRIES.downto(0) {
        begin
          HelperFunctions.scp_file(app_path, app_path, ip, ssh_key, true)
          if File.exists?(app_path)
            if HelperFunctions.check_tarball(app_path, md5)
              Djinn.log_info("Got a copy of #{revision_key} from #{ip}.")
              ZKInterface.add_revision_entry(
                revision_key, my_node.private_ip, md5)
              return
            end
          end
        rescue AppScaleSCPException
          Djinn.log_debug("Got scp issues getting a copy of #{app_path} from #{ip}.")
        end
        # Removing possibly corrupted, or partially downloaded tarball.
        FileUtils.rm_rf(app_path)
        Kernel.sleep(SMALL_WAIT)
      }
      Djinn.log_warn("Unable to get the application from #{ip}:#{app_path}: scp failed.")
    }

    Djinn.log_error("Unable to get the application from any node.")
    raise AppScaleException.new("Unable to fetch #{app_path}")
  end

  # This function creates the xmpp account for 'app', as app@login_ip.
  def start_xmpp_for_app(app)
    watch_name = "xmpp-#{app}"

    # If we have it already running, nothing to do
    if MonitInterface.is_running?(watch_name)
      Djinn.log_debug("xmpp already running for application #{app}")
      return
    end

    # We don't need to check for FailedNodeException here since we catch
    # it at a higher level.
    login_ip = @options['login']
    uac = UserAppClient.new(my_node.private_ip, @@secret)
    xmpp_user = "#{app}@#{login_ip}"
    xmpp_pass = HelperFunctions.encrypt_password(xmpp_user, @@secret)
    result = uac.commit_new_user(xmpp_user, xmpp_pass, "app")
    Djinn.log_debug("User creation returned: #{result}")
    if result.include?('Error: user already exists')
      # We need to update the password of the channel XMPP account for
      # authorization.
      result = uac.change_password(xmpp_user, xmpp_pass)
      Djinn.log_debug("Change password returned: #{result}")
    end

    Djinn.log_debug("Created user [#{xmpp_user}] with password " \
      "[#{@@secret}] and hashed password [#{xmpp_pass}]")

    if Ejabberd.does_app_need_receive?(app)
      start_cmd = "#{PYTHON27} #{APPSCALE_HOME}/XMPPReceiver/" \
        "xmpp_receiver.py #{app} #{login_ip} #{@@secret}"
      MonitInterface.start(watch_name, start_cmd)
      Djinn.log_debug("App #{app} does need xmpp receive functionality")
    else
      Djinn.log_debug("App #{app} does not need xmpp receive functionality")
    end
  end

  # Stop the xmpp receiver for an application.
  #
  # Args:
  #   app: The application ID whose XMPPReceiver we should shut down.
  def stop_xmpp_for_app(app)
    Djinn.log_info("Shutting down xmpp receiver for app: #{app}")
    MonitInterface.stop("xmpp-#{app}")
    Djinn.log_info("Done shutting down xmpp receiver for app: #{app}")
  end

  def start_open
  end

  def stop_open
  end

  # Gathers App Controller and System Manager stats for this node.
  #
  # Args:
  #   secret: The secret of this deployment.
  # Returns:
  #   A hash in string format containing system and platform stats for this
  #     node.
  def get_node_stats_json(secret)
    return BAD_SECRET_MSG unless valid_secret?(secret)

    # Get stats from SystemManager.
    imc = InfrastructureManagerClient.new(secret)
    system_stats = JSON.load(imc.get_system_stats)
    Djinn.log_debug('get_node_stats_json: got system stats.')

    # Combine all useful stats and return.
    node_stats = system_stats
    node_stats['apps'] = {}
    if my_node.is_shadow?
      APPS_LOCK.synchronize {
        @versions_loaded.each { |version_key|
          project_id, service_id, version_id = version_key.split(
            VERSION_PATH_SEPARATOR)
          if @app_info_map[version_key].nil? ||
              @app_info_map[version_key]['appservers'].nil?
            Djinn.log_debug(
              "#{version_key} not setup yet: skipping getting stats.")
            next
          end

          begin
            version_details = ZKInterface.get_version_details(
              project_id, service_id, version_id)
          rescue VersionNotFound
            next
          end

          # Get HAProxy requests.
          Djinn.log_debug("Getting HAProxy stats for #{version_key}")
          total_reqs, reqs_enqueued, _,
            collection_time = get_application_load_stats(version_key)
          # Create the apps hash with useful information containing
          # HAProxy stats.
          begin
            appservers = 0
            pending = 0
            if collection_time == :no_backend
              total_reqs = 0
              reqs_enqueued = 0
            else

              @app_info_map[version_key]['appservers'].each { |location|
                _host, port = location.split(':')
                if Integer(port) > 0
                  appservers += 1
                else
                  pending += 1
                end
              }
            end
            node_stats['apps'][version_key] = {
              'language' => version_details['runtime'].tr('^A-Za-z', ''),
              'appservers' => appservers,
              'pending_appservers' => pending,
              'http' => version_details['appscaleExtensions']['httpPort'],
              'https' => version_details['appscaleExtensions']['httpsPort'],
              'total_reqs' => total_reqs,
              'reqs_enqueued' => reqs_enqueued
            }
          rescue => except
            backtrace = except.backtrace.join("\n")
            message = "Unforseen exception: #{except} \nBacktrace: #{backtrace}"
            Djinn.log_warn("Unable to get application stats: #{message}")
          end
        }
      }
    end

    node_stats['cloud'] = my_node.cloud
    node_stats['state'] = @state
    node_stats['db_location'] = NOT_UP_YET
    node_stats['db_location'] = get_db_master.public_ip if @done_initializing
    node_stats['is_initialized'] = @done_initializing
    node_stats['is_loaded'] = @done_loading
    node_stats['public_ip'] = my_node.public_ip
    node_stats['private_ip'] = my_node.private_ip
    node_stats['roles'] = my_node.jobs || ['none']

    JSON.dump(node_stats)
  end

  # Gets summarized total_requests, total_req_in_queue and current_sessions
  # for a specific application version accross all LB nodes.
  #
  # Args:
  #   version_key: A string specifying the version key.
  # Returns:
  #   The total requests for the proxy, the requests enqueued and current sessions.
  #
  def get_application_load_stats(version_key)
    total_requests, requests_in_queue, sessions = 0, 0, 0
    pxname = "gae_#{version_key}"
    time = :no_stats
    lb_nodes = @nodes.select{|node| node.is_load_balancer?}
    lb_nodes.each { |node|
      begin
        ip = node.private_ip
        load_stats = HermesClient.get_proxy_load_stats(ip, @@secret, pxname)
        total_requests += load_stats[0]
        requests_in_queue += load_stats[1]
        sessions += load_stats[2]
        time = Time.now.to_i
      rescue AppScaleException => error
        Djinn.log_warn("Couldn't get proxy stats from Hermes: #{error.message}")
      end
    }
    if lb_nodes.length > 1
      # Report total HAProxy stats if there are multiple LB nodes
      Djinn.log_debug("Summarized HAProxy load stats for #{pxname}: " \
        "req_tot=#{total_requests}, qcur=#{requests_in_queue}, scur=#{sessions}")
    end
    return total_requests, requests_in_queue, sessions, time
  end

  # Gets an application cron info.
  #
  # Args:
  #   app_name: The application ID.
  #   secret: The secret of this deployment.
  # Returns:
  #   An application cron info
  def get_application_cron_info(app_name, secret)
    return BAD_SECRET_MSG unless valid_secret?(secret)
    content = CronHelper.get_application_cron_info(app_name)
    JSON.dump(content)
  end
end<|MERGE_RESOLUTION|>--- conflicted
+++ resolved
@@ -2532,80 +2532,6 @@
     return uuid
   end
 
-<<<<<<< HEAD
-=======
-  # Instructs Nginx and HAProxy to begin routing traffic for the named
-  # version to a new AppServer.
-  #
-  # This method should be called at the AppController running the login role,
-  # as it is the node that receives application traffic from the outside.
-  #
-  # Args:
-  #   version_key: A String that identifies the version that runs the new
-  #     AppServer.
-  #   ip: A String that identifies the private IP address where the new
-  #     AppServer runs.
-  #   port: A Fixnum that identifies the port where the new AppServer runs at
-  #     ip.
-  #   secret: A String that is used to authenticate the caller.
-  #
-  # Returns:
-  #   "OK" if the addition was successful. In case of failures, the following
-  #   Strings may be returned:
-  #   - BAD_SECRET_MSG: If the caller cannot be authenticated.
-  #   - NO_HAPROXY_PRESENT: If this node does not run HAProxy (and thus cannot
-  #     add AppServers to HAProxy config files).
-  #   - NOT_READY: If this node runs HAProxy, but hasn't allocated ports for
-  #     it and nginx yet. Callers should retry at a later time.
-  def add_routing_for_appserver(version_key, ip, port, secret)
-    return BAD_SECRET_MSG unless valid_secret?(secret)
-
-    unless my_node.is_shadow?
-       # We need to send the call to the shadow.
-       Djinn.log_debug("Sending routing call for #{version_key} to shadow.")
-       acc = AppControllerClient.new(get_shadow.private_ip, @@secret)
-       begin
-         return acc.add_routing_for_appserver(version_key, ip, port)
-       rescue FailedNodeException
-         Djinn.log_warn("Failed to forward routing call to shadow (#{get_shadow}).")
-         return NOT_READY
-       end
-    end
-
-    project_id, service_id, version_id = version_key.split(
-      VERSION_PATH_SEPARATOR)
-    begin
-      version_details = ZKInterface.get_version_details(
-        project_id, service_id, version_id)
-    rescue VersionNotFound => error
-      return "false: #{error.message}"
-    end
-
-    APPS_LOCK.synchronize {
-      if @app_info_map[version_key].nil? ||
-          @app_info_map[version_key]['appservers'].nil?
-        return NOT_READY
-      elsif @app_info_map[version_key]['appservers'].include?("#{ip}:#{port}")
-        Djinn.log_warn(
-          "Already registered AppServer for #{version_key} at #{ip}:#{port}.")
-        return INVALID_REQUEST
-      end
-
-      Djinn.log_debug("Add routing for #{version_key} at #{ip}:#{port}.")
-
-      # Find and remove an entry for this AppServer node and app.
-      match = @app_info_map[version_key]['appservers'].index("#{ip}:-1")
-      if match
-        @app_info_map[version_key]['appservers'].delete_at(match)
-      else
-        Djinn.log_warn("Received a no matching request for: #{ip}:#{port}.")
-      end
-      @app_info_map[version_key]['appservers'] << "#{ip}:#{port}"
-    }
-
-    'OK'
-  end
-
   # Updates the list of blob_server in haproxy.
   def update_blob_servers
     servers = []
@@ -2616,7 +2542,6 @@
       BlobServer::HAPROXY_PORT, BlobServer::NAME)
   end
 
->>>>>>> bff3d6a9
   # Instruct HAProxy to begin routing traffic to the BlobServers.
   #
   # Args:

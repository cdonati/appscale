#!/usr/bin/ruby -w

$VERBOSE = nil
# Imports within Ruby's standard libraries
require 'soap/rpc/httpserver'
require 'webrick/https'
require 'logger'
require 'soap/rpc/driver'
require 'yaml'

require 'net/http'
require 'openssl'

class Net::HTTP
  alias_method :old_initialize, :initialize
  def initialize(*args)
    old_initialize(*args)
    @ssl_context = OpenSSL::SSL::SSLContext.new
    @ssl_context.verify_mode = OpenSSL::SSL::VERIFY_NONE
  end
end


environment = YAML.load_file('/etc/appscale/environment.yaml')
environment.each { |k,v| ENV[k] = v }

APPSCALE_HOME = ENV['APPSCALE_HOME']

# Import for AppController
$:.unshift File.join(File.dirname(__FILE__))
require 'djinn'


# Imports for AppController libraries
$:.unshift File.join(File.dirname(__FILE__), "lib")
require 'helperfunctions'
require 'cron_helper'
require 'haproxy'
require 'nginx'


# DjinnServer is a wrapper around Djinn that adds SOAP capabilities to it.
class DjinnServer < SOAP::RPC::HTTPServer


  # The Djinn that this SOAP server wraps around.
  attr_reader :djinn


  def job
    @djinn.job
  end

  def on_init
    @djinn = Djinn.new

    # Expose AppController methods to the outside world
    add_method(@djinn, "is_done_initializing", "secret")
    add_method(@djinn, "receive_server_message", "timeout", "secret")
    add_method(@djinn, "is_appscale_terminated", "secret")
    add_method(@djinn, "run_terminate", "clean", "secret")
    add_method(@djinn, "get_role_info", "secret")
    add_method(@djinn, "get_app_info_map", "secret")
    add_method(@djinn, "relocate_version", "version_key", "http_port",
               "https_port", "secret")
    add_method(@djinn, "kill", "stop_deployment", "secret")
    add_method(@djinn, "set_parameters", "layout", "options", "secret")
    add_method(@djinn, "get_cluster_stats_json", "secret")
    add_method(@djinn, "get_application_cron_info", "app_name", "secret")
    add_method(@djinn, "upload_app", "archived_file", "file_suffix", "secret")
    add_method(@djinn, "get_app_upload_status", "reservation_id", "secret")
    add_method(@djinn, "get_database_information", "secret")
    add_method(@djinn, "get_instance_info", "app_id", "secret")
    add_method(@djinn, "get_request_info", "version_key", "secret")
<<<<<<< HEAD
    add_method(@djinn, "update", "versions", "secret")
=======
    add_method(@djinn, "stop_version", "version_key", "secret")
>>>>>>> 894304bb
    add_method(@djinn, "get_all_public_ips", "secret")
    add_method(@djinn, "get_all_private_ips", "secret")
    add_method(@djinn, "get_online_users_list", "secret")
    add_method(@djinn, "start_roles_on_nodes", "ips_hash", "secret")
    add_method(@djinn, "gather_logs", "secret")
    add_method(@djinn, "add_routing_for_blob_server", "secret")
    add_method(@djinn, "run_groomer", "secret")
    add_method(@djinn, "get_property", "property_regex", "secret")
    add_method(@djinn, "set_property", "property_name", "property_value",
      "secret")
    add_method(@djinn, "deployment_id_exists", "secret")
    add_method(@djinn, "get_deployment_id", "secret")
    add_method(@djinn, "set_deployment_id", "secret")
    add_method(@djinn, "set_node_read_only", "read_only", "secret")
    add_method(@djinn, "set_read_only", "read_only", "secret")
    add_method(@djinn, "get_node_stats_json", "secret")
    add_method(@djinn, "reset_password", "username", "password", "secret")
    add_method(@djinn, "does_user_exist", "username", "secret")
    add_method(@djinn, "create_user", "username", "password", "account_type" ,"secret")
    add_method(@djinn, "set_admin_role", "username", "is_cloud_admin", "capabilities" ,"secret")
    add_method(@djinn, "primary_db_is_up", "secret")
    add_method(@djinn, "update_cron", "project_id", "secret")
  end
end

def run_server(server)
  begin
    server.start
  rescue => server_error
    Djinn.log_error(server_error.message)
    run_server(server)
  end
end

appscale_dir = "/etc/appscale/"

secret = nil
loop {
  secret = HelperFunctions.get_secret(appscale_dir + "secret.key")
  break unless secret.nil?
  Djinn.log_debug("Still waiting for that secret key...")
  sleep(5)
}

server_cert = nil
server_key = nil
loop {
  server_cert = HelperFunctions.get_cert(appscale_dir + "certs/mycert.pem")
  server_key = HelperFunctions.get_key(appscale_dir + "certs/mykey.pem")
  break if !server_cert.nil? && !server_key.nil?
  Djinn.log_debug("Waiting on certs")
  sleep(5)
}

# Before we try to bind, make sure that another AppController hasn't already
# started another AppController here, and if so, kill it.
ac_list = `ps ax | grep djinnServer.rb | grep ruby | grep -v #{Process.pid} | awk '{print $1}'`
unless ac_list.empty?
  `kill -9 #{ac_list}`
  # Give it few seconds to free the socket/port.
  sleep(3)
end

server = DjinnServer.new(
  :BindAddress => "0.0.0.0",
  :Port => Djinn::SERVER_PORT,
  :AccessLog => [],
  :SSLEnable => true,
  :SSLCertificate => server_cert,
  :SSLPrivateKey => server_key,
  :SSLVerifyClient => nil,
  :SSLCertName => nil
)

trap('TERM') {
  Djinn.log_debug("Received TERM signal: stopping node services.")
  server.djinn.kill_sig_received = true
  server.shutdown
  server.djinn.kill(false, secret)
}

new_thread = Thread.new { run_server(server) }
server.djinn.job_start(secret)
new_thread.join()<|MERGE_RESOLUTION|>--- conflicted
+++ resolved
@@ -72,11 +72,6 @@
     add_method(@djinn, "get_database_information", "secret")
     add_method(@djinn, "get_instance_info", "app_id", "secret")
     add_method(@djinn, "get_request_info", "version_key", "secret")
-<<<<<<< HEAD
-    add_method(@djinn, "update", "versions", "secret")
-=======
-    add_method(@djinn, "stop_version", "version_key", "secret")
->>>>>>> 894304bb
     add_method(@djinn, "get_all_public_ips", "secret")
     add_method(@djinn, "get_all_private_ips", "secret")
     add_method(@djinn, "get_online_users_list", "secret")

--- conflicted
+++ resolved
@@ -40,11 +40,7 @@
   SERVER_OPTIONS = 'maxconn 1 check'.freeze
 
   # HAProxy Configuration to use for a thread safe gae app.
-<<<<<<< HEAD
   THREADED_SERVER_OPTIONS = "maxconn 20 check"
-=======
-  THREADED_SERVER_OPTIONS = 'maxconn 7 check'.freeze
->>>>>>> f00cafce
 
   # Maximum AppServer threaded connections
   MAX_APPSERVER_CONN = 7

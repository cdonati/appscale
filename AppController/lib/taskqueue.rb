--- conflicted
+++ resolved
@@ -83,14 +83,9 @@
       env_vars=nil, match_cmd=match_cmd)
 
     # Next, start up the TaskQueue Server.
-<<<<<<< HEAD
     start_taskqueue_server()
     HelperFunctions.sleep_until_port_is_open("localhost",
                                              TASKQUEUE_SERVER_INTERNAL_PORT)
-=======
-    start_taskqueue_server(verbose)
-    HelperFunctions.sleep_until_port_is_open("localhost", TASKQUEUE_SERVER_PORT)
->>>>>>> 6b55c9d2
   end
 
 

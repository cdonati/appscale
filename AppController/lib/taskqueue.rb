#!/usr/bin/ruby -w

# First-party Ruby libraries
require 'posixpsutil'
require 'resolv'
require 'socket'
require 'timeout'

# Imports for AppController libraries
$:.unshift File.join(File.dirname(__FILE__))
require 'djinn_job_data'
require 'helperfunctions'
require 'monit_interface'

# To implement support for the Google App Engine Task Queue API, we use
# the open source rabbitmq server and celery. This lets users dispatch background
# tasks, whose data are stored as items in rabbitmq. This module provides
# methods that automatically configure and deploy rabbitmq and celery as needed.
module TaskQueue
  # Indicates an error when determining the version of rabbitmq.
  class UnknownVersion < StandardError; end

  # The default name of the service.
  NAME = 'TaskQueue'.freeze

  # The default name of the service.
  REST_NAME = 'TaskQueue_REST'.freeze

  # AppScale install directory.
  APPSCALE_HOME = ENV['APPSCALE_HOME']

  # The port that the RabbitMQ server runs on, by default.
  SERVER_PORT = 5672

  # The starting port for TaskQueue server processes.
  STARTING_PORT = 17447

  # HAProxy port for TaskQueue servers.
  HAPROXY_PORT = 17446

  # Default REST API public port.
  TASKQUEUE_SERVER_SSL_PORT = 8199

  # The path to the file that the shared secret should be written to.
  COOKIE_FILE = '/var/lib/rabbitmq/.erlang.cookie'.freeze

  # The location of the taskqueue server script. This service controls
  # and creates celery workers, and receives taskqueue protocol buffers
  # from AppServers.
  TASKQUEUE_SERVER_SCRIPT = `which appscale-taskqueue`.chomp

  # Where to find the rabbitmqctl command.
  RABBITMQCTL = `which rabbitmqctl`.chomp

  # The longest we'll wait for RabbitMQ to come up in seconds.
  MAX_WAIT_FOR_RABBITMQ = 60

  # Location where celery workers back up state to.
  CELERY_STATE_DIR = '/opt/appscale/celery'.freeze

  # Optional features that can be installed for the taskqueue package.
  OPTIONAL_FEATURES = ['celery_gui']

  # TaskQueue server processes per core.
  MULTIPLIER = 13

  MAX_MEMORY = 150

  # If we fail to get the number of processors we set our default number of
  # taskqueue servers to this value.
  DEFAULT_NUM_SERVERS = 3

  # Starts rabbitmq server.
  def self.start_rabbitmq
    if RABBITMQCTL.empty?
      msg = "Couldn't find rabbitmqctl! Not starting rabbitmq server."
      Djinn.log_error(msg)
      raise AppScaleException.new(msg)
    end

    # On Xenial, rabbitmq starts an epmd daemon that doesn't play well with
    # ejabberd. This makes sure that the compatible service is started first.
    begin
      services = `systemctl list-unit-files`
      if services.include?('epmd.service')
        PosixPsutil::Process.processes.each { |process|
          begin
            next unless process.name == 'epmd'
            process.terminate if process.cmdline.include?('-daemon')
          rescue PosixPsutil::NoSuchProcess
            next
          end
        }
        `systemctl start epmd`
      end
    rescue Errno::ENOENT
      # Distros without systemd don't have systemctl, and they do not exhibit
      # the issue.
    end

    pidfile = File.join('/', 'var', 'lib', 'rabbitmq', 'mnesia',
                        "rabbit@#{Socket.gethostname}.pid")

    var_run_pidfile = File.join('/', 'var', 'run', 'rabbitmq', 'pid')
    if File.read('/proc/1/cgroup').include?('docker')
      # In docker, the pid file is present at /var/run/rabbitmq/pid
      pidfile = var_run_pidfile
    end

    begin
      installed_version = Gem::Version.new(get_rabbitmq_version)
      new_location_version = Gem::Version.new('3.4')
      if installed_version < new_location_version
        pidfile = var_run_pidfile
      end
    rescue TaskQueue::UnknownVersion => error
      Djinn.log_warn("Error while getting rabbitmq version: #{error.message}")
    end

    Djinn.log_run("mkdir -p #{CELERY_STATE_DIR}")
    service_bin = `which service`.chomp
    start_cmd = "#{service_bin} rabbitmq-server start"
    stop_cmd = "#{service_bin} rabbitmq-server stop"
    MonitInterface.start_daemon(:rabbitmq, start_cmd, stop_cmd, pidfile,
                                MAX_WAIT_FOR_RABBITMQ)
  end

  # Starts a service that we refer to as a "taskqueue_master", a RabbitMQ
  # service that other nodes can rely on to be running the taskqueue server.
  #
  # Args:
  #   clear_data: A boolean that indicates whether or not RabbitMQ state should
  #     be erased before starting RabbitMQ.
  def self.start_master(clear_data, verbose)
    Djinn.log_info('Starting TaskQueue Master')
    write_cookie

    if clear_data
      Djinn.log_debug('Erasing RabbitMQ state')
      erase_local_files
    else
      Djinn.log_debug('Not erasing RabbitMQ state')
    end

    # First, start up RabbitMQ and make sure the service is up.
    start_rabbitmq
    HelperFunctions.sleep_until_port_is_open('localhost',
                                             SERVER_PORT)

    # The master rabbitmq will set the policy for replication of messages
    # and queues.
    policy = '{"ha-mode":"all", "ha-sync-mode": "automatic"}'
    Djinn.log_run("#{RABBITMQCTL} set_policy ha-all '' '#{policy}'")

    # Next, start up the TaskQueue Server.
    start_taskqueue_server(verbose)
    HelperFunctions.sleep_until_port_is_open('localhost',
                                             STARTING_PORT)
  end

  # Starts a service that we refer to as a "rabbitmq slave". Since all nodes in
  # RabbitMQ are equal, this name isn't exactly fair, so what this role means
  # here is "start a RabbitMQ server and connect it to the server on the machine
  # playing the 'rabbitmq_master' role." We also start taskqueue servers on
  # all taskqueue nodes.
  #
  # Args:
  #   master_ip: A String naming the IP address or FQDN where RabbitMQ is
  #     already running.
  #   clear_data: A boolean that indicates whether or not RabbitMQ state should
  #     be erased before starting up RabbitMQ.
  def self.start_slave(master_ip, clear_data, verbose)
    Djinn.log_info('Starting TaskQueue Slave')
    write_cookie

    if clear_data
      Djinn.log_debug('Erasing RabbitMQ state')
      erase_local_files
    else
      Djinn.log_debug('Not erasing RabbitMQ state')
    end

    # Wait for RabbitMQ on master node to come up, then start the local
    # rabbitmq.
    Djinn.log_run("mkdir -p #{CELERY_STATE_DIR}")
    Djinn.log_debug('Waiting for RabbitMQ on master node to come up')
    HelperFunctions.sleep_until_port_is_open(master_ip, SERVER_PORT)
    start_rabbitmq

    # we now reset it to join the head node. To do this we need the
    # hostname of the master node. We go through few options:
    # - the old one is to look into /etc/hosts for it
    # - another one is to just try to resolve it
    # - finally we give up and use the IP address
    master_tq_host = `cat /etc/hosts | grep #{master_ip} | tr -s \" \" | cut -d \" \" -f2`.chomp
    if master_tq_host.empty?
      begin
        master_tq_host = Resolv.getname(master_ip)
      rescue Resolv::ResolvError
        # We couldn't get the name: let's try to use the IP address.
        master_tq_host = master_ip
      end
    end

    HelperFunctions::RETRIES.downto(0) { |tries_left|
      Djinn.log_debug('Waiting for RabbitMQ on local node to come up')
      begin
        Timeout.timeout(MAX_WAIT_FOR_RABBITMQ) do
          HelperFunctions.sleep_until_port_is_open('localhost', SERVER_PORT)
          Djinn.log_debug('Done starting rabbitmq_slave on this node')

          Djinn.log_run("#{RABBITMQCTL} stop_app")
          Djinn.log_run("#{RABBITMQCTL} join_cluster rabbit@#{master_tq_host}")
          Djinn.log_run("#{RABBITMQCTL} start_app")

          Djinn.log_debug('Starting TaskQueue servers on slave node')
          start_taskqueue_server(verbose)
          Djinn.log_debug('Waiting for TaskQueue servers on slave node to' \
                          ' come up')
          HelperFunctions.sleep_until_port_is_open('localhost', STARTING_PORT)
          Djinn.log_debug('Done waiting for TaskQueue servers')
          return
        end
      rescue Timeout::Error
        tries_left -= 1
        Djinn.log_warn('Waited for RabbitMQ to start, but timed out. ' \
          "Retries left #{tries_left}.")
        Djinn.log_run("ps ax | grep rabbit | grep -v grep | awk '{print $1}' | xargs kill -9")
        erase_local_files if clear_data
      end
      if tries_left.zero?
        Djinn.log_fatal('CRITICAL ERROR: RabbitMQ slave failed to come up')
        abort
      end
    }
  end

  # Starts the AppScale TaskQueue server.
  def self.start_taskqueue_server(verbose)
    Djinn.log_debug('Starting taskqueue servers on this node')
    ports = get_server_ports

    start_cmd = TASKQUEUE_SERVER_SCRIPT
    start_cmd << ' --verbose' if verbose
<<<<<<< HEAD
    env_vars = {:PATH => '$PATH:/usr/local/bin'}
    MonitInterface.start(:taskqueue, start_cmd, ports, env_vars, MAX_MEMORY)
    Djinn.log_debug("Done starting taskqueue servers on this node")
=======
    env_vars = { PATH: '$PATH:/usr/local/bin' }
    MonitInterface.start(:taskqueue, start_cmd, ports, env_vars)
    Djinn.log_debug('Done starting taskqueue servers on this node')
>>>>>>> f00cafce
  end

  # Stops the RabbitMQ, celery workers, and taskqueue server on this node.
  def self.stop
    Djinn.log_debug('Shutting down celery workers')
    stop_cmd = "/usr/bin/python2 -c \"import celery; celery = celery.Celery(); celery.control.broadcast('shutdown')\""
    Djinn.log_run(stop_cmd)
    Djinn.log_debug('Shutting down RabbitMQ')
    MonitInterface.stop(:rabbitmq)
    stop_taskqueue_server
  end

  # Stops the AppScale TaskQueue server.
  def self.stop_taskqueue_server
    Djinn.log_debug('Stopping taskqueue_server on this node')
    MonitInterface.stop(:taskqueue)
    Djinn.log_debug('Done stopping taskqueue_server on this node')
  end

  # Erlang processes use a secret value as a password to authenticate between
  # one another. Since this is pretty much the same thing we do in AppScale
  # with our secret key, use the same key here but hashed as to not reveal the
  # actual key.
  def self.write_cookie
    HelperFunctions.write_file(COOKIE_FILE, HelperFunctions.get_taskqueue_secret)
  end

  # Erases all the files that RabbitMQ normally writes to, which can be useful
  # to ensure that we start up RabbitMQ without left-over state from previous
  # runs.
  def self.erase_local_files
    Djinn.log_run('rm -rf /var/log/rabbitmq/*')
    Djinn.log_run('rm -rf /var/lib/rabbitmq/mnesia/*')
    Djinn.log_run('rm -rf /etc/appscale/celery/')
    Djinn.log_run("rm -rf #{CELERY_STATE_DIR}/*")
  end

  # Starts the Flower Server on this machine, which provides a web UI to celery
  # and RabbitMQ. A link to Flower is given in the AppDashboard, for users to
  # monitor their Task Queue tasks.
  #
  # Args:
  #   flower_password: A String that is used as the password to log into flower.
  def self.start_flower(flower_password)
    if flower_password.nil? || flower_password.empty?
      Djinn.log_info("Flower password is empty: don't start flower.")
      return
    end

    flower_cmd = `which flower`.chomp
    start_cmd = "#{flower_cmd} --basic_auth=appscale:#{flower_password}"
    MonitInterface.start(:flower, start_cmd)
  end

  # Stops the Flower Server on this machine.
  def self.stop_flower
    MonitInterface.stop(:flower)
  end

  # Number of servers is based on the number of CPUs.
  def self.number_of_servers
    # If this is NaN then it returns 0
    num_procs = `cat /proc/cpuinfo | grep processor | wc -l`.to_i
    return DEFAULT_NUM_SERVERS if num_procs.zero?
    (num_procs * MULTIPLIER)
  end

  # Returns a list of ports that should be used to host TaskQueue servers.
  def self.get_server_ports
    num_servers = number_of_servers

    server_ports = []
    num_servers.times { |i|
      server_ports << STARTING_PORT + i
    }
    server_ports
  end

  def self.get_rabbitmq_version
    version_re = /Version: (.*)-/

    begin
      rabbitmq_info = `dpkg -s rabbitmq-server`
    rescue Errno::ENOENT
      raise TaskQueue::UnknownVersion.new('The dpkg command was not found')
    end

    match = version_re.match(rabbitmq_info)
    raise TaskQueue::UnknownVersion.new('Unable to find version') if match.nil?
    match[1]
  end
end<|MERGE_RESOLUTION|>--- conflicted
+++ resolved
@@ -242,15 +242,10 @@
 
     start_cmd = TASKQUEUE_SERVER_SCRIPT
     start_cmd << ' --verbose' if verbose
-<<<<<<< HEAD
+
     env_vars = {:PATH => '$PATH:/usr/local/bin'}
     MonitInterface.start(:taskqueue, start_cmd, ports, env_vars, MAX_MEMORY)
     Djinn.log_debug("Done starting taskqueue servers on this node")
-=======
-    env_vars = { PATH: '$PATH:/usr/local/bin' }
-    MonitInterface.start(:taskqueue, start_cmd, ports, env_vars)
-    Djinn.log_debug('Done starting taskqueue servers on this node')
->>>>>>> f00cafce
   end
 
   # Stops the RabbitMQ, celery workers, and taskqueue server on this node.


$:.unshift File.join(File.dirname(__FILE__), "..")
require 'djinn'

require 'rubygems'
require 'flexmock/test_unit'


class TestDjinn < Test::Unit::TestCase
  def setup
    kernel = flexmock(Kernel)
    kernel.should_receive(:puts).and_return()
    kernel.should_receive(:shell).with("").and_return()
    kernel.should_receive(:sleep).and_return()
    kernel.should_receive(:system).with("").and_return()

    flexmock(Logger).new_instances { |instance|
      instance.should_receive(:debug).and_return()
      instance.should_receive(:info).and_return()
      instance.should_receive(:warn).and_return()
      instance.should_receive(:error).and_return()
      instance.should_receive(:fatal).and_return()
    }

    djinn = flexmock(Djinn)
    djinn.should_receive(:log_run).with("").and_return()
    djinn.should_receive(:log_run).with("service monit start").and_return()

    flexmock(HelperFunctions).should_receive(:shell).with("").and_return()
    flexmock(HelperFunctions).should_receive(:log_and_crash).and_raise(
      Exception)

    @secret = "baz"
    flexmock(HelperFunctions).should_receive(:read_file).
      with("/etc/appscale/secret.key", true).and_return(@secret)
    flexmock(HelperFunctions).should_receive(:shell).
      with("").and_return()
    @app = "app"
  end

  # Every function that is accessible via SOAP should check for the secret
  # and return a certain message if a bad secret is given.
  def test_functions_w_bad_secret
    flexmock(Djinn).new_instances { |instance|
      instance.should_receive(:valid_secret?).and_return(false)
    }
    djinn = Djinn.new

    assert_equal(BAD_SECRET_MSG, djinn.is_done_initializing(@secret))
    assert_equal(BAD_SECRET_MSG, djinn.is_done_loading(@secret))
    assert_equal(BAD_SECRET_MSG, djinn.get_role_info(@secret))
    assert_equal(BAD_SECRET_MSG, djinn.get_app_info_map(@secret))
    assert_equal(BAD_SECRET_MSG, djinn.kill(false, @secret))
    assert_equal(BAD_SECRET_MSG, djinn.set_parameters("", "", @secret))
    assert_equal(BAD_SECRET_MSG, djinn.get_node_stats_json(@secret))
    assert_equal(BAD_SECRET_MSG, djinn.get_cluster_stats_json(@secret))
    assert_equal(BAD_SECRET_MSG, djinn.stop_app(@app, @secret))
    assert_equal(BAD_SECRET_MSG, djinn.update([@app], @secret))
    assert_equal(BAD_SECRET_MSG, djinn.set_apps_to_restart([@app], @secret))
    assert_equal(BAD_SECRET_MSG, djinn.get_all_public_ips(@secret))
    assert_equal(BAD_SECRET_MSG, djinn.get_all_private_ips(@secret))
    assert_equal(BAD_SECRET_MSG, djinn.job_start(@secret))
    assert_equal(BAD_SECRET_MSG, djinn.get_online_users_list(@secret))
    assert_equal(BAD_SECRET_MSG, djinn.done_uploading(@app, "/tmp/app",
      @secret))
    assert_equal(BAD_SECRET_MSG, djinn.is_app_running(@app, @secret))
    assert_equal(BAD_SECRET_MSG, djinn.start_roles_on_nodes({}, @secret))
    assert_equal(BAD_SECRET_MSG, djinn.add_routing_for_appserver(@app, 'baz',
      'baz', @secret))
    assert_equal(BAD_SECRET_MSG, djinn.run_groomer(@secret))
    assert_equal(BAD_SECRET_MSG, djinn.get_property('baz', @secret))
    assert_equal(BAD_SECRET_MSG, djinn.set_property('baz', 'qux', @secret))
  end


  def test_get_role_info
    role1 = {
      "public_ip" => "public_ip",
      "private_ip" => "private_ip",
      "jobs" => ["shadow"],
      "instance_id" => "instance_id"
    }

    role2 = {
      "public_ip" => "public_ip2",
      "private_ip" => "private_ip2",
      "jobs" => ["appengine"],
      "instance_id" => "instance_id2"
    }

    keyname = "appscale"

    node1 = DjinnJobData.new(role1, keyname)
    node2 = DjinnJobData.new(role2, keyname)

    # Instead of mocking out "valid_secret?" like we do elsewhere, let's
    # mock out the read_file function, which provides the same effect but
    # tests out a little bit more of the codebase.
    @secret = "baz"
    flexmock(HelperFunctions).should_receive(:read_file).
      with("/etc/appscale/secret.key", true).and_return(@secret)

    djinn = Djinn.new
    djinn.nodes = [node1, node2]

    role1_to_hash, role2_to_hash = JSON.load(djinn.get_role_info(@secret))

    # make sure role1 got hashed fine
    assert_equal("public_ip", role1_to_hash['public_ip'])
    assert_equal("private_ip", role1_to_hash['private_ip'])
    assert_equal(["shadow"], role1_to_hash['jobs'])
    assert_equal("instance_id", role1_to_hash['instance_id'])
    assert_equal("cloud1", role1_to_hash['cloud'])

    # and make sure role2 got hashed fine
    assert_equal("public_ip2", role2_to_hash['public_ip'])
    assert_equal("private_ip2", role2_to_hash['private_ip'])
    assert_equal(["appengine"], role2_to_hash['jobs'])
    assert_equal("instance_id2", role2_to_hash['instance_id'])
    assert_equal("cloud1", role2_to_hash['cloud'])
  end


  def test_set_params_w_bad_params
    flexmock(HelperFunctions).should_receive(:get_all_local_ips).
      and_return(["127.0.0.1"])

    djinn = Djinn.new
    flexmock(djinn).should_receive(:valid_secret?).and_return(true)
    flexmock(djinn).should_receive(:find_me_in_locations)

    one_node_info = JSON.dump([{
      'public_ip' => 'public_ip',
      'private_ip' => 'private_ip',
      'jobs' => ['some_role'],
      'instance_id' => 'instance_id'
    }])

    # Try passing in params that aren't the required type
    result_1 = djinn.set_parameters([], [], @secret)
    assert_equal(true, result_1.include?("Error: options wasn't a String"))

    better_credentials = JSON.dump({'keyname' => '0123', 'login' =>
      '1.1.1.1', 'table' => 'cassandra'})
    result_2 = djinn.set_parameters("", better_credentials,  @secret)
    assert_equal(true, result_2.include?("Error: layout is empty"))

    # Now try credentials with an even number of items, but not all the
    # required parameters
    better_credentials = JSON.dump({'a' => 'b'})
    result_5 = djinn.set_parameters(one_node_info, better_credentials, @secret)
    assert_equal(true, result_5.include?("Error: cannot find"))

    # Now try good credentials, but with bad node info
    credentials = JSON.dump({
      'table' => 'cassandra',
      'login' => '127.0.0.1',
      'keyname' => 'appscale'
    })
    bad_node_info = "[1]"
    result_6 = djinn.set_parameters(bad_node_info, credentials, @secret)
    assert_equal(true, result_6.include?("Error: node structure is not"))

    # Finally, try credentials with info in the right format, but where it
    # refers to nodes that aren't in our deployment
    one_node_info = JSON.dump([{
      'public_ip' => 'public_ip',
      'private_ip' => 'private_ip',
      'jobs' => ['appengine', 'shadow', 'taskqueue_master', 'db_master',
        'load_balancer', 'login', 'zookeeper', 'memcache'],
      'instance_id' => 'instance_id'
    }])

    djinn = Djinn.new
    flexmock(djinn).should_receive(:find_me_in_locations).and_raise(Exception)
    flexmock(djinn).should_receive(:enforce_options).and_return()
    assert_raises(Exception) {
      djinn.set_parameters(one_node_info, credentials, @secret)
    }
  end

  def test_set_params_w_good_params
    flexmock(Djinn).should_receive(:log_run).with(
      "mkdir -p /opt/appscale/apps")

    flexmock(Djinn).new_instances { |instance|
      instance.should_receive(:valid_secret?).and_return(true)
      instance.should_receive("enforce_options").and_return()
    }
    djinn = Djinn.new

    credentials = JSON.dump({
      'table' => 'cassandra',
      'login' => 'public_ip',
      'keyname' => 'appscale',
      'verbose' => 'False'
    })
    one_node_info = JSON.dump([{
      'public_ip' => 'public_ip',
      'private_ip' => '1.2.3.4',
      'jobs' => ['appengine', 'shadow', 'taskqueue_master', 'db_master',
        'load_balancer', 'login', 'zookeeper', 'memcache'],
      'instance_id' => 'instance_id'
    }])

    flexmock(HelperFunctions).should_receive(:shell).with("ifconfig").
      and_return("inet addr:1.2.3.4 ")
    flexmock(djinn).should_receive("get_db_master").and_return
    flexmock(djinn).should_receive("get_shadow").and_return

    expected = "OK"
    actual = djinn.set_parameters(one_node_info, credentials, @secret)
    assert_equal(expected, actual)
  end

  def test_taskqueue_master
    # TaskQueue master nodes should configure and deploy RabbitMQ/celery on their node

    # Set up some dummy data that points to our master role as the
    # taskqueue_master
    master_role = {
      "public_ip" => "public_ip",
      "private_ip" => "private_ip",
      "jobs" => ["taskqueue_master"],
      "instance_id" => "instance_id"
    }

    djinn = Djinn.new
    djinn.my_index = 0
    djinn.nodes = [DjinnJobData.new(master_role, "appscale")]

    # Set the clear_datastore option.
    djinn.options = {'clear_datastore' => 'false',
                     'verbose' => 'false'}

    # make sure we write the secret to the cookie file
    # throw in Proc as the last arg to the mock since we don't care about what
    # the block actually contains
    helperfunctions = flexmock(HelperFunctions)
    helperfunctions.should_receive(:get_secret).and_return(@secret)
    flexmock(MonitInterface).should_receive(:start).and_return()

    file = flexmock(File)
    file.should_receive(:open).and_return()
    file.should_receive(:log_run).and_return()
    flexmock(Djinn).should_receive(:log_run).and_return()
    flexmock(HAProxy).should_receive(:create_tq_server_config).and_return()
    flexmock(HelperFunctions).should_receive(:shell).and_return()
    flexmock(HelperFunctions).should_receive(:sleep_until_port_is_open).
      and_return()
    assert_equal(true, djinn.start_taskqueue_master())
  end

  def test_taskqueue_slave
    # Taskqueue slave nodes should wait for RabbitMQ/celery to come up on the master
    # node, and then start RabbitMQ on their own node
    master_role = {
      "public_ip" => "public_ip1",
      "private_ip" => "private_ip1",
      "jobs" => ["taskqueue_master"],
      "instance_id" => "instance_id1"
    }

    slave_role = {
      "public_ip" => "public_ip2",
      "private_ip" => "private_ip2",
      "jobs" => ["taskqueue_slave"],
      "instance_id" => "instance_id2"
    }

    djinn = Djinn.new
    djinn.my_index = 1
    djinn.nodes = [DjinnJobData.new(master_role, "appscale"), DjinnJobData.new(slave_role, "appscale")]

    # Set the clear_datastore option.
    djinn.options = {'clear_datastore' => 'false',
                     'verbose' => 'false'}

    # make sure we write the secret to the cookie file
    # throw in Proc as the last arg to the mock since we don't care about what
    # the block actually contains
    helperfunctions = flexmock(HelperFunctions)
    helperfunctions.should_receive(:get_secret).and_return(@secret)
    helperfunctions.should_receive(:is_port_open?).
      with("private_ip1", TaskQueue::SERVER_PORT, HelperFunctions::DONT_USE_SSL).
      and_return(true)
    helperfunctions.should_receive(:is_port_open?).
      with("localhost", TaskQueue::SERVER_PORT, HelperFunctions::DONT_USE_SSL).
      and_return(true)

    file = flexmock(File)
    file.should_receive(:open).with(TaskQueue::COOKIE_FILE, "w+", Proc).and_return()

    # mock out and commands
    flexmock(Djinn).should_receive(:log_run).and_return()
    flexmock(HAProxy).should_receive(:create_tq_server_config).and_return()
    flexmock(MonitInterface).should_receive(:start).and_return()
    flexmock(Resolv).should_receive("getname").with("private_ip1").and_return("")

    flexmock(HelperFunctions).should_receive(:sleep_until_port_is_open).
      and_return()
    assert_equal(true, djinn.start_taskqueue_slave())
  end


  def test_write_our_node_info
    role = {
      "public_ip" => "public_ip",
      "private_ip" => "private_ip",
      "jobs" => ["shadow"],
      "instance_id" => "instance_id"
    }

    djinn = Djinn.new
    djinn.my_index = 0
    djinn.done_loading = true
    my_node = DjinnJobData.new(role, "appscale")
    djinn.nodes = [my_node]

    baz = flexmock("baz")
    baz.should_receive(:connected?).and_return(false)
    baz.should_receive(:close!)
    all_ok = {:rc => 0}

    # Mocks for lock acquire / release
    baz.should_receive(:create).and_return(all_ok)
    baz.should_receive(:delete).and_return(all_ok)

    # Mocks for the AppController root node
    baz.should_receive(:get).with(:path => ZKInterface::APPCONTROLLER_PATH).
      and_return({:rc => 0, :data => ZKInterface::DUMMY_DATA,
        :stat => flexmock(:exists => true)})

    # Mocks for writing the IP list
    json_data = '{"ips":[],"last_updated":1331849005}'
    baz.should_receive(:get).
      with(:path => ZKInterface::IP_LIST).
      and_return({:rc => 0, :data => json_data,
          :stat => flexmock(:exists => true)})

    flexmock(Time).should_receive(:now).and_return(
      flexmock(:to_i => "NOW"))
    new_data = '{"last_updated":"NOW","ips":["private_ip"]}'
    flexmock(JSON).should_receive(:dump).with(
      {"ips" => ["private_ip"], "last_updated" => "NOW"}).
      and_return(new_data)
    flexmock(JSON).should_receive(:dump).with(true).and_return('true')

    baz.should_receive(:set).with(:path => ZKInterface::IP_LIST,
      :data => new_data).and_return(all_ok)

    # Mocks for the appcontroller lock
    flexmock(JSON).should_receive(:dump).with("private_ip").
      and_return('"private_ip"')
    baz.should_receive(:get).with(
      :path => ZKInterface::APPCONTROLLER_LOCK_PATH).
      and_return({:rc => 0, :data => JSON.dump("private_ip")})

    # Mocks for writing node information
    baz.should_receive(:get).with(
      :path => ZKInterface::APPCONTROLLER_NODE_PATH).
      and_return({:stat => flexmock(:exists => false)})
    baz.should_receive(:create).with(
      :path => ZKInterface::APPCONTROLLER_NODE_PATH,
      :ephemeral => ZKInterface::NOT_EPHEMERAL,
      :data => ZKInterface::DUMMY_DATA).and_return(all_ok)

    node_path = "#{ZKInterface::APPCONTROLLER_NODE_PATH}/private_ip"
    baz.should_receive(:create).with(
      :path => node_path,
      :ephemeral => ZKInterface::NOT_EPHEMERAL,
      :data => ZKInterface::DUMMY_DATA).and_return(all_ok)

    baz.should_receive(:create).with(
      :path => node_path + "/live",
      :ephemeral => ZKInterface::EPHEMERAL,
      :data => ZKInterface::DUMMY_DATA).and_return(all_ok)

    baz.should_receive(:get).with(
      :path => node_path + "/job_data").and_return({
        :rc => 0, :stat => flexmock(:exists => false)})

    flexmock(JSON).should_receive(:dump).with(Hash).
      and_return('"{\"disk\":null,\"public_ip\":\"public_ip\",\"private_ip\":\"private_ip\",\"cloud\":\"cloud1\",\"instance_id\":\"instance_id\",\"ssh_key\":\"/etc/appscale/keys/cloud1/appscale.key\",\"jobs\":\"shadow\"}"')
    baz.should_receive(:set).with(
      :path => node_path + "/job_data",
      :data => JSON.dump(my_node.to_hash())).and_return(all_ok)

    baz.should_receive(:get).with(
      :path => node_path + "/done_loading").and_return({
        :rc => 0, :stat => flexmock(:exists => true)})

    baz.should_receive(:set).with(
      :path => node_path + "/done_loading",
      :data => JSON.dump(true)).and_return(all_ok)

    flexmock(HelperFunctions).should_receive(:sleep_until_port_is_open).
      and_return()
    flexmock(Zookeeper).should_receive(:new).with("private_ip:2181",
      ZKInterface::TIMEOUT).and_return(baz)
    ZKInterface.init_to_ip("private_ip", "private_ip")
    assert_equal(nil, djinn.write_our_node_info)
  end


  def test_get_lock_when_somebody_else_has_it
    # this test ensures that if we don't initially have the lock, we
    # wait for it and try again

    boo = 1

    mocked_zk = flexmock("zk")
    mocked_zk.should_receive(:connected?).and_return(false)
    mocked_zk.should_receive(:close!)

    # Mocks for Appcontroller root node
    file_exists = {:rc => 0, :data => ZKInterface::DUMMY_DATA,
      :stat => flexmock(:exists => true)}
    mocked_zk.should_receive(:get).with(
      :path => ZKInterface::APPCONTROLLER_PATH).and_return(file_exists)

    # Mocks for AppController lock file - the create should fail the first
    # time since the file already exists, and the second time, it should
    # succeed because the file doesn't exist (they've released the lock)
    does_not_exist = {:rc => -1}
    all_ok = {:rc => 0}
    mocked_zk.should_receive(:create).times(2).with(
      :path => ZKInterface::APPCONTROLLER_LOCK_PATH,
      :ephemeral => ZKInterface::EPHEMERAL, :data => JSON.dump("private_ip")).
      and_return(does_not_exist, all_ok)

    # On the first get, the file exists (user2 has it)
    get_response = {:rc => 0, :data => JSON.dump("private_ip2")}
    mocked_zk.should_receive(:get).with(
      :path => ZKInterface::APPCONTROLLER_LOCK_PATH).
      and_return(get_response)

    # Finally, we should get rid of the lock once we're done with it
    mocked_zk.should_receive(:delete).with(
      :path => ZKInterface::APPCONTROLLER_LOCK_PATH).
      and_return(all_ok)

    # mock out ZooKeeper's init stuff
    flexmock(HelperFunctions).should_receive(:sleep_until_port_is_open).
      and_return()
    flexmock(Zookeeper).should_receive(:new).with("private_ip:2181",
      ZKInterface::TIMEOUT).and_return(mocked_zk)

    ZKInterface.init_to_ip("private_ip", "private_ip")
    ZKInterface.lock_and_run {
      boo = 2
    }

    assert_equal(2, boo)
  end

  def test_start_roles_on_nodes_bad_input
    # Calling start_roles_on_nodes with something other than a Hash
    # isn't acceptable
    flexmock(Djinn).new_instances { |instance|
      instance.should_receive(:valid_secret?).and_return(true)
    }

    djinn = Djinn.new()
    expected = Djinn::BAD_INPUT_MSG
    actual = djinn.start_roles_on_nodes("", @secret)
    assert_equal(expected, actual)
  end


  def test_log_sending
    # mock out getting our ip address
    flexmock(HelperFunctions).should_receive(:shell).with("ifconfig").
      and_return("inet addr:1.2.3.4 ")

    node_info = {
      "public_ip" => "1.2.3.3",
      "private_ip" => "1.2.3.3",
      "jobs" => ["shadow", "login"],
      "instance_id" => "i-000000"
    }
    node = DjinnJobData.new(node_info, "boo")

    djinn = Djinn.new()
    djinn.nodes = [node]
    djinn.my_index = 0
    djinn.options = { 'controller_logs_to_dashboard' => 'false' }

    # test that the buffer is initially empty
    assert_equal([], Djinn.get_logs_buffer())

    # do a couple log statements to populate the buffer
    Djinn.log_fatal("one")
    Djinn.log_fatal("two")
    Djinn.log_fatal("three")

    # and make sure they're in there
    assert_equal(3, Djinn.get_logs_buffer().length)

    # mock out sending the logs
    flexmock(Net::HTTP).new_instances { |instance|
      instance.should_receive(:post).with("/logs/upload", String, Hash)
    }

    # flush the buffer
    djinn.flush_log_buffer()

    # make sure our buffer is empty again
    assert_equal([], Djinn.get_logs_buffer())
  end

<<<<<<< HEAD
  def test_send_request_info_to_dashboard_when_dash_is_up
=======
  def test_scale_appservers_across_nodes_with_no_action_taken
>>>>>>> a6611331
    # mock out getting our ip address
    flexmock(HelperFunctions).should_receive(:shell).with("ifconfig").
      and_return("inet addr:1.2.3.4 ")

    node_info = {
      "public_ip" => "1.2.3.3",
      "private_ip" => "1.2.3.3",
      "jobs" => ["shadow", "login"],
      "instance_id" => "i-000000"
    }
    node = DjinnJobData.new(node_info, "boo")

    djinn = Djinn.new()
    djinn.nodes = [node]
    djinn.my_index = 0

<<<<<<< HEAD
    # mock out sending the request info
    flexmock(Net::HTTP).new_instances { |instance|
      instance.should_receive(:post).with("/apps/json/bazapp", String, Hash).
        and_raise(StandardError)
    }

    assert_equal(false, djinn.send_request_info_to_dashboard("bazapp", 0, 0))
=======
    # let's say there's one app running
    djinn.apps_loaded = ['bazapp']

    # and that it has not requested scaling
    flexmock(ZKInterface).should_receive(:get_scaling_requests_for_app).
      with('bazapp').and_return([])
    flexmock(ZKInterface).should_receive(:clear_scaling_requests_for_app).
      with('bazapp')

    # Finally, make sure that we didn't add any nodes
    assert_equal(0, djinn.scale_appservers_across_nodes())
  end

  def test_scale_appservers_across_nodes_and_scale_up_one_app
    # mock out getting our ip address
    flexmock(HelperFunctions).should_receive(:shell).with("ifconfig").
      and_return("inet addr:1.2.3.4 ")
    flexmock(HelperFunctions).should_receive(:shell).with("tar -ztf /opt/appscale/apps/bazapp.tar.gz")


    # Let's say that we've got two nodes - one is open so we can scale onto it.
    node_info = {
      "public_ip" => "1.2.3.3",
      "private_ip" => "1.2.3.3",
      "jobs" => ["shadow", "login"],
      "instance_id" => "i-000000"
    }

    open_node_info = {
      "public_ip" => "1.2.3.4",
      "private_ip" => "1.2.3.4",
      "jobs" => ["open"],
      "instance_id" => "i-000000"
    }

    node = DjinnJobData.new(node_info, "boo")
    open_node = DjinnJobData.new(open_node_info, "boo")

    djinn = Djinn.new()
    djinn.nodes = [node, open_node]
    djinn.my_index = 0
    djinn.options = { 'keyname' => 'boo' }

    # let's say there's one app running
    djinn.apps_loaded = ['bazapp']
    djinn.app_info_map = {
      'bazapp' => {
        'nginx' => 123
      }
    }

    # and that we haven't scaled up in a long time
    djinn.last_scaling_time = Time.utc(2000, "jan", 1, 20, 15, 1).to_i

    djinn.options = {'instance_type' => 'm3.xlarge'}

    # and that two nodes have requested scaling
    flexmock(ZKInterface).should_receive(:get_scaling_requests_for_app).
      with('bazapp').and_return(['scale_up', 'scale_up'])
    flexmock(ZKInterface).should_receive(:clear_scaling_requests_for_app).
      with('bazapp')

    # mock out adding the appengine role to the open node
    flexmock(Djinn).should_receive(:start_new_roles_on_nodes).
      with(["appengine"], "m3.xlarge", "secret").and_return("OK")

    # mock out writing updated nginx config files
    flexmock(Nginx).should_receive(:write_fullproxy_app_config)
    flexmock(Nginx).should_receive(:reload)

    # Finally, make sure that we added a node
    assert_equal(1, djinn.scale_appservers_across_nodes())
>>>>>>> a6611331
  end


  def test_relocate_app_but_port_in_use_by_nginx
    flexmock(Djinn).new_instances { |instance|
      instance.should_receive(:valid_secret?).and_return(true)
    }
    role = {
      "public_ip" => "public_ip",
      "private_ip" => "private_ip",
      "jobs" => ["login","shadow"],
      "instance_id" => "instance_id"
    }

    djinn = Djinn.new
    djinn.my_index = 0
    djinn.done_loading = true
    my_node = DjinnJobData.new(role, "appscale")
    djinn.nodes = [my_node]
    djinn.app_info_map = {
      'myapp' => {
        'nginx' => 8081,
        'nginx_https' => 4381,
        'haproxy' => 10001,
        'appengine' => ["1.2.3.4:20001"]
      },
      'another-app' => {
        'nginx' => 80,
        'nginx_https' => 443,
        'haproxy' => 10000,
        'appengine' => ["1.2.3.4:20000"]
      }
    }

    flexmock(Djinn).should_receive(:log_run).with("lsof -i:80 -sTCP:LISTEN").and_return("")
    flexmock(Djinn).should_receive(:log_run).with("lsof -i:4380 -sTCP:LISTEN").and_return("")

    expected = "Error: requested http port is already in use."
    assert_equal(expected, djinn.relocate_app('myapp', 80, 4380, @secret))
  end


  def test_relocate_app_but_port_in_use_by_nginx_https
    flexmock(Djinn).new_instances { |instance|
      instance.should_receive(:valid_secret?).and_return(true)
    }
    role = {
      "public_ip" => "public_ip",
      "private_ip" => "private_ip",
      "jobs" => ["login","shadow"],
      "instance_id" => "instance_id"
    }

    djinn = Djinn.new
    djinn.my_index = 0
    djinn.done_loading = true
    my_node = DjinnJobData.new(role, "appscale")
    djinn.nodes = [my_node]
    djinn.app_info_map = {
      'myapp' => {
        'nginx' => 8081,
        'nginx_https' => 4381,
        'haproxy' => 10001,
        'appengine' => ["1.2.3.4:20001"]
      },
      'another-app' => {
        'nginx' => 80,
        'nginx_https' => 443,
        'haproxy' => 10000,
        'appengine' => ["1.2.3.4:20000"]
      }
    }

    flexmock(Djinn).should_receive(:log_run).with("lsof -i:8080 -sTCP:LISTEN").and_return("")
    flexmock(Djinn).should_receive(:log_run).with("lsof -i:443 -sTCP:LISTEN").and_return("")

    expected = "Error: requested https port is already in use."
    assert_equal(expected, djinn.relocate_app('myapp', 8080, 443, @secret))
  end


  def test_relocate_app_but_port_in_use_by_haproxy
    flexmock(Djinn).new_instances { |instance|
      instance.should_receive(:valid_secret?).and_return(true)
    }
    role = {
      "public_ip" => "public_ip",
      "private_ip" => "private_ip",
      "jobs" => ["login","shadow"],
      "instance_id" => "instance_id"
    }

    djinn = Djinn.new
    djinn.my_index = 0
    djinn.done_loading = true
    my_node = DjinnJobData.new(role, "appscale")
    djinn.nodes = [my_node]
    djinn.app_info_map = {
      'myapp' => {
        'nginx' => 8081,
        'nginx_https' => 4381,
        'haproxy' => 10001,
        'appengine' => ["1.2.3.4:20001"]
      },
      'another-app' => {
        'nginx' => 80,
        'nginx_https' => 443,
        'haproxy' => 4380,
        'appengine' => ["1.2.3.4:20000"]
      }
    }

    flexmock(Djinn).should_receive(:log_run).with("lsof -i:8080 -sTCP:LISTEN").and_return("")
    flexmock(Djinn).should_receive(:log_run).with("lsof -i:4380 -sTCP:LISTEN").and_return("")

    expected = "Error: requested https port is already in use."
    assert_equal(expected, djinn.relocate_app('myapp', 8080, 4380, @secret))
  end


  def test_relocate_app_but_port_in_use_by_appserver
    flexmock(Djinn).new_instances { |instance|
      instance.should_receive(:valid_secret?).and_return(true)
    }
    role = {
      "public_ip" => "public_ip",
      "private_ip" => "private_ip",
      "jobs" => ["login","shadow"],
      "instance_id" => "instance_id"
    }

    djinn = Djinn.new
    djinn.my_index = 0
    djinn.done_loading = true
    my_node = DjinnJobData.new(role, "appscale")
    djinn.nodes = [my_node]
    djinn.app_info_map = {
      'myapp' => {
        'nginx' => 8081,
        'nginx_https' => 4381,
        'haproxy' => 10001,
        'appengine' => ["1.2.3.4:20000"]
      },
      'another-app' => {
        'nginx' => 80,
        'nginx_https' => 443,
        'haproxy' => 10000,
        'appengine' => ["1.2.3.4:8080"]
      }
    }

    flexmock(Djinn).should_receive(:log_run).with("lsof -i:8080 -sTCP:LISTEN").and_return("")
    flexmock(Djinn).should_receive(:log_run).with("lsof -i:4380 -sTCP:LISTEN").and_return("")

    expected = "Error: requested http port is already in use."
    assert_equal(expected, djinn.relocate_app('myapp', 8080, 4380, @secret))
  end


  def test_get_property
    flexmock(Djinn).new_instances { |instance|
      instance.should_receive(:valid_secret?).and_return(true)
      instance.should_receive("enforce_options").and_return()
    }
    djinn = Djinn.new()

    # Let's populate the djinn first with some property.
    credentials = JSON.dump({
      'table' => 'cassandra',
      'login' => 'public_ip',
      'keyname' => 'appscale',
      'verbose' => 'True'
    })
    one_node_info = JSON.dump([{
      'public_ip' => 'public_ip',
      'private_ip' => '1.2.3.4',
      'jobs' => ['appengine', 'shadow', 'taskqueue_master', 'db_master',
        'load_balancer', 'login', 'zookeeper', 'memcache'],
      'instance_id' => 'instance_id'
    }])
    flexmock(Djinn).should_receive(:log_run).with(
      "mkdir -p /opt/appscale/apps")
    flexmock(HelperFunctions).should_receive(:shell).with("ifconfig").
      and_return("inet addr:1.2.3.4 ")
    flexmock(djinn).should_receive("get_db_master").and_return
    flexmock(djinn).should_receive("get_shadow").and_return
    djinn.set_parameters(one_node_info, credentials, @secret)

    # First, make sure that using a regex that matches nothing returns an empty
    # Hash, then test with a good property.
    empty_hash = JSON.dump({})
    assert_equal(empty_hash, djinn.get_property("not-a-variable-name", @secret))
    expected_result = JSON.dump({'verbose' => 'True'})
    assert_equal(expected_result, djinn.get_property('verbose', @secret))
  end


  def test_set_property
    flexmock(Djinn).new_instances { |instance|
      instance.should_receive(:valid_secret?).and_return(true)
      instance.should_receive("enforce_options").and_return()
    }
    djinn = Djinn.new()

    # Let's populate the djinn first with some property.
    credentials = JSON.dump({
      'table' => 'cassandra',
      'login' => 'public_ip',
      'keyname' => 'appscale',
      'verbose' => 'False'
    })
    one_node_info = JSON.dump([{
      'public_ip' => 'public_ip',
      'private_ip' => '1.2.3.4',
      'jobs' => ['appengine', 'shadow', 'taskqueue_master', 'db_master',
        'load_balancer', 'login', 'zookeeper', 'memcache'],
      'instance_id' => 'instance_id'
    }])
    flexmock(Djinn).should_receive(:log_run).with(
      "mkdir -p /opt/appscale/apps")
    flexmock(HelperFunctions).should_receive(:shell).with("ifconfig").
      and_return("inet addr:1.2.3.4 ")
    flexmock(djinn).should_receive("get_db_master").and_return
    flexmock(djinn).should_receive("get_shadow").and_return
    djinn.set_parameters(one_node_info, credentials, @secret)

    # Verify that setting a property that doesn't exist returns an error.
    assert_equal(Djinn::KEY_NOT_FOUND, djinn.set_property('not-a-real-key',
      'value', @secret))

    # Verify that setting a property that we allow users to set
    # results in subsequent get calls seeing the correct value.
    assert_equal('OK', djinn.set_property('verbose', 'True', @secret))
    expected_result = JSON.dump({'verbose' => 'True'})
    assert_equal(expected_result, djinn.get_property('verbose', @secret))
  end


  def test_deployment_id_exists
    deployment_id_exists = true
    bad_secret = 'boo'
    good_secret = 'blarg'
    djinn = flexmock(Djinn.new())
    flexmock(ZKInterface).should_receive(:exists?).
      and_return(deployment_id_exists)

    # If the secret is invalid, djinn should return BAD_SECRET_MSG.
    djinn.should_receive(:valid_secret?).with(bad_secret).and_return(false)
    assert_equal(BAD_SECRET_MSG, djinn.deployment_id_exists(bad_secret))

    # If the secret is valid, djinn should return the deployment ID.
    djinn.should_receive(:valid_secret?).with(good_secret).and_return(true)
    assert_equal(deployment_id_exists, djinn.deployment_id_exists(good_secret))
  end


  def test_get_deployment_id
    good_secret = 'boo'
    bad_secret = 'blarg'
    deployment_id = 'baz'
    djinn = flexmock(Djinn.new())
    flexmock(ZKInterface).should_receive(:get).
        and_return(deployment_id)

    # If the secret is invalid, djinn should return BAD_SECRET_MSG.
    djinn.should_receive(:valid_secret?).with(bad_secret).and_return(false)
    assert_equal(BAD_SECRET_MSG, djinn.get_deployment_id(bad_secret))

    # If the secret is valid, djinn should return the deployment ID.
    djinn.should_receive(:valid_secret?).with(good_secret).and_return(true)
    assert_equal(deployment_id, djinn.get_deployment_id(good_secret))
  end


  def test_set_deployment_id
    good_secret = 'boo'
    bad_secret = 'blarg'
    deployment_id = 'baz'
    djinn = flexmock(Djinn.new())
    flexmock(ZKInterface).should_receive(:set).and_return()

    # If the secret is invalid, djinn should return BAD_SECRET_MSG.
    djinn.should_receive(:valid_secret?).with(bad_secret).and_return(false)
    assert_equal(BAD_SECRET_MSG,
      djinn.set_deployment_id(bad_secret, deployment_id))

    # If the secret is valid, djinn should return successfully.
    djinn.should_receive(:valid_secret?).with(good_secret).and_return(true)
    djinn.set_deployment_id(good_secret, deployment_id)
  end


  def get_djinn_mock
    role = {
        "public_ip" => "my public ip",
        "private_ip" => "my private ip",
        "jobs" => ["login"]
    }
    djinn = flexmock(Djinn.new())
    djinn.my_index = 0
    djinn.nodes = [DjinnJobData.new(role, "appscale")]
    djinn.last_updated = 0
    djinn.done_loading = true
    djinn
  end


  def test_does_app_exist
    good_secret = 'good_secret'
    bad_secret = 'bad_secret'
    app_exists = true
    appname = 'app1'

    flexmock(UserAppClient).new_instances.should_receive(:does_app_exist? => true)

    djinn = get_djinn_mock
    djinn.should_receive(:valid_secret?).with(bad_secret).and_return(false)
    assert_equal(BAD_SECRET_MSG, djinn.does_app_exist(appname, bad_secret))

    djinn.should_receive(:valid_secret?).with(good_secret).and_return(true)
    assert_equal(app_exists, djinn.does_app_exist(appname, good_secret))
  end


  def test_reset_password
    good_secret = 'good_secret'
    bad_secret = 'bad_secret'
    username = 'user'
    password = 'password'
    change_pwd_success = true

    flexmock(UserAppClient).new_instances.should_receive(:change_password => true)

    djinn = get_djinn_mock
    djinn.should_receive(:valid_secret?).with(bad_secret).and_return(false)
    assert_equal(BAD_SECRET_MSG, djinn.reset_password(username, password, bad_secret))

    djinn.should_receive(:valid_secret?).with(good_secret).and_return(true)
    assert_equal(change_pwd_success, djinn.reset_password(username, password, good_secret))
  end


  def test_does_user_exist
    good_secret = 'good_secret'
    bad_secret = 'bad_secret'
    username = 'user'
    user_exists = true

    flexmock(UserAppClient).new_instances.should_receive(:does_user_exist? => true)

    djinn = get_djinn_mock
    djinn.should_receive(:valid_secret?).with(bad_secret).and_return(false)
    assert_equal(BAD_SECRET_MSG, djinn.does_user_exist(username, bad_secret))

    djinn.should_receive(:valid_secret?).with(good_secret).and_return(true)
    assert_equal(user_exists, djinn.does_user_exist(username, good_secret))
  end


  def test_create_user
    good_secret = 'good_secret'
    bad_secret = 'bad_secret'
    username = 'user'
    password = 'password'
    account_type = 'account_type'
    create_user_success = true

    flexmock(UserAppClient).new_instances.should_receive(:commit_new_user => true)

    djinn = get_djinn_mock
    djinn.should_receive(:valid_secret?).with(bad_secret).and_return(false)
    assert_equal(BAD_SECRET_MSG, djinn.create_user(username, password, account_type, bad_secret))

    djinn.should_receive(:valid_secret?).with(good_secret).and_return(true)
    assert_equal(create_user_success, djinn.create_user(username, password, account_type, good_secret))
  end


  def test_set_admin_role
    good_secret = 'good_secret'
    bad_secret = 'bad_secret'
    username = 'user'
    is_cloud_admin = 'true'
    capabilities = 'admin_capabilties'
    set_admin_role_success = true

    flexmock(UserAppClient).new_instances.should_receive(:set_admin_role => true)

    djinn = get_djinn_mock
    djinn.should_receive(:valid_secret?).with(bad_secret).and_return(false)
    assert_equal(BAD_SECRET_MSG, djinn.set_admin_role(username, is_cloud_admin, capabilities, bad_secret))

    djinn.should_receive(:valid_secret?).with(good_secret).and_return(true)
    assert_equal(set_admin_role_success, djinn.set_admin_role(username, is_cloud_admin, capabilities, good_secret))
  end


  def test_get_app_data
    good_secret = 'good_secret'
    bad_secret = 'bad_secret'
    app_id = 'app1'
    get_app_data_success = true

    flexmock(UserAppClient).new_instances.should_receive(:get_app_data => true)

    djinn = get_djinn_mock
    djinn.should_receive(:valid_secret?).with(bad_secret).and_return(false)
    assert_equal(BAD_SECRET_MSG, djinn.get_app_data(app_id, bad_secret))

    djinn.should_receive(:valid_secret?).with(good_secret).and_return(true)
    assert_equal(get_app_data_success, djinn.get_app_data(app_id, good_secret))
  end


  def test_reserve_app_id
    good_secret = 'good_secret'
    bad_secret = 'bad_secret'
    username = 'user'
    app_id = 'app1'
    app_language = 'python'
    reserve_app_id_success = true

    flexmock(UserAppClient).new_instances.should_receive(:commit_new_app_name => true)

    djinn = get_djinn_mock
    djinn.should_receive(:valid_secret?).with(bad_secret).and_return(false)
    assert_equal(BAD_SECRET_MSG, djinn.reserve_app_id(username, app_id, app_language, bad_secret))

    djinn.should_receive(:valid_secret?).with(good_secret).and_return(true)
    assert_equal(reserve_app_id_success, djinn.reserve_app_id(username, app_id, app_language, good_secret))
  end
end<|MERGE_RESOLUTION|>--- conflicted
+++ resolved
@@ -509,11 +509,7 @@
     assert_equal([], Djinn.get_logs_buffer())
   end
 
-<<<<<<< HEAD
-  def test_send_request_info_to_dashboard_when_dash_is_up
-=======
   def test_scale_appservers_across_nodes_with_no_action_taken
->>>>>>> a6611331
     # mock out getting our ip address
     flexmock(HelperFunctions).should_receive(:shell).with("ifconfig").
       and_return("inet addr:1.2.3.4 ")
@@ -530,15 +526,6 @@
     djinn.nodes = [node]
     djinn.my_index = 0
 
-<<<<<<< HEAD
-    # mock out sending the request info
-    flexmock(Net::HTTP).new_instances { |instance|
-      instance.should_receive(:post).with("/apps/json/bazapp", String, Hash).
-        and_raise(StandardError)
-    }
-
-    assert_equal(false, djinn.send_request_info_to_dashboard("bazapp", 0, 0))
-=======
     # let's say there's one app running
     djinn.apps_loaded = ['bazapp']
 
@@ -611,7 +598,6 @@
 
     # Finally, make sure that we added a node
     assert_equal(1, djinn.scale_appservers_across_nodes())
->>>>>>> a6611331
   end
 
 

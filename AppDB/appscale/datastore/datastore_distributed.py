--- conflicted
+++ resolved
@@ -3299,18 +3299,13 @@
     except entity_lock.LockTimeout as error:
       return '', datastore_pb.Error.TIMEOUT, str(error)
 
-<<<<<<< HEAD
-    self.zookeeper.remove_tx_node(app_id, txn_id)
-    commitres_pb = datastore_pb.CommitResponse()
-    return commitres_pb.Encode(), 0, ''
-=======
     try:
       self.transaction_manager.delete_transaction_id(app_id, txn_id)
     except dbconstants.BadRequest as error:
       return '', datastore_pb.Error.BAD_REQUEST, str(error)
 
-    return commitres_pb.Encode(), 0, ""
->>>>>>> 8135fde2
+    commitres_pb = datastore_pb.CommitResponse()
+    return commitres_pb.Encode(), 0, ''
 
   def rollback_transaction(self, app_id, http_request_data):
     """ Handles the rollback phase of a transaction.

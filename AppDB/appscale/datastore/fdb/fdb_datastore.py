--- conflicted
+++ resolved
@@ -371,9 +371,7 @@
     project_id = decode_str(project_id)
     yield self._index_manager.update_composite_index(project_id, index)
 
-<<<<<<< HEAD
-  @gen.coroutine
-=======
+  @gen.coroutine
   def get_indexes(self, project_id):
     """ Retrieves list of indexes for a project.
 
@@ -383,22 +381,14 @@
       A list of entity_pb.CompositeIndex objects.
     Raises:
       BadRequest if project_id is not found.
-      InternalError if ZooKeeper is not accessible.
     """
-    try:
-      project_index_manager = self.index_manager.composite_index_manager.\
-        projects[project_id]
-    except KeyError:
-      raise BadRequest('project_id: {} not found'.format(project_id))
-
-    try:
-      indexes = project_index_manager.indexes_pb
-    except IndexInaccessible:
-      raise InternalError('ZooKeeper is not accessible')
-
-    return indexes
-
->>>>>>> 03bf9185
+    tr = self._db.create_transaction()
+    composite_index_manager = self._index_manager._composite_index_manager
+    project_indexes = yield composite_index_manager.get_definitions(
+      tr, project_id)
+    raise gen.Return([index.to_pb() for index in project_indexes])
+
+  @gen.coroutine
   def add_indexes(self, project_id, indexes):
     """ Adds composite index definitions to a project.
 

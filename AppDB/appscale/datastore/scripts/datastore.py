# See LICENSE file
#
"""
This web service interfaces with the datastore. It takes protocol buffer
requests from AppServers and responds according to the type of request its
given (Put, Get, Delete, Query, etc).
"""
import argparse
import json
import logging
import os
import sys
import threading
import time
import tornado.httpserver
import tornado.web

from appscale.common import appscale_info
from appscale.common.async_retrying import retry_data_watch_coroutine
from appscale.common.unpackaged import APPSCALE_PYTHON_APPSERVER
from kazoo.client import KazooState
from kazoo.exceptions import NodeExistsError
from tornado import gen
from tornado.httpclient import AsyncHTTPClient
from tornado.ioloop import IOLoop
from tornado.options import options
from .. import dbconstants
from ..appscale_datastore_batch import DatastoreFactory
from ..datastore_distributed import DatastoreDistributed
from ..utils import (clean_app_id,
                     logger,
                     UnprocessedQueryResult)
from ..zkappscale import zktransaction
from ..zkappscale.transaction_manager import TransactionManager

sys.path.append(APPSCALE_PYTHON_APPSERVER)
from google.appengine.api import api_base_pb
from google.appengine.api.taskqueue import taskqueue_service_pb
from google.appengine.datastore import datastore_pb
from google.appengine.datastore import datastore_v4_pb
from google.appengine.datastore import entity_pb
from google.appengine.ext.remote_api import remote_api_pb

# Global for accessing the datastore. An instance of DatastoreDistributed.
datastore_access = None

# A record of active datastore servers.
datastore_servers = set()

# The ZooKeeper path where this server registers its availability.
server_node = None

# ZooKeeper global variable for locking
zookeeper = None

# Determines whether or not to allow datastore writes. Note: After enabling,
# datastore processes must be restarted and the groomer must be stopped.
READ_ONLY = False

# Global stats.
STATS = {}

# The ZooKeeper path where a list of active datastore servers is stored.
DATASTORE_SERVERS_NODE = '/appscale/datastore/servers'


class ClearHandler(tornado.web.RequestHandler):
  """ Defines what to do when the webserver receives a /clear HTTP request. """
  def set_default_headers(self):
    """ Instructs clients to close the connection after each response. """
    self.set_header('Connection', 'close')

  @tornado.web.asynchronous
  def post(self):
    """ Handles POST requests for clearing datastore server stats. """
    global STATS
    STATS = {}
    self.write({"message": "Statistics for this server cleared."})
    self.finish()


class ReadOnlyHandler(tornado.web.RequestHandler):
  """ Handles requests to check or set read-only mode. """
  def set_default_headers(self):
    """ Instructs clients to close the connection after each response. """
    self.set_header('Connection', 'close')

  @tornado.web.asynchronous
  def post(self):
    """ Handle requests to turn read-only mode on or off. """
    global READ_ONLY

    payload = self.request.body
    data = json.loads(payload)
    if 'readOnly' not in data:
      self.set_status(dbconstants.HTTP_BAD_REQUEST)

    if data['readOnly']:
      READ_ONLY = True
      message = 'Write operations now disabled.'
    else:
      READ_ONLY = False
      message = 'Write operations now enabled.'

    logger.info(message)
    self.write({'message': message})
    self.finish()


class ReserveKeysHandler(tornado.web.RequestHandler):
  """ Handles v4 AllocateIds requests from other servers. """
  @gen.coroutine
  def post(self):
    """ Prevents the provided IDs from being re-allocated. """
    project_id = self.request.headers['appdata']
    request = datastore_v4_pb.AllocateIdsRequest(self.request.body)
    ids = [key.path_element_list()[-1].id() for key in request.reserve_list()]
    yield datastore_access.reserve_ids(project_id, ids)


class MainHandler(tornado.web.RequestHandler):
  """
  Defines what to do when the webserver receives different types of 
  HTTP requests.
  """
  def set_default_headers(self):
    """ Instructs clients to close the connection after each response. """
    self.set_header('Connection', 'close')

  def unknown_request(self, app_id, http_request_data, pb_type):
    """ Function which handles unknown protocol buffers.

    Args:
      app_id: Name of the application.
      http_request_data: Stores the protocol buffer request from the AppServer
    Raises:
      Raises exception.
    """
    raise NotImplementedError("Unknown request of operation {0}" \
      .format(pb_type))

  @gen.coroutine
  def post(self):
    """ Function which handles POST requests. Data of the request is
        the request from the AppServer in an encoded protocol buffer
        format.
    """
    request = self.request
    http_request_data = request.body
    pb_type = request.headers['protocolbuffertype']
    app_data = request.headers['appdata']
    app_data = app_data.split(':')

    if len(app_data) == 4:
      app_id, user_email, nick_name, auth_domain = app_data
      os.environ['AUTH_DOMAIN'] = auth_domain
      os.environ['USER_EMAIL'] = user_email
      os.environ['USER_NICKNAME'] = nick_name
      os.environ['APPLICATION_ID'] = app_id
    elif len(app_data) == 1:
      app_id = app_data[0]
      os.environ['APPLICATION_ID'] = app_id
    else:
      raise gen.Return()

    # If the application identifier has the HRD string prepened, remove it.
    app_id = clean_app_id(app_id)

    if pb_type == "Request":
      yield self.remote_request(app_id, http_request_data,
                                service_id=request.headers.get('Module'),
                                version_id=request.headers.get('Version'))
    else:
      self.unknown_request(app_id, http_request_data, pb_type)

  @tornado.web.asynchronous
  def get(self):
    """ Handles get request for the web server. Returns that it is currently
        up in json.
    """
    self.write(json.dumps(STATS))
    self.finish()

  @gen.coroutine
  def remote_request(self, app_id, http_request_data, service_id, version_id):
    """ Receives a remote request to which it should give the correct 
        response. The http_request_data holds an encoded protocol buffer
        of a certain type. Each type has a particular response type. 
    
    Args:
      app_id: The application ID that is sending this request.
      http_request_data: Encoded protocol buffer.
      service_id: A string specifying the client's service ID.
      version_id: A string specifying the client's version ID.
    """
    apirequest = remote_api_pb.Request()
    apirequest.ParseFromString(http_request_data)
    apiresponse = remote_api_pb.Response()
    response = None
    errcode = 0
    errdetail = ""
    apperror_pb = None
    if not apirequest.has_method():
      errcode = datastore_pb.Error.BAD_REQUEST
      errdetail = "Method was not set in request"
      apirequest.set_method("NOT_FOUND")
    if not apirequest.has_request():
      errcode = datastore_pb.Error.BAD_REQUEST
      errdetail = "Request missing in call"
      apirequest.set_method("NOT_FOUND")
      apirequest.clear_request()
    method = apirequest.method()
    http_request_data = apirequest.request()
    start = time.time()

    request_log = method
    if apirequest.has_request_id():
      request_log += ': {}'.format(apirequest.request_id())
    logger.debug(request_log)

    if method == "Put":
      response, errcode, errdetail = yield self.put_request(
        app_id, http_request_data)
    elif method == "Get":
      response, errcode, errdetail = yield self.get_request(
        app_id, http_request_data)
    elif method == "Delete":
      response, errcode, errdetail = yield self.delete_request(
        app_id, http_request_data)
    elif method == "RunQuery":
      response, errcode, errdetail = yield self.run_query(http_request_data)
    elif method == "BeginTransaction":
      response, errcode, errdetail = yield self.begin_transaction_request(
        app_id, http_request_data)
    elif method == "Commit":
      response, errcode, errdetail = yield self.commit_transaction_request(
        app_id, http_request_data)
    elif method == "Rollback":
      response, errcode, errdetail = self.rollback_transaction_request(
        app_id, http_request_data)
    elif method == "AllocateIds":
      response, errcode, errdetail = yield self.allocate_ids_request(
        app_id, http_request_data)
    elif method == "CreateIndex":
      response, errcode, errdetail = yield self.create_index_request(
        app_id, http_request_data)
    elif method == "GetIndices":
      response, errcode, errdetail = yield self.get_indices_request(app_id)
    elif method == "UpdateIndex":
      response, errcode, errdetail = self.update_index_request(
        app_id, http_request_data)
    elif method == "DeleteIndex":
      response, errcode, errdetail = yield self.delete_index_request(
        app_id, http_request_data)
    elif method == 'AddActions':
      response, errcode, errdetail = yield self.add_actions_request(
        app_id, http_request_data, service_id, version_id)
    elif method == 'datastore_v4.AllocateIds':
      response, errcode, errdetail = yield self.v4_allocate_ids_request(
        app_id, http_request_data)
    else:
      errcode = datastore_pb.Error.BAD_REQUEST
      errdetail = "Unknown datastore message"

    time_taken = time.time() - start
    if method in STATS:
      if errcode in STATS[method]:
        prev_req, pre_time = STATS[method][errcode]
        STATS[method][errcode] = prev_req + 1, pre_time + time_taken
      else:
        STATS[method][errcode] = (1, time_taken)
    else:
      STATS[method] = {}
      STATS[method][errcode] = (1, time_taken)

    apiresponse.set_response(response)
    if errcode != 0:
      apperror_pb = apiresponse.mutable_application_error()
      apperror_pb.set_code(errcode)
      apperror_pb.set_detail(errdetail)

    self.write(apiresponse.Encode())

  @gen.coroutine
  def begin_transaction_request(self, app_id, http_request_data):
    """ Handles the intial request to start a transaction. Replies with 
        a unique identifier to handle this transaction in future requests.
  
    Args:
      app_id: The application ID requesting the transaction.
      http_request_data: The encoded request.
    Returns:
      An encoded transaction protocol buffer with a unique handler.
    """
    global datastore_access
    begin_transaction_req_pb = datastore_pb.BeginTransactionRequest(
      http_request_data)
    multiple_eg = False
    if begin_transaction_req_pb.has_allow_multiple_eg():
      multiple_eg = bool(begin_transaction_req_pb.allow_multiple_eg())

    transaction_pb = datastore_pb.Transaction()

    if READ_ONLY:
      logger.warning('Unable to begin transaction in read-only mode: {}'.
        format(begin_transaction_req_pb))
      raise gen.Return(
        (transaction_pb.Encode(),
         datastore_pb.Error.CAPABILITY_DISABLED,
         'Datastore is in read-only mode.')
      )

    try:
      handle = yield datastore_access.setup_transaction(app_id, multiple_eg)
    except dbconstants.InternalError as error:
      raise gen.Return(('', datastore_pb.Error.INTERNAL_ERROR, str(error)))
    except dbconstants.BadRequest as error:
      raise gen.Return(('', datastore_pb.Error.BAD_REQUEST, str(error)))
    except (zktransaction.ZKInternalException,
            dbconstants.AppScaleDBConnectionError) as error:
      logger.exception('Unable to begin transaction')
      raise gen.Return(
        (transaction_pb.Encode(),
         datastore_pb.Error.INTERNAL_ERROR,
         str(error))
      )

    transaction_pb.set_app(app_id)
    transaction_pb.set_handle(handle)
    raise gen.Return((transaction_pb.Encode(), 0, ""))

  @gen.coroutine
  def commit_transaction_request(self, app_id, http_request_data):
    """ Handles the commit phase of a transaction.

    Args:
      app_id: The application ID requesting the transaction commit.
      http_request_data: The encoded request of datastore_pb.Transaction.
    Returns:
      An encoded protocol buffer commit response.
    """
    global datastore_access

    if READ_ONLY:
      commitres_pb = datastore_pb.CommitResponse()
      transaction_pb = datastore_pb.Transaction(http_request_data)
      logger.warning('Unable to commit in read-only mode: {}'.
        format(transaction_pb))
      raise gen.Return(
        (commitres_pb.Encode(),
         datastore_pb.Error.CAPABILITY_DISABLED,
         'Datastore is in read-only mode.')
      )

    result = yield datastore_access.commit_transaction(
      app_id, http_request_data)
    raise gen.Return(result)

  def rollback_transaction_request(self, app_id, http_request_data):
    """ Handles the rollback phase of a transaction.

    Args:
      app_id: The application ID requesting the rollback.
      http_request_data: The encoded request.
    Returns:
      An encoded protocol buffer void response.
    """
    global datastore_access
    response = api_base_pb.VoidProto()

    if READ_ONLY:
      logger.warning('Unable to rollback in read-only mode: {}'.
        format(http_request_data))
      return (response.Encode(), datastore_pb.Error.CAPABILITY_DISABLED,
        'Datastore is in read-only mode.')

    try:
      return datastore_access.rollback_transaction(app_id, http_request_data)
    except zktransaction.ZKInternalException:
      logger.exception('ZKInternalException during {} for {}'.
        format(http_request_data, app_id))
      return (response.Encode(), datastore_pb.Error.INTERNAL_ERROR,
              "Internal error with ZooKeeper connection.")
    except Exception:
      logger.exception('Unable to rollback transaction')
      return(response.Encode(),
             datastore_pb.Error.INTERNAL_ERROR,
             "Unable to rollback for this transaction")

  @gen.coroutine
  def run_query(self, http_request_data):
    """ High level function for running queries.

    Args:
      http_request_data: Stores the protocol buffer request from the AppServer.
    Returns:
      Returns an encoded query response.
    """
    global datastore_access
    query = datastore_pb.Query(http_request_data)
    clone_qr_pb = UnprocessedQueryResult()
    try:
<<<<<<< HEAD
      yield datastore_access._dynamic_run_query(query, clone_qr_pb)
=======
      datastore_access._dynamic_run_query(query, clone_qr_pb)
    except dbconstants.BadRequest as error:
      return '', datastore_pb.Error.BAD_REQUEST, str(error)
>>>>>>> de9ca4ee
    except zktransaction.ZKBadRequest, zkie:
      logger.exception('Illegal arguments in transaction during {}'.
                       format(query))
      raise gen.Return(
        (clone_qr_pb.Encode(),
         datastore_pb.Error.BAD_REQUEST,
         "Illegal arguments for transaction. {0}".format(str(zkie)))
      )
    except zktransaction.ZKInternalException:
      logger.exception('ZKInternalException during {}'.format(query))
      clone_qr_pb.set_more_results(False)
      raise gen.Return(
        (clone_qr_pb.Encode(),
         datastore_pb.Error.INTERNAL_ERROR,
         "Internal error with ZooKeeper connection.")
      )
    except zktransaction.ZKTransactionException:
      logger.exception('Concurrent transaction during {}'.format(query))
      clone_qr_pb.set_more_results(False)
      raise gen.Return(
        (clone_qr_pb.Encode(),
         datastore_pb.Error.CONCURRENT_TRANSACTION,
         "Concurrent transaction exception on put.")
      )
    except dbconstants.AppScaleDBConnectionError:
      logger.exception('DB connection error during query')
      clone_qr_pb.set_more_results(False)
      raise gen.Return(
        (clone_qr_pb.Encode(),
         datastore_pb.Error.INTERNAL_ERROR,
         "Datastore connection error on run_query request.")
      )
    raise gen.Return((clone_qr_pb.Encode(), 0, ""))

  @gen.coroutine
  def create_index_request(self, app_id, http_request_data):
    """ High level function for creating composite indexes.

    Args:
       app_id: Name of the application.
       http_request_data: Stores the protocol buffer request from the 
               AppServer.
    Returns: 
       Returns an encoded response.
    """
    global datastore_access
    request = entity_pb.CompositeIndex(http_request_data)
    response = api_base_pb.Integer64Proto()

    if READ_ONLY:
      logger.warning('Unable to create in read-only mode: {}'.format(request))
      raise gen.Return(
        (response.Encode(),
         datastore_pb.Error.CAPABILITY_DISABLED,
         'Datastore is in read-only mode.')
      )

    try:
      index_id = yield datastore_access.create_composite_index(app_id, request)
      response.set_value(index_id)
    except dbconstants.AppScaleDBConnectionError:
      logger.exception('DB connection error during index creation')
      response.set_value(0)
      raise gen.Return(
        (response.Encode(),
         datastore_pb.Error.INTERNAL_ERROR,
         "Datastore connection error on create index request.")
      )
    raise gen.Return((response.Encode(), 0, ""))

  def update_index_request(self, app_id, http_request_data):
    """ High level function for updating a composite index.

    Args:
      app_id: A string containing the application ID.
      http_request_data: A string containing the protocol buffer request
        from the AppServer.
    Returns:
       A tuple containing an encoded response, error code, and error details.
    """
    global datastore_access
    index = entity_pb.CompositeIndex(http_request_data)
    response = api_base_pb.VoidProto()

    if READ_ONLY:
      logger.warning('Unable to update in read-only mode: {}'.format(index))
      return (response.Encode(), datastore_pb.Error.CAPABILITY_DISABLED,
        'Datastore is in read-only mode.')

    state = index.state()
    if state not in [index.READ_WRITE, index.WRITE_ONLY]:
      state_name = entity_pb.CompositeIndex.State_Name(state)
      error_message = 'Unable to update index because state is {}. '\
        'Index: {}'.format(state_name, index)
      logger.error(error_message)
      return response.Encode(), datastore_pb.Error.PERMISSION_DENIED,\
        error_message
    else:
      # Updating index in background so we can return a response quickly.
      IOLoop.current().spawn_callback(
        datastore_access.update_composite_index, app_id, index)

    return response.Encode(), 0, ""

  @gen.coroutine
  def delete_index_request(self, app_id, http_request_data):
    """ Deletes a composite index for a given application.
  
    Args:
      app_id: Name of the application.
      http_request_data: A serialized CompositeIndices item
    Returns:
      A Tuple of an encoded entity_pb.VoidProto, error code, and 
      error explanation.
    """
    global datastore_access
    request = entity_pb.CompositeIndex(http_request_data)
    response = api_base_pb.VoidProto()

    if READ_ONLY:
      logger.warning('Unable to delete in read-only mode: {}'.
        format(request))
      raise gen.Return(
        (response.Encode(),
         datastore_pb.Error.CAPABILITY_DISABLED,
         'Datastore is in read-only mode.')
      )

    try:
      yield datastore_access.delete_composite_index_metadata(app_id, request)
    except dbconstants.AppScaleDBConnectionError:
      logger.exception('DB connection error during index deletion')
      raise gen.Return(
        (response.Encode(),
         datastore_pb.Error.INTERNAL_ERROR,
         "Datastore connection error on delete index request.")
      )
    raise gen.Return((response.Encode(), 0, ""))

  @gen.coroutine
  def get_indices_request(self, app_id):
    """ Gets the indices of the given application.

    Args:
      app_id: Name of the application.
      http_request_data: Stores the protocol buffer request from the 
               AppServer.
    Returns: 
      A Tuple of an encoded response, error code, and error explanation.
    """
    global datastore_access
    response = datastore_pb.CompositeIndices()
    try:
      indices = yield datastore_access.datastore_batch.get_indices(app_id)
    except dbconstants.AppScaleDBConnectionError:
      logger.exception('DB connection error while fetching indices for '
        '{}'.format(app_id))
      raise gen.Return(
        (response.Encode(),
         datastore_pb.Error.INTERNAL_ERROR,
         "Datastore connection error on get indices request."))
    for index in indices:
      new_index = response.add_index()
      new_index.ParseFromString(index)
    raise gen.Return((response.Encode(), 0, ""))

  @gen.coroutine
  def allocate_ids_request(self, app_id, http_request_data):
    """ High level function for getting unique identifiers for entities.

    Args:
       app_id: Name of the application.
       http_request_data: Stores the protocol buffer request from the 
               AppServer.
    Returns: 
       Returns an encoded response.
    Raises:
       NotImplementedError: when requesting a max id.
    """
    request = datastore_pb.AllocateIdsRequest(http_request_data)
    response = datastore_pb.AllocateIdsResponse()

    if request.has_max() and request.has_size():
      raise gen.Return(
        (response.Encode(), datastore_pb.Error.BAD_REQUEST,
         'Both size and max cannot be set.'))
    if not (request.has_max() or request.has_size()):
      raise gen.Return(
        (response.Encode(), datastore_pb.Error.BAD_REQUEST,
         'Either size or max must be set.'))

    if request.has_size():
      try:
        start, end = yield datastore_access.allocate_size(
          app_id, request.size())
      except dbconstants.AppScaleBadArg as error:
        raise gen.Return(
          (response.Encode(), datastore_pb.Error.BAD_REQUEST, str(error)))
      except dbconstants.AppScaleDBConnectionError as error:
        raise gen.Return(
          (response.Encode(), datastore_pb.Error.INTERNAL_ERROR, str(error)))
    else:
      try:
        start, end = yield datastore_access.allocate_max(app_id, request.max())
      except dbconstants.AppScaleBadArg as error:
        raise gen.Return(
          (response.Encode(), datastore_pb.Error.BAD_REQUEST, str(error)))
      except dbconstants.AppScaleDBConnectionError as error:
        raise gen.Return(
          (response.Encode(), datastore_pb.Error.INTERNAL_ERROR, str(error)))

    response.set_start(start)
    response.set_end(end)
    raise gen.Return((response.Encode(), 0, ""))

  @staticmethod
  @gen.coroutine
  def v4_allocate_ids_request(app_id, http_request_data):
    """ Reserves entity IDs so that they will not be re-allocated.

    Args:
      app_id: Name of the application.
      http_request_data: The protocol buffer request from the AppServer.
    Returns:
       Returns an encoded response.
    """
    request = datastore_v4_pb.AllocateIdsRequest(http_request_data)
    response = datastore_v4_pb.AllocateIdsResponse()

    if not request.reserve_list():
      raise gen.Return((response.Encode(), datastore_v4_pb.Error.BAD_REQUEST,
                        'Request must include reserve list'))

    ids = [key.path_element_list()[-1].id() for key in request.reserve_list()]
    yield datastore_access.reserve_ids(app_id, ids)

    # Forward request to other datastore servers in order to adjust any blocks
    # they've already allocated.
    client = AsyncHTTPClient()
    headers = {'appdata': app_id}

    futures = []
    for server in datastore_servers:
      ip, port = server.split(':')
      port = int(port)
      if ip == options.private_ip and port == options.port:
        continue

      url = 'http://{}:{}/reserve-keys'.format(ip, port)
      future = client.fetch(url, method='POST', headers=headers,
                            body=http_request_data)
      futures.append(future)

    for future in futures:
      yield future

    raise gen.Return((response.Encode(), 0, ''))

  @gen.coroutine
  def put_request(self, app_id, http_request_data):
    """ High level function for doing puts.

    Args:
      app_id: Name of the application.
      http_request_data: Stores the protocol buffer request from the AppServer.
    Returns:
      Returns an encoded put response.
    """
    global datastore_access

    putreq_pb = datastore_pb.PutRequest(http_request_data)
    putresp_pb = datastore_pb.PutResponse()

    if READ_ONLY:
      logger.warning('Unable to put in read-only mode: {}'.
        format(putreq_pb))
      raise gen.Return(
        (putresp_pb.Encode(),
         datastore_pb.Error.CAPABILITY_DISABLED,
         'Datastore is in read-only mode.')
      )

    try:
      yield datastore_access.dynamic_put(app_id, putreq_pb, putresp_pb)
      raise gen.Return((putresp_pb.Encode(), 0, ""))
    except dbconstants.InternalError as error:
      raise gen.Return(('', datastore_pb.Error.INTERNAL_ERROR, str(error)))
    except dbconstants.Timeout as error:
      raise gen.Return(('', datastore_pb.Error.TIMEOUT, str(error)))
    except dbconstants.BadRequest as error:
      raise gen.Return(('', datastore_pb.Error.BAD_REQUEST, str(error)))
    except zktransaction.ZKBadRequest as zkie:
      logger.exception('Illegal argument during {}'.format(putreq_pb))
      raise gen.Return(
        (putresp_pb.Encode(),
         datastore_pb.Error.BAD_REQUEST,
         "Illegal arguments for transaction. {0}".format(str(zkie)))
      )
    except zktransaction.ZKInternalException as error:
      logger.exception('ZKInternalException during put')
      raise gen.Return(
        (putresp_pb.Encode(), datastore_pb.Error.INTERNAL_ERROR, str(error)))
    except zktransaction.ZKTransactionException:
      logger.exception('Concurrent transaction during {}'.format(putreq_pb))
      raise gen.Return(
        (putresp_pb.Encode(),
         datastore_pb.Error.CONCURRENT_TRANSACTION,
         "Concurrent transaction exception on put.")
      )
    except dbconstants.AppScaleDBConnectionError:
      logger.exception('DB connection error during put')
      raise gen.Return(
        (putresp_pb.Encode(),
         datastore_pb.Error.INTERNAL_ERROR,
         "Datastore connection error on put.")
      )

  @gen.coroutine
  def get_request(self, app_id, http_request_data):
    """ High level function for doing gets.

    Args:
      app_id: Name of the application.
      http_request_data: Stores the protocol buffer request from the AppServer.
    Returns:
      An encoded get response.
    """
    global datastore_access
    getreq_pb = datastore_pb.GetRequest(http_request_data)
    getresp_pb = datastore_pb.GetResponse()
    try:
      yield datastore_access.dynamic_get(app_id, getreq_pb, getresp_pb)
    except zktransaction.ZKBadRequest as zkie:
      logger.exception('Illegal argument during {}'.format(getreq_pb))
      raise gen.Return(
        (getresp_pb.Encode(),
         datastore_pb.Error.BAD_REQUEST,
         "Illegal arguments for transaction. {0}".format(str(zkie)))
      )
    except zktransaction.ZKInternalException:
      logger.exception('ZKInternalException during {}'.format(getreq_pb))
      raise gen.Return(
        (getresp_pb.Encode(),
         datastore_pb.Error.INTERNAL_ERROR,
         "Internal error with ZooKeeper connection.")
      )
    except zktransaction.ZKTransactionException:
      logger.exception('Concurrent transaction during {}'.
        format(getreq_pb))
      raise gen.Return(
        (getresp_pb.Encode(),
         datastore_pb.Error.CONCURRENT_TRANSACTION,
         "Concurrent transaction exception on get.")
      )
    except dbconstants.AppScaleDBConnectionError:
      logger.exception('DB connection error during get')
      raise gen.Return(
        (getresp_pb.Encode(),
         datastore_pb.Error.INTERNAL_ERROR,
         "Datastore connection error on get.")
      )

    raise gen.Return((getresp_pb.Encode(), 0, ""))

  @gen.coroutine
  def delete_request(self, app_id, http_request_data):
    """ High level function for doing deletes.

    Args:
      app_id: Name of the application.
      http_request_data: Stores the protocol buffer request from the AppServer.
    Returns:
      An encoded delete response.
    """
    global datastore_access

    delreq_pb = datastore_pb.DeleteRequest( http_request_data )
    delresp_pb = api_base_pb.VoidProto()

    if READ_ONLY:
      logger.warning('Unable to delete in read-only mode: {}'.
        format(delreq_pb))
      raise gen.Return(
        (delresp_pb.Encode(),
         datastore_pb.Error.CAPABILITY_DISABLED,
         'Datastore is in read-only mode.')
      )

    try:
      yield datastore_access.dynamic_delete(app_id, delreq_pb)
      raise gen.Return((delresp_pb.Encode(), 0, ""))
    except dbconstants.InternalError as error:
      raise gen.Return(('', datastore_pb.Error.INTERNAL_ERROR, str(error)))
    except dbconstants.Timeout as error:
      raise gen.Return(('', datastore_pb.Error.TIMEOUT, str(error)))
    except dbconstants.BadRequest as error:
      raise gen.Return(('', datastore_pb.Error.BAD_REQUEST, str(error)))
    except zktransaction.ZKBadRequest as zkie:
      logger.exception('Illegal argument during {}'.format(delreq_pb))
      raise gen.Return(
        (delresp_pb.Encode(),
         datastore_pb.Error.BAD_REQUEST,
         "Illegal arguments for transaction. {0}".format(str(zkie)))
      )
    except zktransaction.ZKInternalException:
      logger.exception('ZKInternalException during {}'.format(delreq_pb))
      raise gen.Return(
        (delresp_pb.Encode(),
         datastore_pb.Error.INTERNAL_ERROR,
         "Internal error with ZooKeeper connection.")
      )
    except zktransaction.ZKTransactionException:
      logger.exception('Concurrent transaction during {}'.format(delreq_pb))
      raise gen.Return(
        (delresp_pb.Encode(),
         datastore_pb.Error.CONCURRENT_TRANSACTION,
         "Concurrent transaction exception on delete.")
      )
    except dbconstants.AppScaleDBConnectionError:
      logger.exception('DB connection error during delete')
      raise gen.Return(
        (delresp_pb.Encode(),
         datastore_pb.Error.INTERNAL_ERROR,
         "Datastore connection error on delete.")
      )

  @gen.coroutine
  def add_actions_request(self, app_id, http_request_data, service_id,
                          version_id):
    """ High level function for adding transactional tasks.

    Args:
      app_id: Name of the application.
      http_request_data: Stores the protocol buffer request from the AppServer.
      service_id: A string specifying the client's service ID.
      version_id: A string specifying the client's version ID.
    Returns:
      An encoded AddActions response.
    """
    global datastore_access

    req_pb = taskqueue_service_pb.TaskQueueBulkAddRequest(http_request_data)
    resp_pb = taskqueue_service_pb.TaskQueueBulkAddResponse()

    if service_id is None:
      raise gen.Return(
        (resp_pb.Encode(),
         datastore_pb.Error.BAD_REQUEST,
         'Module header must be defined')
      )

    if version_id is None:
      raise gen.Return(
        (resp_pb.Encode(),
         datastore_pb.Error.BAD_REQUEST,
         'Version header must be defined')
      )

    if READ_ONLY:
      logger.warning('Unable to add transactional tasks in read-only mode')
      raise gen.Return(
        (resp_pb.Encode(),
         datastore_pb.Error.CAPABILITY_DISABLED,
         'Datastore is in read-only mode.')
      )

    try:
      yield datastore_access.dynamic_add_actions(
        app_id, req_pb, service_id, version_id)
      raise gen.Return((resp_pb.Encode(), 0, ""))
    except dbconstants.ExcessiveTasks as error:
      raise gen.Return(
        (resp_pb.Encode(), datastore_pb.Error.BAD_REQUEST, str(error))
      )
    except dbconstants.AppScaleDBConnectionError:
      logger.exception('DB connection error')
      raise gen.Return(
        (resp_pb.Encode(),
         datastore_pb.Error.INTERNAL_ERROR,
         'Datastore connection error when adding transaction tasks.')
      )


def create_server_node():
  """ Creates a server registration entry in ZooKeeper. """
  try:
    zookeeper.handle.create(server_node, ephemeral=True)
  except NodeExistsError:
    # If the server gets restarted, the old node may exist for a short time.
    zookeeper.handle.delete(server_node)
    zookeeper.handle.create(server_node, ephemeral=True)

  logger.info('Datastore registered at {}'.format(server_node))


def zk_state_listener(state):
  """ Handles changes to ZooKeeper connection state.

  Args:
    state: A string specifying the new ZooKeeper connection state.
  """
  if state == KazooState.CONNECTED:
    persistent_create_server_node = retry_data_watch_coroutine(
      server_node, create_server_node)
    IOLoop.instance().add_callback(persistent_create_server_node)


def update_servers(new_servers):
  """ Updates the record of active datastore servers.

  Args:
    new_servers: A list of strings identifying server locations.
  """
  to_remove = [server for server in datastore_servers
               if server not in new_servers]
  for old_server in to_remove:
    datastore_servers.remove(old_server)

  for new_server in new_servers:
    if new_server not in datastore_servers:
      datastore_servers.add(new_server)


def update_servers_watch(new_servers):
  """ Updates the record of active datastore servers.

  Args:
    new_servers: A list of strings identifying server locations.
  """
  main_io_loop = IOLoop.instance()
  main_io_loop.add_callback(update_servers, new_servers)


pb_application = tornado.web.Application([
  ('/clear', ClearHandler),
  ('/read-only', ReadOnlyHandler),
  ('/reserve-keys', ReserveKeysHandler),
  (r'/*', MainHandler),
])


def main():
  """ Starts a web service for handing datastore requests. """

  global datastore_access
  global server_node
  global zookeeper
  zookeeper_locations = appscale_info.get_zk_locations_string()

  parser = argparse.ArgumentParser()
  parser.add_argument('-t', '--type', choices=dbconstants.VALID_DATASTORES,
                      default=dbconstants.VALID_DATASTORES[0],
                      help='Database type')
  parser.add_argument('-p', '--port', type=int,
                      default=dbconstants.DEFAULT_PORT,
                      help='Datastore server port')
  parser.add_argument('-v', '--verbose', action='store_true',
                      help='Output debug-level logging')
  args = parser.parse_args()

  if args.verbose:
    logger.setLevel(logging.DEBUG)

  options.define('private_ip', appscale_info.get_private_ip())
  options.define('port', args.port)

  server_node = '{}/{}:{}'.format(DATASTORE_SERVERS_NODE, options.private_ip,
                                  options.port)

  datastore_batch = DatastoreFactory.getDatastore(
    args.type, log_level=logger.getEffectiveLevel())
  zookeeper = zktransaction.ZKTransaction(
    host=zookeeper_locations, db_access=datastore_batch,
    log_level=logger.getEffectiveLevel())

  zookeeper.handle.add_listener(zk_state_listener)
  zookeeper.handle.ensure_path(DATASTORE_SERVERS_NODE)
  # Since the client was started before adding the listener, make sure the
  # server node gets created.
  zk_state_listener(zookeeper.handle.state)
  zookeeper.handle.ChildrenWatch(DATASTORE_SERVERS_NODE, update_servers_watch)

  transaction_manager = TransactionManager(zookeeper.handle)
  datastore_access = DatastoreDistributed(
    datastore_batch, transaction_manager, zookeeper=zookeeper,
    log_level=logger.getEffectiveLevel())

  server = tornado.httpserver.HTTPServer(pb_application)
  server.listen(args.port)

  IOLoop.current().start()<|MERGE_RESOLUTION|>--- conflicted
+++ resolved
@@ -400,13 +400,13 @@
     query = datastore_pb.Query(http_request_data)
     clone_qr_pb = UnprocessedQueryResult()
     try:
-<<<<<<< HEAD
       yield datastore_access._dynamic_run_query(query, clone_qr_pb)
-=======
-      datastore_access._dynamic_run_query(query, clone_qr_pb)
     except dbconstants.BadRequest as error:
-      return '', datastore_pb.Error.BAD_REQUEST, str(error)
->>>>>>> de9ca4ee
+      raise gen.Return(
+        ('',
+         datastore_pb.Error.BAD_REQUEST,
+         str(error))
+      )
     except zktransaction.ZKBadRequest, zkie:
       logger.exception('Illegal arguments in transaction during {}'.
                        format(query))

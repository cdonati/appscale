import argparse
import sys

from appscale.common import appscale_info
from appscale.common.unpackaged import APPSCALE_PYTHON_APPSERVER
from appscale.datastore.utils import tornado_synchronous
from .. import appscale_datastore_batch
from ..datastore_distributed import DatastoreDistributed
from ..zkappscale import zktransaction as zk
from ..zkappscale.transaction_manager import TransactionManager

sys.path.append(APPSCALE_PYTHON_APPSERVER)
from google.appengine.datastore import datastore_pb


def prettify_index(index, initial_indent=3):
  """ Formats an index definition as it appears in the YAML definition.

  Args:
    index: An entity_pb.Index object.
  Returns:
    A string describing the index.
  """
  indent = ' ' * initial_indent
  output = 'kind: {}\n'.format(index.entity_type())
  if index.ancestor():
    output += '{}ancestor: yes\n'.format(indent)
  output += '{}properties:\n'.format(indent)
  for prop in index.property_list():
    output += '{}- name: {}\n'.format(indent, prop.name())
    if prop.direction() == prop.DESCENDING:
      output += '{}direction: desc\n'.format(indent + '  ')
  return output


def main():
  """ Updates a composite index after prompting the user. """
  parser = argparse.ArgumentParser(description='Updates composite indexes')
  parser.add_argument('--type', '-t', default='cassandra',
                      help='The datastore backend type')
  parser.add_argument('--app_id', '-a', required=True, help='The project ID')
  parser.add_argument('--all', action='store_true',
                      help='Updates all composite indexes')
  args = parser.parse_args()

  datastore_batch = appscale_datastore_batch.DatastoreFactory.\
    getDatastore(args.type)
  zookeeper_locations = appscale_info.get_zk_locations_string()
  zookeeper = zk.ZKTransaction(host=zookeeper_locations)
  transaction_manager = TransactionManager(zookeeper.handle)
  datastore_access = DatastoreDistributed(
    datastore_batch, transaction_manager, zookeeper=zookeeper)

<<<<<<< HEAD
  pb_indices = datastore_access.datastore_batch.get_indices_sync(app_id)
=======
  pb_indices = datastore_access.datastore_batch.get_indices(args.app_id)
>>>>>>> 711e08bb
  indices = [datastore_pb.CompositeIndex(index) for index in pb_indices]
  if len(indices) == 0:
    print('No composite indices found for app {}'.format(args.app_id))
    zookeeper.close()
    return

  if args.all:
    for index in indices:
      datastore_access.update_composite_index(args.app_id, index)
    print('Successfully updated all composite indexes')
    return

  selection = -1
  selection_range = range(1, len(indices) + 1)
  while selection not in selection_range:
    for number, index in enumerate(indices, start=1):
      pretty_index = prettify_index(index.definition())
      print('{}) {}'.format(number, pretty_index))

    try:
      selection = int(raw_input('Select the index you want to update. (1-{}) '
        .format(len(indices))))
    except KeyboardInterrupt:
      zookeeper.close()
      sys.exit()

  selected_index = indices[selection - 1]
<<<<<<< HEAD
  update_composite_index_sync = tornado_synchronous(
    datastore_access.update_composite_index)
  update_composite_index_sync(app_id, selected_index)
=======
  datastore_access.update_composite_index(args.app_id, selected_index)
>>>>>>> 711e08bb

  zookeeper.close()
  print('Index successfully updated')<|MERGE_RESOLUTION|>--- conflicted
+++ resolved
@@ -51,11 +51,7 @@
   datastore_access = DatastoreDistributed(
     datastore_batch, transaction_manager, zookeeper=zookeeper)
 
-<<<<<<< HEAD
-  pb_indices = datastore_access.datastore_batch.get_indices_sync(app_id)
-=======
-  pb_indices = datastore_access.datastore_batch.get_indices(args.app_id)
->>>>>>> 711e08bb
+  pb_indices = datastore_access.datastore_batch.get_indices_sync(args.app_id)
   indices = [datastore_pb.CompositeIndex(index) for index in pb_indices]
   if len(indices) == 0:
     print('No composite indices found for app {}'.format(args.app_id))
@@ -83,13 +79,9 @@
       sys.exit()
 
   selected_index = indices[selection - 1]
-<<<<<<< HEAD
   update_composite_index_sync = tornado_synchronous(
     datastore_access.update_composite_index)
-  update_composite_index_sync(app_id, selected_index)
-=======
-  datastore_access.update_composite_index(args.app_id, selected_index)
->>>>>>> 711e08bb
+  update_composite_index_sync(args.app_id, selected_index)
 
   zookeeper.close()
   print('Index successfully updated')
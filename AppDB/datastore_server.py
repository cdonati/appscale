--- conflicted
+++ resolved
@@ -468,6 +468,43 @@
                                           dbconstants.APP_KIND_SCHEMA, 
                                           kind_row_values) 
 
+  def get_composite_index_key(self, index, entity):
+    """ Creates a key to the composite index table for a given entity.
+
+    Args:
+      index: A datstore_pb.CompositeIndex.
+      entity: A entity_pb.EntityProto.
+    Returns:
+      A string representing a key to the composite table.
+    """ 
+    composite_id = index.id()
+    definition = index.definition()
+    # Key is built as such: 
+    # app_id/ns/composite_id/ancestor/valuevaluevalue....
+    app_id = entity.key().app()
+    name_space = entity.key().name_space()
+    ancestor = ""
+    if index.has_ancestor():
+      ancestor = self.__encode_index_pb(entity)
+      logging.error("Ancestor path: {0}".format(ancestor))
+    pre_comp_index_key = "{0}{1}{2}{4}{3}{4}".format(app_id, 
+      self._NAMESPACE_SEPARATOR, name_space, composite_id, self._SEPARATOR)
+
+    value_dict = {}
+    for prop in entity.property_list():
+      value_dict[prop.name()] = prop.value() 
+
+    index_value = ""
+    for prop in definition.property_list():
+      name = prop.name()
+      value = value_dict[name]
+      if entity_pb.Index_Property.DESCENDING:
+        value = helper_functions.reverse_lex(value)
+      # Should there be a separator between values?
+      index_value += value
+
+    return "{0}{1}".format(pre_comp_index_key, index_value)
+   
   def create_composite_indexes(self, entities, composite_indexes):
     """ Creates composite indexes for a set of entities.
 
@@ -483,6 +520,7 @@
     for ent in entities:
       for index_def in composite_indexes:
         logging.error("Index to create: {0}".format(index_def))
+        logging.error("Entity: {0}".format(ent))
         # have to handle ancestor or none
         # multiple properties and 
         # must deal with all combinations of indexes. 
@@ -786,6 +824,7 @@
       else:
         txn_hash = self.acquire_locks_for_nontrans(app_id, entities, 
           retries=self.NON_TRANS_LOCK_RETRY_COUNT) 
+      logging.error("Composite list: {0}".format(put_request.composite_index_list()))
       self.put_entities(app_id, entities, txn_hash, 
         composite_indexes=put_request.composite_index_list())
       if not put_request.has_transaction():
@@ -1307,7 +1346,6 @@
       str(self.__encode_index_pb(e.key().path()))]
     return self.get_index_key_from_params(params)
 
-<<<<<<< HEAD
   def is_zigzag_merge_join(self, query, filter_info, order_info):
     """ Checks to see if the current query can be executed as a zigzag
     merge join.
@@ -1353,8 +1391,6 @@
         return False
 
     return True
-=======
->>>>>>> 0cc790df
 
   def __fetch_entities_from_row_list(self, rowkeys):
     """ Given a list of keys fetch the entities from the entity table.
@@ -1375,10 +1411,6 @@
         entities.append(result[key][dbconstants.APP_ENTITY_SCHEMA[0]])
     return entities 
 
-<<<<<<< HEAD
-=======
-
->>>>>>> 0cc790df
   def __fetch_entities(self, refs):
     """ Given the results from a table scan, get the references.
     
@@ -1397,11 +1429,7 @@
       ent = ent[key]['reference']
       rowkeys.append(ent)
     return self.__fetch_entities_from_row_list(rowkeys)
-<<<<<<< HEAD
-
-=======
-  
->>>>>>> 0cc790df
+
   def __extract_entities(self, kv):
     """ Given a result from a range query on the Entity table return a 
         list of encoded entities.
@@ -2030,13 +2058,8 @@
           startrow = self.get_index_key_from_params(params)
         else:
           start_inclusive = self._DISABLE_INCLUSIVITY
-<<<<<<< HEAD
         params = [prefix, kind, property_name, value1 + \
           self._SEPARATOR + self._TERM_STRING]
-=======
-        params = [prefix, kind, property_name, value1 + self._SEPARATOR + \
-          self._TERM_STRING]
->>>>>>> 0cc790df
         endrow = self.get_index_key_from_params(params)
 	
         ret = self.datastore_batch.range_query(table_name,
@@ -2127,8 +2150,6 @@
          
     return []
 
-<<<<<<< HEAD
-=======
   def does_composite_index_exist(self, query):
     """ Checks to see if the query has a composite index that can implement
     the give query. If it does, then we do not use zigzag merge join for 
@@ -2142,53 +2163,6 @@
     # TODO implement when we create composite indexes.
     return 0
 
-  def is_zigzag_merge_join(self, query, filter_info, order_info):
-    """ Checks to see if the current query can be executed as a zigzag
-    merge join.
-
-    Args:
-      query: A datastore_pb.Query.
-      filter_info: dict of property names mapping to tuples of filter 
-        operators and values.
-      order_info: tuple with property name and the sort order.
-    Returns:
-      True if it qualifies as a zigzag merge join, and false otherwise.
-    """
-    if query.has_ancestor():
-      return False
-
-    order_properties = []
-    for order in order_info:
-      order_properties.append(order[0])
-
-    property_names = []
-    for property_name in filter_info:
-      filt = filter_info[property_name]
-      # There should only be one filter property for a given property.
-      if len(filt) > 1:
-        return False
-      property_names.append(property_name)
-      # We only handle equality filters for zigzag merge join queries.
-      if filt[0][0] != datastore_pb.Query_Filter.EQUAL: 
-        return False
-
-    if len(filter_info) < 2:
-      return False
-  
-    # Check to make sure no property names show up twice.
-    # Casting a copy of the list to a set will remove duplicates, 
-    # and then we check to make sure it is still consistent with the 
-    # previous list.
-    if list(set(property_names[:])) != property_names:
-      return False
-
-    for order_property_name in order_properties:
-      if order_property_name not in property_names:
-        return False
-
-    return True
-
->>>>>>> 0cc790df
   def zigzag_merge_join(self, query, filter_info, order_info):
     """ Performs a composite query for queries which have multiple 
     equality filters. Uses a varient of the zigzag join merge algorithm.
@@ -2284,7 +2258,6 @@
           index_key = indexes.keys()[0]
           index_value = indexes[index_key]['reference']
           last_keys_of_scans[prop_name] = index_value
-<<<<<<< HEAD
 
       # Purge keys which did not intersect from all equality filters. You 
       # cannot loop on a dictionary and delete from it at the same time.
@@ -2295,14 +2268,6 @@
 
       for key in keys_to_delete:
         del reference_counter_hash[key]
-
-=======
-      
-      # Purge keys which did not intersect from all equality filters:
-      for key in reference_counter_hash:
-        if reference_counter_hash[key] != len(filter_info.keys()):
-          del reference_counter_hash[key]
->>>>>>> 0cc790df
 
       # We are looking for the earliest (alphabetically) of the keys.
       start_key = ""
@@ -2332,10 +2297,6 @@
     result_set = self.__fetch_entities_from_row_list(result_list)
     return result_set
 
-<<<<<<< HEAD
-
-=======
->>>>>>> 0cc790df
   def __composite_query(self, query, filter_info, order_info):  
     """Performs Composite queries which is a combination of 
        multiple properties to query on.
@@ -2575,7 +2536,6 @@
       __kind_query,
       zigzag_merge_join,
       __composite_query,
-      zigzag_merge_join,
   ]
 
 
@@ -2945,7 +2905,7 @@
               "Concurrent transaction exception on put.")
     except dbconstants.AppScaleDBConnectionError, dbce:
       logging.info("Connection issue with datastore for app id {0}, " \
-        "info {1}".format(app_id, str(dbce)))
+        "info {1}".format(query.app(), str(dbce)))
       clone_qr_pb.set_more_results(False)
       return (clone_qr_pb.Encode(),
              datastore_pb.Error.INTERNAL_ERROR,

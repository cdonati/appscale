--- conflicted
+++ resolved
@@ -120,7 +120,8 @@
  
   if config['language'] == constants.PYTHON or \
         config['language'] == constants.PYTHON27 or \
-        config['language'] == constants.GO:
+        config['language'] == constants.GO or \
+        config['language'] == constants.PHP:
     start_cmd = create_python_start_cmd(config['app_name'],
                             config['load_balancer_ip'],
                             config['app_port'],
@@ -133,20 +134,6 @@
     stop_cmd = create_python_stop_cmd(config['app_port'], config['language'])
     env_vars.update(create_python_app_env(config['load_balancer_ip'],
                             config['load_balancer_port'],
-                            config['app_name']))
-  elif config['language'] == constants.PHP:
-    start_cmd = create_php_start_cmd(config['app_name'],
-                            config['load_balancer_ip'],
-                            config['app_port'],
-                            config['load_balancer_ip'],
-                            config['load_balancer_port'],
-                            config['xmpp_ip'],
-                            config['dblocations'],
-                            config['language'])
-    logging.info(start_cmd)
-    stop_cmd = create_php_stop_cmd(config['app_port'], config['language'])
-    env_vars.update(create_python_app_env(config['load_balancer_ip'],
-                            config['load_balancer_port'], 
                             config['app_name']))
   elif config['language'] == constants.JAVA:
     copy_successful = copy_modified_jars(config['app_name'])
@@ -426,62 +413,10 @@
                + "/data/app.datastore.history",
          "/var/apps/" + app_name + "/app",
          "-a " + appscale_info.get_private_ip()]
-<<<<<<< HEAD
-
-  return ' '.join(cmd)
-
-def create_php_start_cmd(app_name,
-                            login_ip, 
-                            port, 
-                            load_balancer_host,
-                            load_balancer_port,
-                            xmpp_ip,
-                            db_locations,
-                            py_version):
-  """ Creates the start command to run the python application server.
-
-  Args:
-    app_name: The name of the application to run
-    login_ip: The public IP
-    port: The local port the application server will bind to
-    load_balancer_host: The host of the load balancer
-    load_balancer_port: The port of the load balancer
-    xmpp_ip: The IP of the XMPP service
-    py_version: The version of python to use
-  Returns:
-    A string of the start command.
-  """
-  db_location = choose_db_location(db_locations)
-  python = choose_python_executable(py_version)
-  cmd = [python,
-         constants.APPSCALE_HOME + "/AppServerPHP/dev_appserver.py",
-         "--port " + str(port),
-         #"--cookie_secret " + appscale_info.get_secret(),
-         #"--login_server " + login_ip,
-         #"--admin_console_server ''",
-         #"--enable_console",
-         "--skip_sdk_update_check True",
-         #"--nginx_port " + str(load_balancer_port),
-         #"--nginx_host " + str(load_balancer_host),
-         "--require_indexes",
-         "--enable_sendmail",
-         #"--xmpp_path " + xmpp_ip,
-         #"--uaserver_path " + db_location + ":"\
-         #      + str(constants.UA_SERVER_PORT),
-         #"--datastore_path " + db_location + ":"\
-         #      + str(constants.DB_SERVER_PORT),
-         #"--history_path /var/apps/" + app_name\
-         #      + "/data/app.datastore.history",
-         "--host " + appscale_info.get_private_ip(),
-         "--php_executable_path /root/php-5.4.15/installdir/bin/php-cgi",
-         "/var/apps/" + app_name + "/app"]
-  
-=======
  
   if app_name in TRUSTED_APPS:
     cmd.extend([TRUSTED_FLAG])
  
->>>>>>> a4936ba9
   return ' '.join(cmd)
 
 def copy_modified_jars(app_name):
@@ -594,29 +529,6 @@
              "' | grep -v grep | awk '{ print $2 }' | xargs -r kill -9"
   return stop_cmd
 
-def create_php_stop_cmd(port, py_version):
-  """ this creates the stop command for an application which is
-  uniquely identified by a port number. additional portions of the
-  start command are included to prevent the termination of other
-  processes.
-
-  args:
-    port: the port which the application server is running
-    py_version: the python version the app is currently using
-  returns:
-    a string of the stop command.
-  """
-  python = choose_python_executable(py_version)
-  cmd = [python,
-         constants.APPSCALE_HOME + "/AppServerPHP/dev_appserver.py",
-         "-p " + str(port),
-         "--cookie_secret " + appscale_info.get_secret()]
-  cmd = ' '.join(cmd)
-
-  stop_cmd = "ps aux | grep '" + cmd +\
-             "' | grep -v grep | awk '{ print $2 }' | xargs -r kill -9"
-  return stop_cmd
-
 def create_java_stop_cmd(port):
   """ This creates the stop command for an application which is 
   uniquely identified by a port number. Additional portions of the 
@@ -682,5 +594,4 @@
     try: 
       server.serve_forever()
     except SSL.SSLError: 
-      pass
- +      pass
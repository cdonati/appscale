--- conflicted
+++ resolved
@@ -336,14 +336,12 @@
     rl.status = status
     rl.responseSize = response_size
     rl.endTime = end_time
-<<<<<<< HEAD
     rl.finished = 1
     rl.appLogs = self._pending_requests_applogs[request_id]
-=======
     start_time = rl.startTime
     start_time_ms = float(start_time) / 1000
     end_time_ms = float(end_time) / 1000
-    self._pending_requests_applogs[request_id].finish()
+    self._pending_requests_applogs[request_id]
 
     # Render app logs:
     try:
@@ -392,7 +390,6 @@
 
     requests_logger.write(request_info)
 
->>>>>>> f00cafce
     buf = rl.to_bytes()
     packet = 'l%s%s' % (struct.pack('I', len(buf)), buf)
     self._send_to_logserver(rl.appId, packet)

--- conflicted
+++ resolved
@@ -403,11 +403,7 @@
     except Exception, e:
       logging.error("Received an exception of class %s with message %s" % \
                     (str(e.__class__), str(e)))
-<<<<<<< HEAD
       return False
-=======
-
->>>>>>> 4f4c7aa3
 
 class _BackgroundTaskScheduler(object):
   """The task scheduler class.
@@ -476,7 +472,6 @@
       logging.error("Exception parsing task json %s"%body)
       ch.basic_reject(delivery_tag = method.delivery_tag, requeue = False)
       return
-<<<<<<< HEAD
     
     # Make sure this task is in the correct state of running
     task_status = GetTaskState(task['name']) 
@@ -487,8 +482,6 @@
       ch.basic_ack(delivery_tag = method.delivery_tag)
       return
 
-=======
->>>>>>> 4f4c7aa3
     self._backoff(task)
 
     task_result = self.task_executor.ExecuteTask(task)
@@ -851,8 +844,6 @@
       logging.error("Unknown exception--Unable to connect to RabbitMQ: %s" % \
                    str(e))
 
-<<<<<<< HEAD
-   
   def _TaskStatus(self, task_name):
     """ Makes sure the task does not exist or tombstoned.
     Args:
@@ -869,25 +860,6 @@
       return None
     elif state == taskqueue_service_pb.TaskQueueServiceError.TASK_ALREADY_EXISTS:
       raise apiproxy_errors.ApplicationError(
-=======
-  def _LocateTaskByName(self, task_name):
-    """ Makes sure the task does not exist or tombstoned.
-    Raises:
-      taskqueue.TombstoredError: If the task is already tombstoned.
-      taskqueue.TaskAlreadyExistsError: If the task is currently running.
-    """
-    key = datastore.Key.from_path(_TASKQUEUE_KIND, task_name, namespace='')
-    db_task = None
-    try:
-      db_task = datastore.Get(key)
-    except datastore_errors.EntityNotFoundError:
-      return
-    else:
-      if not db_task:
-        return
-      if db_task['state'] == TaskStates.Running:
-        raise apiproxy_errors.ApplicationError(
->>>>>>> 4f4c7aa3
           taskqueue_service_pb.TaskQueueServiceError.TASK_ALREADY_EXISTS)
     elif state == taskqueue_service_pb.TaskQueueServiceError.TOMBSTONED_TASK:
       raise apiproxy_errors.ApplicationError(
@@ -895,12 +867,7 @@
     else: 
         logging.error("Bad state for task %s was set to %s" % \
                      (db_task['name'], db_task['state'])) 
-<<<<<<< HEAD
         raise apiproxy_errors.ApplicationError(state)
-=======
-        return
-    return
->>>>>>> 4f4c7aa3
  
   def _Dynamic_PurgeQueue(self, request, response):
     """Local purge implementation of TaskQueueService.PurgeQueue.
@@ -1040,7 +1007,6 @@
       request: A taskqueue_service_pb.TaskQueueDeleteRequest.
       response: A taskqueue_service_pb.TaskQueueDeleteResponse.
     """
-<<<<<<< HEAD
     for taskname in request.task_name_list():
       entity = datastore.Entity(_TASKQUEUE_KIND, name=str(task['name']), 
                                 namespace='')
@@ -1050,9 +1016,6 @@
       except datastore_errors.EntityNotFoundError:
         response.add_result(taskqueue_service_pb.\
                             TaskQueueServiceError.UNKNOWN_TASK)
-=======
-    raise NotImplementedError()
->>>>>>> 4f4c7aa3
 
   def _Dynamic_ForceRun(self, request, response):
     """Local force run implementation of TaskQueueService.ForceRun.

--- conflicted
+++ resolved
@@ -870,7 +870,6 @@
     Args:
       task: A Task object.
     """
-<<<<<<< HEAD
     session = self.db_access.session
 
     statement = """
@@ -886,22 +885,9 @@
     old_count = task.retry_count
     new_count = task.retry_count + 1
     params = [new_count, self.app, self.name, task.id, old_count]
-=======
-    update_count = SimpleStatement("""
-      UPDATE pull_queue_tasks
-      SET retry_count = %(new_count)s
-      WHERE app = %(app)s AND queue = %(queue)s AND id = %(id)s
-      IF retry_count = %(old_count)s
-    """, retry_policy=NO_RETRIES)
-    params = {
-      'app': self.app,
-      'queue': self.name,
-      'id': task.id,
-      'old_count': task.retry_count,
-      'new_count': task.retry_count + 1
-    }
->>>>>>> d134b20c
-    self.db_access.session.execute_async(update_count, params)
+    bound_update = update_count.bind(params)
+    bound_update.retry_policy = NO_RETRIES
+    self.db_access.session.execute_async(bound_update)
 
   def _lease_batch(self, indexes, new_eta):
     """ Acquires a lease on tasks in the queue.
@@ -937,13 +923,8 @@
                                  raise_on_first_error=False)
 
     # Check which lease operations succeeded.
-<<<<<<< HEAD
     statement = """
-      SELECT payload, enqueued, retry_count, tag
-=======
-    select = SimpleStatement("""
       SELECT payload, enqueued, retry_count, tag, op_id
->>>>>>> d134b20c
       FROM pull_queue_tasks
       WHERE app=? AND queue=? AND id=?
     """

--- conflicted
+++ resolved
@@ -25,11 +25,6 @@
     request = self.request
     http_request_data = request.body
     pb_type = request.headers['protocolbuffertype']
-<<<<<<< HEAD
-=======
-    app_data = app_data.split(':')
-    app_id = app_data[0]
->>>>>>> bdd3febe
     if pb_type == "Request":
       response = self.search_service.remote_request(http_request_data)
     else:

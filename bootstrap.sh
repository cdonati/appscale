--- conflicted
+++ resolved
@@ -20,11 +20,8 @@
 TAG_PARAM_SPECIFIED="N"
 
 usage() {
-<<<<<<< HEAD
     echo "Usage: ${0} [--repo <repo>] [--branch <branch>]"
     echo "            [--tools-repo <repo>] [--tools-branch <branch>]"
-    echo "            [--agents-repo <repo>] [--agents-branch <branch>]"
-    echo "            [--thirdparties-repo <repo>] [--thirdparties-branch <branch>]"
     echo "            [--tag <git-tag>]"
     echo
     echo "Be aware that tag parameter has priority over repo and branch parameters."
@@ -36,26 +33,8 @@
     echo "   --branch <branch>               Specify appscale branch (default $APPSCALE_BRANCH)"
     echo "   --tools-repo <repo>             Specify appscale-tools repo (default $APPSCALE_TOOLS_REPO"
     echo "   --tools-branch <branch>         Specify appscale-tools branch (default $APPSCALE_TOOLS_BRANCH)"
-    echo "   --agents-repo <repo>            Specify appscale-agents repo (default $AGENTS_REPO"
-    echo "   --agents-branch <branch>        Specify appscale-agents branch (default $AGENTS_BRANCH)"
-    echo "   --thirdparties-repo <repo>      Specify appscale-thirdparties repo (default $THIRDPARTIES_REPO"
-    echo "   --thirdparties-branch <branch>  Specify appscale-thirdparties branch (default $THIRDPARTIES_BRANCH)"
     echo "   --tag <git-tag>                 Use git tag (ie 3.7.2) or 'last' to use the latest release"
     echo "                                   or 'dev' for HEAD (default ${GIT_TAG})"
-=======
-    echo "Usage: ${0} [--repo <repo>][--tools-repo <repo>][--agents-repo <repo>][-t]"
-    echo
-    echo "Options:"
-    echo "   --repo <repo>            Specify appscale repo (default $APPSCALE_REPO)"
-    echo "   --branch <branch>        Specify appscale branch (default $APPSCALE_BRANCH)"
-    echo "   --tools-repo <repo>      Specify appscale-tools repo (default $APPSCALE_TOOLS_REPO"
-    echo "   --tools-branch <branch>  Specify appscale-tools branch (default $APPSCALE_TOOLS_BRANCH)"
-    echo "   --agents-repo <repo>     Specify appscale-agents repo (default $AGENTS_REPO)"
-    echo "   --agents-branch <branch> Specify appscale-agents branch (default $AGENTS_BRANCH)"
-    echo "   --force-upgrade          Force upgrade even if some check fails."
-    echo "   --tag <git-tag>          Use git tag (ie 2.2.0) or 'last' to use the latest release or 'dev' for HEAD"
-    echo "   -t                       Run unit tests"
->>>>>>> a92d8897
     exit 1
 }
 

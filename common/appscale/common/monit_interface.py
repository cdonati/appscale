--- conflicted
+++ resolved
@@ -2,11 +2,7 @@
 import httplib
 import logging
 import os
-<<<<<<< HEAD
-import re
-=======
 import socket
->>>>>>> 579449e1
 import subprocess
 import time
 import urllib
@@ -280,26 +276,6 @@
   @gen.coroutine
   def _send_command(self, process_name, command):
     process_url = '{}/{}'.format(self.LOCATION, process_name)
-<<<<<<< HEAD
-    params = {'action': command}
-
-    headers = {}
-    if self._csrf_token is not None:
-      headers['Cookie'] = 'securitytoken={}'.format(self._csrf_token)
-      params['securitytoken'] = self._csrf_token
-
-    try:
-      yield self._async_client.fetch(
-        process_url, method='POST', body=urllib.urlencode(params),
-        headers=headers)
-    except HTTPError as error:
-      if error.code == httplib.FORBIDDEN:
-        # Retrieve CSRF token (introduced in Monit 5.20).
-        response = yield self._async_client.fetch(process_url)
-        self._csrf_token = re.search('securitytoken=([a-zA-Z0-9]+);',
-                                     response.headers['Set-Cookie']).group(1)
-
-=======
     csrf_token = str(uuid.uuid4())
     headers = {'Cookie': 'securitytoken={}'.format(csrf_token)}
     payload = urllib.urlencode({'action': command,
@@ -308,7 +284,6 @@
       yield self._async_client.fetch(process_url, method='POST',
                                      headers=headers, body=payload)
     except HTTPError as error:
->>>>>>> 579449e1
       if error.code == httplib.NOT_FOUND:
         raise ProcessNotFound('{} is not monitored'.format(process_name))
       raise

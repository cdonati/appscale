--- conflicted
+++ resolved
@@ -3,7 +3,8 @@
 
 install_requires = [
   'kazoo==2.6.0',
-  'PyYAML==3.13'
+  'PyYAML==3.13',
+  'mock==2.0.0'
 ]
 
 if sys.version_info < (3,):
@@ -11,28 +12,14 @@
 
 setup(
   name='appscale-common',
-<<<<<<< HEAD
   version='0.0.5',
-=======
-  version='0.0.4',
->>>>>>> e839dd76
   description='Modules used by multiple AppScale packages',
   author='AppScale Systems, Inc.',
   url='https://github.com/AppScale/appscale',
   license='Apache License 2.0',
   keywords='appscale google-app-engine python',
   platforms='Posix',
-<<<<<<< HEAD
-  install_requires=[
-    'kazoo',
-    'PyYAML',
-    'future',
-    'mock==2.0.0'
-
-  ],
-=======
   install_requires=install_requires,
->>>>>>> e839dd76
   classifiers=[
     'Development Status :: 5 - Production/Stable',
     'Intended Audience :: Developers',

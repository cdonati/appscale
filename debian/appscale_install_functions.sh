#!/bin/bash
#
# Common functions for build and installer
#
# This should work in bourne shell (/bin/sh)
# The function name should not include non alphabet character.

set -e

if [ -z "$APPSCALE_HOME_RUNTIME" ]; then
    export APPSCALE_HOME_RUNTIME=/opt/appscale
fi

if [ -z "$APPSCALE_PACKAGE_MIRROR" ]; then
    export APPSCALE_PACKAGE_MIRROR=http://s3.amazonaws.com/appscale-build
fi

export APPSCALE_VERSION=1.14.0

increaseconnections()
{
    echo "ip_conntrack" >> /etc/modules

    # Google Compute Engine doesn't allow users to use modprobe, so it's ok if
    # the modprobe command fails.
    set +e
    modprobe ip_conntrack
    set -e

    echo "net.netfilter.nf_conntrack_max = 262144" >> /etc/sysctl.conf
    echo "net.core.somaxconn = 20240" >> /etc/sysctl.conf
    echo "net.ipv4.tcp_tw_recycle = 0" >> /etc/sysctl.conf
    echo "net.ipv4.tcp_tw_reuse = 0" >> /etc/sysctl.conf
    echo "net.ipv4.tcp_orphan_retries = 1" >> /etc/sysctl.conf
    echo "net.ipv4.tcp_fin_timeout = 25" >> /etc/sysctl.conf
    echo "net.ipv4.tcp_max_orphans = 8192" >> /etc/sysctl.conf
    echo "net.ipv4.ip_local_port_range = 32768    61000" >> /etc/sysctl.conf

    /sbin/sysctl -p /etc/sysctl.conf 
}

sethosts()
{
    cp -v /etc/hosts /etc/hosts.orig
    HOSTNAME=`hostname`
    echo "Generating /etc/hosts"
    cat <<EOF | tee /etc/hosts
127.0.0.1       localhost localhost.localdomain
127.0.1.1 $HOSTNAME
::1     ip6-localhost ip6-loopback
fe00::0 ip6-localnet
ff00::0 ip6-mcastprefix
ff02::1 ip6-allnodes
ff02::2 ip6-allrouters
ff02::3 ip6-allhosts
EOF
}

setupntpcron()
{
    # make sure we are time synced at start and that ntp is running
    service ntp stop
    ntpdate pool.ntp.org
    service ntp start
}

installphp()
{
    :;
}

installnumpy()
{
    :;
}

installPIL()
{
    pip uninstall -y PIL
    /usr/bin/yes | pip install --upgrade pillow
}

installpycrypto()
{
    cd ${APPSCALE_HOME}/downloads
    wget $APPSCALE_PACKAGE_MIRROR/pycrypto-2.6.tar.gz
    tar zxvf pycrypto-2.6.tar.gz
    cd pycrypto-2.6
    python setup.py install
    cd ..
    rm -fr pycrypto-2.6*
}

installlxml()
{
    easy_install lxml
}

installxmpppy()
{
    easy_install xmpppy
}

setulimits()
{
    cat <<EOF | tee /etc/security/limits.conf
root            hard    nofile           200000
root            soft    nofile           200000
*               hard    nofile           200000
*               soft    nofile           200000
EOF
}

installappscaleprofile()
{
    DESTFILE=${DESTDIR}/etc/profile.d/appscale.sh
    mkdir -pv $(dirname $DESTFILE)
    echo "Generating $DESTFILE"
    cat <<EOF | tee $DESTFILE
export APPSCALE_HOME=${APPSCALE_HOME_RUNTIME}
export PYTHON_EGG_CACHE=/tmp/.python_eggs
export EC2_PRIVATE_KEY=\${APPSCALE_HOME}/.appscale/certs/mykey.pem
export EC2_CERT=\${APPSCALE_HOME}/.appscale/certs/mycert.pem
export LC_ALL='en_US.UTF-8'
EOF
# enable to load AppServer and AppDB modules. It must be before the python-support.
    DESTFILE=${DESTDIR}/usr/lib/python2.7/dist-packages/appscale_appserver.pth
    mkdir -pv $(dirname $DESTFILE)
    echo "Generating $DESTFILE"
    cat <<EOF | tee $DESTFILE
${APPSCALE_HOME_RUNTIME}/AppDB
${APPSCALE_HOME_RUNTIME}/AppServer
EOF
# enable to load site-packages of Python
    DESTFILE=${DESTDIR}/usr/local/lib/python2.7/dist-packages/site_packages.pth
    mkdir -pv $(dirname $DESTFILE)
    echo "Generating $DESTFILE"
    cat <<EOF | tee $DESTFILE
/usr/lib/python2.7/site-packages
EOF

    # create link to appscale settings
    rm -rfv ${DESTDIR}/etc/appscale
    mkdir -pv ~/.appscale
    mkdir -pv ${APPSCALE_HOME_RUNTIME}/.appscale
    ln -sfv ${APPSCALE_HOME_RUNTIME}/.appscale ${DESTDIR}/etc/appscale

    cat <<EOF | tee /etc/appscale/home || exit
${APPSCALE_HOME_RUNTIME}
EOF
    # create the global AppScale environment file
    DESTFILE=${DESTDIR}/etc/appscale/environment.yaml
    mkdir -pv $(dirname $DESTFILE)
    echo "Generating $DESTFILE"
    cat <<EOF | tee $DESTFILE
APPSCALE_HOME: ${APPSCALE_HOME_RUNTIME}
EC2_HOME: /usr/local/ec2-api-tools
JAVA_HOME: /usr/lib/jvm/java-7-openjdk-amd64
EOF
    mkdir -pv /var/log/appscale
    mkdir -pv /var/appscale/
}

installthrift()
{
    easy_install -U thrift
}

installjavajdk()
{
    :;
    # make jdk-7 the default
    update-alternatives --set java /usr/lib/jvm/java-7-openjdk-amd64/jre/bin/java
}

installappserverjava()
{
    # compile source file.
    cd ${APPSCALE_HOME}/AppServer_Java
    ant install
    ant clean-build

    if [ -n "$DESTDIR" ]; then
        # delete unnecessary files.
	rm -rfv src lib
    fi
}

postinstallappserverjava()
{
    :;
}

installtornado()
{
    easy_install -U tornado
    DISTP=/usr/local/lib/python2.7/dist-packages
    if [ -z "$(find ${DISTP} -name tornado-*.egg)" ]; then
	echo "Fail to install python tornado. Please retry."
	exit 1
    fi
    if [ -n "$DESTDIR" ]; then
	mkdir -pv ${DESTDIR}${DISTP}
	cp -rv ${DISTP}/tornado-*.egg ${DESTDIR}${DISTP}
    fi
}

installnose()
{
  easy_install nose
}

installflexmock()
{
    easy_install flexmock
}

postinstalltornado()
{
    easy_install tornado
}

installhaproxy()
{
    # download from appscale site
    HAPROXY_VER=1.4.4
    wget $APPSCALE_PACKAGE_MIRROR/haproxy-${HAPROXY_VER}.tar.gz
    tar zxvf haproxy-${HAPROXY_VER}.tar.gz
    rm -v haproxy-${HAPROXY_VER}.tar.gz

    # install service script
    mkdir -pv ${DESTDIR}/etc/init.d
    cp -v ${APPSCALE_HOME}/AppDashboard/setup/haproxy-init.sh ${DESTDIR}/etc/init.d/haproxy 
    chmod -v a+x ${DESTDIR}/etc/init.d/haproxy 
    mkdir -pv ${DESTDIR}/etc/haproxy
    cp -v ${APPSCALE_HOME}/AppDashboard/setup/haproxy.cfg ${DESTDIR}/etc/haproxy/ 
    mkdir -pv ${DESTDIR}/etc/default
    echo "ENABLED=1" > ${DESTDIR}/etc/default/haproxy
}

postinstallhaproxy()
{
    service haproxy stop || true
    update-rc.d -f haproxy remove || true
}

installgems()
{
    # install gem here
    cd
    wget $APPSCALE_PACKAGE_MIRROR/rubygems-1.3.7.tgz
    tar zxvf rubygems-1.3.7.tgz
    cd rubygems-1.3.7
    ruby setup.rb
    cd
    ln -sf /usr/bin/gem1.8 /usr/bin/gem
    rm -rf rubygems-1.3.7.tgz
    rm -rf rubygems-1.3.7

    # gem update
    GEMOPT="--no-rdoc --no-ri"
    # Rake 10.0 depecates rake/rdoctask - upgrade later
    gem install -v=0.9.2.2 rake ${GEMOPT} 
    sleep 1
    # ZK 1.0 breaks our existing code - upgrade later
    gem install -v=0.9.3 zookeeper
    sleep 1
    gem install json ${GEMOPT}
    sleep 1
    gem install -v=0.8.3 httparty ${GEMOPT}
    # This is for the unit testing framework
    gem install -v=1.0.4 flexmock ${GEMOPT}
    gem install -v=1.0.0 rcov ${GEMOPT}

}

postinstallgems()
{
    :;
}

installnginx()
{
<<<<<<< HEAD
    :;
=======
    NGINX_VERSION=1.5.13
    mkdir -pv ${APPSCALE_HOME}/downloads
    cd ${APPSCALE_HOME}/downloads
    wget $APPSCALE_PACKAGE_MIRROR/nginx-${NGINX_VERSION}.tar.gz
    tar zxvf nginx-${NGINX_VERSION}.tar.gz
    rm -v nginx-${NGINX_VERSION}.tar.gz
    pushd nginx-${NGINX_VERSION}
    ./configure --with-http_ssl_module --with-http_gzip_static_module
    make
    make install
    popd
    rm -rv nginx-${NGINX_VERSION}
>>>>>>> 1d1d24d7
}

# This function is called from postinst.core, so we don't need to use DESTDIR
postinstallnginx()
{
    cd ${APPSCALE_HOME}
    cp -v AppDashboard/setup/load-balancer.conf /etc/nginx/sites-enabled/
    rm -fv /etc/nginx/sites-enabled/default
    chmod +x /root
}

installmonit()
{
    # let's use our configuration
    cd ${APPSCALE_HOME}
    cp monitrc /etc/monitrc
    chmod 0700 /etc/monitrc

}

installcassandra()
{
    CASSANDRA_VER=2.0.6
    PYCASSA_VER=1.9.1
    
    mkdir -p ${APPSCALE_HOME}/AppDB/cassandra
    cd ${APPSCALE_HOME}/AppDB/cassandra
    rm -rfv cassandra
    wget $APPSCALE_PACKAGE_MIRROR/apache-cassandra-${CASSANDRA_VER}-bin.tar.gz
    tar xzvf apache-cassandra-${CASSANDRA_VER}-bin.tar.gz
    mv -v apache-cassandra-${CASSANDRA_VER} cassandra
    rm -fv apache-cassandra-${CASSANDRA_VER}-bin.tar.gz
    cd cassandra
    chmod -v +x bin/cassandra
    cp -v ${APPSCALE_HOME}/AppDB/cassandra/templates/cassandra.in.sh ${APPSCALE_HOME}/AppDB/cassandra/cassandra/bin
    mkdir -p /var/lib/cassandra
    # TODO only grant the cassandra user access
    chmod 777 /var/lib/cassandra

    mkdir -pv ${APPSCALE_HOME}/downloads
    cd ${APPSCALE_HOME}/downloads
    wget $APPSCALE_PACKAGE_MIRROR/pycassa-${PYCASSA_VER}.tar.gz
    tar zxvf pycassa-${PYCASSA_VER}.tar.gz  
    cd pycassa-${PYCASSA_VER}
    python setup.py install
    cd ..
    rm -fr pycassa-${PYCASSA_VER}
    rm -fr pycassa-${PYCASSA_VER}.tar.gz 
    
    cd ${APPSCALE_HOME}/AppDB/cassandra/cassandra/lib
    wget $APPSCALE_PACKAGE_MIRROR/jamm-0.2.2.jar
}

postinstallcassandra()
{
    mkdir -p ${APPSCALE_HOME}/.appscale/${APPSCALE_VERSION}
    touch ${APPSCALE_HOME}/.appscale/${APPSCALE_VERSION}/cassandra
}


installprotobuf_fromsource()
{
    :;
}

installservice()
{
    # this must be absolete path of runtime
    mkdir -pv ${DESTDIR}/etc/init.d/
    ln -sfv ${APPSCALE_HOME_RUNTIME}/appscale-controller.sh ${DESTDIR}/etc/init.d/appscale-controller
    chmod -v a+x ${APPSCALE_HOME}/appscale-controller.sh
    ln -sfv ${APPSCALE_HOME_RUNTIME}/appscale-progenitor.sh ${DESTDIR}/etc/init.d/appscale-progenitor
    chmod -v a+x ${APPSCALE_HOME}/appscale-progenitor.sh

    # Make the progenitor start up when AppScale starts, so that it can start
    # the AppController on system reboots.
    update-rc.d -f appscale-progenitor defaults
}

postinstallservice()
{
    # First, stop all services that don't need to be running at boot.
    service memcached stop || true

    # Next, remove them from the boot list.
    update-rc.d -f memcached remove || true

    ejabberdctl stop || true
    update-rc.d -f ejabberd remove || true
}

installpythonmemcache()
{
  VERSION=1.53

  mkdir -pv ${APPSCALE_HOME}/downloads
  cd ${APPSCALE_HOME}/downloads
  wget $APPSCALE_PACKAGE_MIRROR/python-memcached-${VERSION}.tar.gz
  tar zxvf python-memcached-${VERSION}.tar.gz
  cd python-memcached-${VERSION}
  python setup.py install
  cd ..
  rm -fr python-memcached-${VERSION}.tar.gz
  rm -fr python-memcached-${VERSION}
}

installzookeeper()
{
  mkdir -pv ${APPSCALE_HOME}/downloads
  cd ${APPSCALE_HOME}/downloads
  wget http://archive.cloudera.com/cdh4/one-click-install/precise/amd64/cdh4-repository_1.0_all.deb
  dpkg -i cdh4-repository_1.0_all.deb 
  apt-get update
  apt-get install -y zookeeper-server 
  cd ..
  rm -rf ${APPSCALE_HOME}/downloads

  easy_install kazoo
}

postinstallzookeeper()
{
    if ! grep -q zookeeper /etc/passwd; then
	adduser --system --no-create-home zookeeper
	addgroup --system zookeeper
	adduser zookeeper zookeeper
    fi
    chown -v zookeeper:zookeeper /var/run/zookeeper || true
    chown -v zookeeper:zookeeper /var/lib/zookeeper || true

    # need conf/environment to stop service
    cp -v /etc/zookeeper/conf_example/* /etc/zookeeper/conf || true

    service zookeeper stop || true
    update-rc.d -f zookeeper remove || true
}

installsetuptools()
{
    mkdir -pv ${APPSCALE_HOME}/downloads
    cd ${APPSCALE_HOME}/downloads
    wget $APPSCALE_PACKAGE_MIRROR/setuptools-0.6c11.tar.gz
    tar zxvf setuptools-0.6c11.tar.gz
    pushd setuptools-0.6c11
    python setup.py install
    popd
    rm -fr  setuptools-0.6c11*
}

postinstallsetuptools()
{
    :;
}

keygen()
{
    test -e /root/.ssh/id_rsa || ssh-keygen -q -t rsa -f /root/.ssh/id_rsa -N ""
    touch /root/.ssh/authorized_keys
    cat /root/.ssh/id_rsa.pub >> /root/.ssh/authorized_keys
    chmod -v go-r /root/.ssh/authorized_keys
}

installcelery()
{
  easy_install Celery==3.0.24
  easy_install Flower
}

installrabbitmq()
{
   # RabbitMQ is installed via apt-get
   # Install the python client for rabbitmq
   PIKA_VERSION=0.9.9p0
   mkdir -pv ${APPSCALE_HOME}/downloads
   cd ${APPSCALE_HOME}/downloads
   rm -fr pika-master
   wget $APPSCALE_PACKAGE_MIRROR/pika-${PIKA_VERSION}.zip
   unzip pika-${PIKA_VERSION}.zip
   cd pika-master
   cp -r pika /usr/share/pyshared
   cd ..
   rm pika-${PIKA_VERSION}.zip
   rm -fr pika-master
}
postinstallrabbitmq()
{
    # After install it starts up, shut it down
    rabbitmqctl stop || true
    update-rc.d -f rabbitmq remove || true
    update-rc.d -f rabbitmq-server remove || true
}<|MERGE_RESOLUTION|>--- conflicted
+++ resolved
@@ -281,22 +281,7 @@
 
 installnginx()
 {
-<<<<<<< HEAD
-    :;
-=======
-    NGINX_VERSION=1.5.13
-    mkdir -pv ${APPSCALE_HOME}/downloads
-    cd ${APPSCALE_HOME}/downloads
-    wget $APPSCALE_PACKAGE_MIRROR/nginx-${NGINX_VERSION}.tar.gz
-    tar zxvf nginx-${NGINX_VERSION}.tar.gz
-    rm -v nginx-${NGINX_VERSION}.tar.gz
-    pushd nginx-${NGINX_VERSION}
-    ./configure --with-http_ssl_module --with-http_gzip_static_module
-    make
-    make install
-    popd
-    rm -rv nginx-${NGINX_VERSION}
->>>>>>> 1d1d24d7
+    :;
 }
 
 # This function is called from postinst.core, so we don't need to use DESTDIR
